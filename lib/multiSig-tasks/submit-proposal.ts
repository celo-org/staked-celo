--- conflicted
+++ resolved
@@ -16,8 +16,6 @@
   USE_NODE_ACCOUNT_DESCRIPTION,
   VALUES,
   VALUES_DESCRIPTION,
-  VERBOSE_LOG,
-  VERBOSE_LOG_DESCRIPTION,
 } from "../helpers/staticVariables";
 import { taskLogger } from "../logger";
 import { MULTISIG_SUBMIT_PROPOSAL } from "../tasksNames";
@@ -30,7 +28,6 @@
   .addOptionalParam(LOG_LEVEL, LOG_LEVEL_DESCRIPTION, undefined, types.string)
   .addFlag(USE_LEDGER, USE_LEDGER_DESCRIPTION)
   .addFlag(USE_NODE_ACCOUNT, USE_NODE_ACCOUNT_DESCRIPTION)
-  .addFlag(VERBOSE_LOG, VERBOSE_LOG_DESCRIPTION)
   .setAction(async (args: TransactionArguments, hre) => {
     try {
       taskLogger.setLogLevel(args.logLevel);
@@ -57,14 +54,8 @@
           if (events[i].event == "ProposalScheduled") {
             proposalId = events[i].args[0].toNumber();
           }
-<<<<<<< HEAD
-          if (args.verboseLog) {
-            console.log(chalk.green("new event emitted:"), events[i].event, `(${events[i].args})`);
-          }
-=======
 
           taskLogger.debug(`new event emitted: ${events[i].event}`, `(${events[i].args})`);
->>>>>>> 979e59b9
         }
       }
       return proposalId;
