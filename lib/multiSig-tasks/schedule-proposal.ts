--- conflicted
+++ resolved
@@ -1,7 +1,3 @@
-<<<<<<< HEAD
-import chalk from "chalk";
-=======
->>>>>>> 979e59b9
 import { task, types } from "hardhat/config";
 import {
   getSignerAndSetDeploymentPath,
@@ -11,11 +7,8 @@
 import {
   ACCOUNT,
   ACCOUNT_DESCRIPTION,
-<<<<<<< HEAD
-=======
   LOG_LEVEL,
   LOG_LEVEL_DESCRIPTION,
->>>>>>> 979e59b9
   MULTISIG_SCHEDULE_PROPOSAL_TASK_DESCRIPTION,
   PROPOSAL_ID,
   PROPOSAL_ID_DESCRIPTION,
@@ -23,14 +16,8 @@
   USE_LEDGER_DESCRIPTION,
   USE_NODE_ACCOUNT,
   USE_NODE_ACCOUNT_DESCRIPTION,
-<<<<<<< HEAD
-  VERBOSE_LOG,
-  VERBOSE_LOG_DESCRIPTION,
-} from "../helpers/staticVariables";
-=======
 } from "../helpers/staticVariables";
 import { taskLogger } from "../logger";
->>>>>>> 979e59b9
 import { MULTISIG_SCHEDULE_PROPOSAL } from "../tasksNames";
 
 task(MULTISIG_SCHEDULE_PROPOSAL, MULTISIG_SCHEDULE_PROPOSAL_TASK_DESCRIPTION)
@@ -39,7 +26,6 @@
   .addOptionalParam(LOG_LEVEL, LOG_LEVEL_DESCRIPTION, undefined, types.string)
   .addFlag(USE_LEDGER, USE_LEDGER_DESCRIPTION)
   .addFlag(USE_NODE_ACCOUNT, USE_NODE_ACCOUNT_DESCRIPTION)
-  .addFlag(VERBOSE_LOG, VERBOSE_LOG_DESCRIPTION)
   .setAction(async (args: TransactionArguments, hre) => {
     try {
       taskLogger.setLogLevel(args.logLevel);
@@ -49,7 +35,7 @@
         .connect(signer)
         .scheduleProposal(args.proposalId!, { type: 0 });
       const receipt = await tx.wait();
-      parseEvents(args.verboseLog, receipt, "ProposalScheduled");
+      parseEvents(receipt, "ProposalScheduled");
     } catch (error) {
       taskLogger.error("Error scheduling proposal:", error);
     }
