--- conflicted
+++ resolved
@@ -19,11 +19,7 @@
       await setLocalNodeDeploymentPath(hre);
 
       const defaultStrategyContract = await hre.ethers.getContract("DefaultStrategy");
-<<<<<<< HEAD
-      const groups = await getDefaultGroupsSafe(defaultStrategyContract)
-=======
       const groups = await getDefaultGroupsHHTask(defaultStrategyContract)
->>>>>>> 65dfb76b
       taskLogger.log("Groups:", groups);
     } catch (error) {
       taskLogger.error("Error getting groups:", error);
