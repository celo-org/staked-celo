<<<<<<< HEAD
import chalk from "chalk";
import { task } from "hardhat/config";
import { setLocalNodeDeploymentPath } from "../helpers/interfaceHelper";
import { MANAGER_GET_GROUPS_TASK_DESCRIPTION } from "../helpers/staticVariables";
import { MANAGER_GET_GROUPS } from "../tasksNames";

task(MANAGER_GET_GROUPS, MANAGER_GET_GROUPS_TASK_DESCRIPTION).setAction(async (_, hre) => {
  try {
    console.log(chalk.blue("Starting stakedCelo:manager:getGroups task..."));
    await setLocalNodeDeploymentPath(hre);
=======
import { task, types } from "hardhat/config";
import { setLocalNodeDeploymentPath, TransactionArguments } from "../helpers/interfaceHelper";
import {
  LOG_LEVEL,
  LOG_LEVEL_DESCRIPTION,
  MANAGER_GET_GROUPS_TASK_DESCRIPTION,
} from "../helpers/staticVariables";
import { taskLogger } from "../logger";
import { MANAGER_GET_GROUPS } from "../tasksNames";

task(MANAGER_GET_GROUPS, MANAGER_GET_GROUPS_TASK_DESCRIPTION)
  .addOptionalParam(LOG_LEVEL, LOG_LEVEL_DESCRIPTION, undefined, types.string)
  .setAction(async (args: TransactionArguments, hre) => {
    taskLogger.setLogLevel(args.logLevel);
    try {
      taskLogger.info("Starting stakedCelo:manager:getGroups task...");
      await setLocalNodeDeploymentPath(hre);
>>>>>>> 979e59b9

      const managerContract = await hre.ethers.getContract("Manager");
      const deprecatedGroups = await managerContract.getGroups();
      taskLogger.log("Groups:", deprecatedGroups);
    } catch (error) {
      taskLogger.error("Error getting groups:", error);
    }
  });<|MERGE_RESOLUTION|>--- conflicted
+++ resolved
@@ -1,15 +1,3 @@
-<<<<<<< HEAD
-import chalk from "chalk";
-import { task } from "hardhat/config";
-import { setLocalNodeDeploymentPath } from "../helpers/interfaceHelper";
-import { MANAGER_GET_GROUPS_TASK_DESCRIPTION } from "../helpers/staticVariables";
-import { MANAGER_GET_GROUPS } from "../tasksNames";
-
-task(MANAGER_GET_GROUPS, MANAGER_GET_GROUPS_TASK_DESCRIPTION).setAction(async (_, hre) => {
-  try {
-    console.log(chalk.blue("Starting stakedCelo:manager:getGroups task..."));
-    await setLocalNodeDeploymentPath(hre);
-=======
 import { task, types } from "hardhat/config";
 import { setLocalNodeDeploymentPath, TransactionArguments } from "../helpers/interfaceHelper";
 import {
@@ -27,7 +15,6 @@
     try {
       taskLogger.info("Starting stakedCelo:manager:getGroups task...");
       await setLocalNodeDeploymentPath(hre);
->>>>>>> 979e59b9
 
       const managerContract = await hre.ethers.getContract("Manager");
       const deprecatedGroups = await managerContract.getGroups();
