--- conflicted
+++ resolved
@@ -5,23 +5,15 @@
   ACCOUNT_DESCRIPTION,
   AMOUNT,
   AMOUNT_DESCRIPTION,
-<<<<<<< HEAD
-=======
   LOG_LEVEL,
   LOG_LEVEL_DESCRIPTION,
->>>>>>> 979e59b9
   MANAGER_WITHDRAW_TASK_DESCRIPTION,
   USE_LEDGER,
   USE_LEDGER_DESCRIPTION,
   USE_NODE_ACCOUNT,
   USE_NODE_ACCOUNT_DESCRIPTION,
-  VERBOSE_LOG,
-  VERBOSE_LOG_DESCRIPTION,
 } from "../helpers/staticVariables";
-<<<<<<< HEAD
-=======
 import { taskLogger } from "../logger";
->>>>>>> 979e59b9
 import { MANAGER_WITHDRAW } from "../tasksNames";
 
 task(MANAGER_WITHDRAW, MANAGER_WITHDRAW_TASK_DESCRIPTION)
@@ -30,28 +22,17 @@
   .addOptionalParam(LOG_LEVEL, LOG_LEVEL_DESCRIPTION, undefined, types.string)
   .addFlag(USE_LEDGER, USE_LEDGER_DESCRIPTION)
   .addFlag(USE_NODE_ACCOUNT, USE_NODE_ACCOUNT_DESCRIPTION)
-  .addFlag(VERBOSE_LOG, VERBOSE_LOG_DESCRIPTION)
   .setAction(async (args: TransactionArguments, hre) => {
     taskLogger.setLogLevel(args.logLevel);
     try {
-<<<<<<< HEAD
-      console.log(chalk.blue("Starting stakedCelo:manager:withdraw task..."));
-=======
       taskLogger.info("Starting stakedCelo:manager:withdraw task...");
->>>>>>> 979e59b9
       const signer = await getSignerAndSetDeploymentPath(hre, args);
 
       const managerContract = await hre.ethers.getContract("Manager");
       const tx = await managerContract.connect(signer).withdraw(args.amount!, { type: 0 });
       const receipt = await tx.wait();
-<<<<<<< HEAD
-      if (args.verboseLog) {
-        console.log(chalk.yellow("receipt status"), receipt.status);
-      }
-=======
 
       taskLogger.debug("receipt status", receipt.status);
->>>>>>> 979e59b9
     } catch (error) {
       taskLogger.error("Error withdrawing stCELO:", error);
     }
