import { LockedGoldWrapper, PendingWithdrawal } from "@celo/contractkit/lib/wrappers/LockedGold";
import { Contract, Signer } from "ethers";
import { HardhatRuntimeEnvironment } from "hardhat/types";
import { taskLogger } from "../../logger";

export async function finishPendingWithdrawals(
  hre: HardhatRuntimeEnvironment,
  signer: Signer,
  beneficiaryAddress: string,
  verboseLog: boolean
) {
  const accountContract = await hre.ethers.getContract("Account");
  const numberOfPendingWithdrawals = await accountContract.getNumberPendingWithdrawals(
    beneficiaryAddress
  );
  const lockedGoldWrapper = await hre.kit.contracts.getLockedGold();
<<<<<<< HEAD
  if (verboseLog) {
    console.log(chalk.red("number of pending withdrawal:"), numberOfPendingWithdrawals.toString());
  }
=======

  taskLogger.debug("number of pending withdrawal:", numberOfPendingWithdrawals.toString());

>>>>>>> 979e59b9
  while (true) {
    const { localIndex, lockedGoldIndex } = await getPendingWithdrawalIndexesAndValidate(
      accountContract,
      lockedGoldWrapper,
      beneficiaryAddress
    );

    if (localIndex < 0) {
      break;
    }
<<<<<<< HEAD
    if (verboseLog) {
      console.log(chalk.green(`beneficiary: ${beneficiaryAddress}`));
      console.log(chalk.green(`localPendingWithdrawalIndex: ${localIndex}`));
      console.log(chalk.green(`lockedGoldPendingWithdrawalIndex: ${lockedGoldIndex}`));
    }
=======

    taskLogger.debug("beneficiary:", beneficiaryAddress);
    taskLogger.debug("localPendingWithdrawalIndex:", localIndex);
    taskLogger.debug("lockedGoldPendingWithdrawalIndex:", lockedGoldIndex);

>>>>>>> 979e59b9
    const tx = await accountContract
      .connect(signer)
      .finishPendingWithdrawal(beneficiaryAddress, localIndex, lockedGoldIndex);
    const receipt = await tx.wait();
<<<<<<< HEAD
    if (verboseLog) {
      console.log(chalk.yellow("receipt status"), receipt.status);
    }
=======

    taskLogger.debug("receipt status", receipt.status);
>>>>>>> 979e59b9
  }
}

async function getPendingWithdrawalIndexesAndValidate(
  accountContract: Contract,
  lockedGoldWrapper: LockedGoldWrapper,
  beneficiary: string
): Promise<{ localIndex: number; lockedGoldIndex: number }> {
  let lockedGoldIndex: number;
  const localIndexPredicate = (timestamp: string) => {
    return Number(timestamp) < Date.now() / 1000;
  };

  // get pending withdrawals
  const localPendingWithdrawals = await accountContract.getPendingWithdrawals(beneficiary);
  const lockedPendingWithdrawals = await lockedGoldWrapper.getPendingWithdrawals(
    accountContract.address
  );

  if (localPendingWithdrawals[0].length != localPendingWithdrawals[1].length) {
    throw new Error("mismatched list");
  }

  const localValueList: string[] = localPendingWithdrawals[0];
  const localTimestampList: string[] = localPendingWithdrawals[1];

  // find index for released funds
  const localIndex: number = localTimestampList.findIndex(localIndexPredicate);

  if (localIndex === -1) {
    lockedGoldIndex = -1;
    return { localIndex, lockedGoldIndex };
  }

  const localValue = localValueList[localIndex];
  const localTimestamp = localTimestampList[localIndex];

  const goldIndexPredicate = (goldIndex: PendingWithdrawal) =>
    goldIndex.time.toString() == localTimestamp.toString() &&
    goldIndex.value.toString() == localValue.toString();

  // find lockedGold index where timestamps are equal

  lockedGoldIndex = lockedPendingWithdrawals.findIndex(goldIndexPredicate);
  if (lockedGoldIndex === -1) {
    throw "No matching pending withdrawal. Locked Gold index not found.";
  }

  return { localIndex, lockedGoldIndex };
}<|MERGE_RESOLUTION|>--- conflicted
+++ resolved
@@ -6,23 +6,16 @@
 export async function finishPendingWithdrawals(
   hre: HardhatRuntimeEnvironment,
   signer: Signer,
-  beneficiaryAddress: string,
-  verboseLog: boolean
+  beneficiaryAddress: string
 ) {
   const accountContract = await hre.ethers.getContract("Account");
   const numberOfPendingWithdrawals = await accountContract.getNumberPendingWithdrawals(
     beneficiaryAddress
   );
   const lockedGoldWrapper = await hre.kit.contracts.getLockedGold();
-<<<<<<< HEAD
-  if (verboseLog) {
-    console.log(chalk.red("number of pending withdrawal:"), numberOfPendingWithdrawals.toString());
-  }
-=======
 
   taskLogger.debug("number of pending withdrawal:", numberOfPendingWithdrawals.toString());
 
->>>>>>> 979e59b9
   while (true) {
     const { localIndex, lockedGoldIndex } = await getPendingWithdrawalIndexesAndValidate(
       accountContract,
@@ -33,31 +26,17 @@
     if (localIndex < 0) {
       break;
     }
-<<<<<<< HEAD
-    if (verboseLog) {
-      console.log(chalk.green(`beneficiary: ${beneficiaryAddress}`));
-      console.log(chalk.green(`localPendingWithdrawalIndex: ${localIndex}`));
-      console.log(chalk.green(`lockedGoldPendingWithdrawalIndex: ${lockedGoldIndex}`));
-    }
-=======
 
     taskLogger.debug("beneficiary:", beneficiaryAddress);
     taskLogger.debug("localPendingWithdrawalIndex:", localIndex);
     taskLogger.debug("lockedGoldPendingWithdrawalIndex:", lockedGoldIndex);
 
->>>>>>> 979e59b9
     const tx = await accountContract
       .connect(signer)
       .finishPendingWithdrawal(beneficiaryAddress, localIndex, lockedGoldIndex);
     const receipt = await tx.wait();
-<<<<<<< HEAD
-    if (verboseLog) {
-      console.log(chalk.yellow("receipt status"), receipt.status);
-    }
-=======
 
     taskLogger.debug("receipt status", receipt.status);
->>>>>>> 979e59b9
   }
 }
 
