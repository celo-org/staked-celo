--- conflicted
+++ resolved
@@ -9,7 +9,6 @@
   hre: HardhatRuntimeEnvironment,
   signer: Signer,
   beneficiaryAddress: string,
-  verboseLog: boolean
 ) {
   const electionWrapper = await hre.kit.contracts.getElection();
   const accountContract = await hre.ethers.getContract("Account");
@@ -19,25 +18,6 @@
   const deprecatedGroups: [] = await managerContract.getDeprecatedGroups();
   const activeGroups: [] = await managerContract.getGroups();
   const groupList = deprecatedGroups.concat(activeGroups);
-<<<<<<< HEAD
-  if (verboseLog) {
-    console.log("DEBUG: groupList:", groupList);
-  }
-  for (const group of groupList) {
-    if (verboseLog) {
-      console.log(chalk.yellow("DEBUG: Current group", group));
-    }
-    // check what the beneficiary withdrawal amount is for each group.
-    const scheduledWithdrawalAmount: BigNumber =
-      await accountContract.scheduledWithdrawalsForGroupAndBeneficiary(group, beneficiaryAddress);
-    if (verboseLog) {
-      console.log(
-        chalk.green(
-          `DEBUG: Scheduled withdrawal amount from group: ${scheduledWithdrawalAmount.toString()}. Beneficiary: ${beneficiaryAddress}, group: ${group} `
-        )
-      );
-    }
-=======
 
   taskLogger.debug("DEBUG: groupList:", groupList);
 
@@ -51,7 +31,6 @@
     taskLogger.debug(
       `DEBUG: Scheduled withdrawal amount from group: ${scheduledWithdrawalAmount.toString()}. Beneficiary: ${beneficiaryAddress}, group: ${group} `
     );
->>>>>>> 979e59b9
 
     if (scheduledWithdrawalAmount.gt(0)) {
       let remainingRevokeAmount: BigNumber = BigNumber.from(0);
@@ -66,16 +45,6 @@
       const immediateWithdrawalAmount: BigNumber = await accountContract.scheduledVotesForGroup(
         group
       );
-<<<<<<< HEAD
-      if (verboseLog) {
-        console.log("DEBUG: ImmediateWithdrawalAmount:", immediateWithdrawalAmount.toString());
-      }
-      if (immediateWithdrawalAmount.lt(scheduledWithdrawalAmount)) {
-        remainingRevokeAmount = scheduledWithdrawalAmount.sub(immediateWithdrawalAmount);
-        if (verboseLog) {
-          console.log("remainingRevokeAmount:", remainingRevokeAmount.toString());
-        }
-=======
 
       taskLogger.debug("DEBUG: ImmediateWithdrawalAmount:", immediateWithdrawalAmount.toString());
 
@@ -84,37 +53,24 @@
 
         taskLogger.debug("remainingRevokeAmount:", remainingRevokeAmount.toString());
 
->>>>>>> 979e59b9
         // get AccountContract pending votes for group.
         const groupVote = await electionWrapper.getVotesForGroupByAccount(
           accountContract.address,
           group
         );
         const pendingVotes = groupVote.pending;
-<<<<<<< HEAD
-        if (verboseLog) {
-          console.log("pendingVotes:", pendingVotes.toString());
-        }
-=======
 
         taskLogger.debug("pendingVotes:", pendingVotes.toString());
 
->>>>>>> 979e59b9
         // amount to revoke from pending
         toRevokeFromPending = BigNumber.from(
           remainingRevokeAmount.lt(BigNumber.from(pendingVotes.toString())) // Math.min
             ? remainingRevokeAmount.toString()
             : pendingVotes.toString()
         );
-<<<<<<< HEAD
-        if (verboseLog) {
-          console.log("toRevokeFromPending:", toRevokeFromPending.toString());
-        }
-=======
 
         taskLogger.debug("toRevokeFromPending:", toRevokeFromPending.toString());
 
->>>>>>> 979e59b9
         // find lesser and greater for pending votes
         const lesserAndGreaterAfterPendingRevoke =
           await electionWrapper.findLesserAndGreaterAfterVote(
@@ -142,18 +98,6 @@
 
       // find index of group
       const index = await findAddressIndex(electionWrapper, group, accountContract.address);
-<<<<<<< HEAD
-      if (verboseLog) {
-        // use current index
-        console.log("beneficiaryAddress:", beneficiaryAddress);
-        console.log("group:", group);
-        console.log("lesserAfterPendingRevoke:", lesserAfterPendingRevoke);
-        console.log("greaterAfterPendingRevoke:", greaterAfterPendingRevoke);
-        console.log("lesserAfterActiveRevoke:", lesserAfterActiveRevoke);
-        console.log("greaterAfterActiveRevoke:", greaterAfterActiveRevoke);
-        console.log("group index:", index);
-      }
-=======
 
       // use current index
       taskLogger.debug("beneficiaryAddress:", beneficiaryAddress);
@@ -164,7 +108,6 @@
       taskLogger.debug("greaterAfterActiveRevoke:", greaterAfterActiveRevoke);
       taskLogger.debug("group index:", index);
 
->>>>>>> 979e59b9
       const tx = await accountContract
         .connect(signer)
         .withdraw(
@@ -178,14 +121,8 @@
         );
 
       const receipt = await tx.wait();
-<<<<<<< HEAD
-      if (verboseLog) {
-        console.log(chalk.yellow("receipt status"), receipt.status);
-      }
-=======
 
       taskLogger.debug("receipt status", receipt.status);
->>>>>>> 979e59b9
     }
   }
 }
