import { ElectionWrapper } from "@celo/contractkit/lib/wrappers/Election";
import { BigNumber, Contract, Signer } from "ethers";
import { HardhatRuntimeEnvironment } from "hardhat/types";
import { taskLogger } from "../../logger";
import { getDefaultGroupsHHTask, getSpecificGroupsHHTask } from "../../task-utils";

const ADDRESS_ZERO = "0x0000000000000000000000000000000000000000";

export async function withdraw(
  hre: HardhatRuntimeEnvironment,
  signer: Signer,
  beneficiaryAddress: string
) {
  const electionWrapper = await hre.kit.contracts.getElection();
  const accountContract = await hre.ethers.getContract("Account");
  const specificGroupStrategy = await hre.ethers.getContract("SpecificGroupStrategy");
  const defaultStrategy = await hre.ethers.getContract("DefaultStrategy");

  // Use active groups to get the full list of groups with potential withdrawals.
<<<<<<< HEAD
  const activeGroups = await getDefaultGroupsSafe(defaultStrategy);
  const specificStrategies = await getSpecificGroupsSafe(specificGroupStrategy);
=======
  const activeGroups = await getDefaultGroupsHHTask(defaultStrategy);
  const specificStrategies = await getSpecificGroupsHHTask(specificGroupStrategy);
>>>>>>> 65dfb76b
  const groupList = new Set(activeGroups.concat(specificStrategies)).values();
  taskLogger.debug("DEBUG: groupList:", groupList);

  for (const group of groupList) {
    taskLogger.debug("DEBUG: Current group", group);

    // check what the beneficiary withdrawal amount is for each group.
    const scheduledWithdrawalAmount: BigNumber =
      await accountContract.scheduledWithdrawalsForGroupAndBeneficiary(group, beneficiaryAddress);

    taskLogger.debug(
      `DEBUG: Scheduled withdrawal amount from group: ${scheduledWithdrawalAmount.toString()}. Beneficiary: ${beneficiaryAddress}, group: ${group} `
    );

    if (scheduledWithdrawalAmount.gt(0)) {
      let remainingRevokeAmount: BigNumber = BigNumber.from(0);
      let toRevokeFromPending: BigNumber = BigNumber.from(0);

      let lesserAfterPendingRevoke: string = ADDRESS_ZERO;
      let greaterAfterPendingRevoke: string = ADDRESS_ZERO;
      let lesserAfterActiveRevoke: string = ADDRESS_ZERO;
      let greaterAfterActiveRevoke: string = ADDRESS_ZERO;

      // substract the immediateWithdrawalAmount from scheduledWithdrawalAmount to get the revokable amount
      const immediateWithdrawalAmount: BigNumber = await accountContract.scheduledVotesForGroup(
        group
      );

      taskLogger.debug("DEBUG: ImmediateWithdrawalAmount:", immediateWithdrawalAmount.toString());

      if (immediateWithdrawalAmount.lt(scheduledWithdrawalAmount)) {
        remainingRevokeAmount = scheduledWithdrawalAmount.sub(immediateWithdrawalAmount);

        taskLogger.debug("remainingRevokeAmount:", remainingRevokeAmount.toString());

        // get AccountContract pending votes for group.
        const groupVote = await electionWrapper.getVotesForGroupByAccount(
          accountContract.address,
          group
        );
        const pendingVotes = groupVote.pending;

        taskLogger.debug("pendingVotes:", pendingVotes.toString());

        // amount to revoke from pending
        toRevokeFromPending = BigNumber.from(
          remainingRevokeAmount.lt(BigNumber.from(pendingVotes.toString())) // Math.min
            ? remainingRevokeAmount.toString()
            : pendingVotes.toString()
        );

        taskLogger.debug("toRevokeFromPending:", toRevokeFromPending.toString());

        // find lesser and greater for pending votes
        const lesserAndGreaterAfterPendingRevoke =
          await electionWrapper.findLesserAndGreaterAfterVote(
            group,
            // @ts-ignore: BigNumber types library conflict.
            toRevokeFromPending.mul(-1).toString()
          );
        lesserAfterPendingRevoke = lesserAndGreaterAfterPendingRevoke.lesser;
        greaterAfterPendingRevoke = lesserAndGreaterAfterPendingRevoke.greater;

        // Given that validators are sorted by total votes and that revoking pending votes happen before active votes.
        // One must account for any pending votes that would get removed from the total votes when revoking active votes
        // in the same transaction.

        // find lesser and greater for active votes
        const lesserAndGreaterAfterActiveRevoke =
          await electionWrapper.findLesserAndGreaterAfterVote(
            group,
            // @ts-ignore: BigNumber types library conflict.
            remainingRevokeAmount.mul(-1).toString()
          );
        lesserAfterActiveRevoke = lesserAndGreaterAfterActiveRevoke.lesser;
        greaterAfterActiveRevoke = lesserAndGreaterAfterActiveRevoke.greater;
      }

      // find index of group
      const index = await findAddressIndex(electionWrapper, group, accountContract.address);

      // use current index
      taskLogger.debug("beneficiaryAddress:", beneficiaryAddress);
      taskLogger.debug("group:", group);
      taskLogger.debug("lesserAfterPendingRevoke:", lesserAfterPendingRevoke);
      taskLogger.debug("greaterAfterPendingRevoke:", greaterAfterPendingRevoke);
      taskLogger.debug("lesserAfterActiveRevoke:", lesserAfterActiveRevoke);
      taskLogger.debug("greaterAfterActiveRevoke:", greaterAfterActiveRevoke);
      taskLogger.debug("group index:", index);

      const tx = await accountContract
        .connect(signer)
        .withdraw(
          beneficiaryAddress,
          group,
          lesserAfterPendingRevoke,
          greaterAfterPendingRevoke,
          lesserAfterActiveRevoke,
          greaterAfterActiveRevoke,
          index
        );

      const receipt = await tx.wait();

      taskLogger.debug("receipt status", receipt.status);
    }
  }
}

// find index of group in list
async function findAddressIndex(
  electionWrapper: ElectionWrapper,
  group: string,
  account: string
): Promise<number> {
  const list = await electionWrapper.getGroupsVotedForByAccount(account);
  return list.indexOf(group);
}

export async function getDefaultGroupsSafe(
  defaultStrategy: Contract
) : Promise<string[]> {
  const activeGroupsLengthPromise = defaultStrategy.getNumberOfGroups();
  let [key] = await defaultStrategy.getGroupsHead();

  const activeGroups = [];

  for (let i = 0; i < (await activeGroupsLengthPromise).toNumber(); i++) {
    activeGroups.push(key);
    [key] = await defaultStrategy.getGroupPreviousAndNext(key);
  }

  return activeGroups
}

export async function getSpecificGroupsSafe(specificGroupStrategy: Contract): Promise<string[]> {
  const getSpecificGroupStrategiesLength = specificGroupStrategy.getNumberOfStrategies();
  const specificGroupsPromises = [];

  for (let i = 0; i < (await getSpecificGroupStrategiesLength).toNumber(); i++) {
    specificGroupsPromises.push(specificGroupStrategy.getStrategy(i));
  }

  return Promise.all(specificGroupsPromises);
}<|MERGE_RESOLUTION|>--- conflicted
+++ resolved
@@ -17,13 +17,8 @@
   const defaultStrategy = await hre.ethers.getContract("DefaultStrategy");
 
   // Use active groups to get the full list of groups with potential withdrawals.
-<<<<<<< HEAD
-  const activeGroups = await getDefaultGroupsSafe(defaultStrategy);
-  const specificStrategies = await getSpecificGroupsSafe(specificGroupStrategy);
-=======
   const activeGroups = await getDefaultGroupsHHTask(defaultStrategy);
   const specificStrategies = await getSpecificGroupsHHTask(specificGroupStrategy);
->>>>>>> 65dfb76b
   const groupList = new Set(activeGroups.concat(specificStrategies)).values();
   taskLogger.debug("DEBUG: groupList:", groupList);
 
