--- conflicted
+++ resolved
@@ -1,10 +1,5 @@
 import { ElectionWrapper } from "@celo/contractkit/lib/wrappers/Election";
-<<<<<<< HEAD
-import chalk from "chalk";
 import { BigNumber, Contract, Signer } from "ethers";
-=======
-import { BigNumber, Signer } from "ethers";
->>>>>>> b2616130
 import { HardhatRuntimeEnvironment } from "hardhat/types";
 import { taskLogger } from "../../logger";
 
@@ -19,15 +14,10 @@
   // Use deprecated and active groups to get the full list of groups with potential withdrawals.
   const activeGroups = await getDefaultGroupsSafe(defaultStrategy)
   const allowedStrategies: [] = await specificGroupStrategy.getSpecificGroupStrategies();
-<<<<<<< HEAD
-  const groupList = new Set(activeGroups.concat(allowedStrategies)).values();
-  console.log("DEBUG: groupList:", groupList);
-=======
   const groupList = new Set(
-    deprecatedGroups.concat(activeGroups).concat(allowedStrategies)
+    activeGroups.concat(allowedStrategies)
   ).values();
   taskLogger.debug("groupList:", groupList);
->>>>>>> b2616130
 
   for (const group of groupList) {
     taskLogger.debug("Current group", group);
