--- conflicted
+++ resolved
@@ -52,19 +52,14 @@
 export async function getDefaultGroupsSafe(
   defaultStrategy: Contract
 ) : Promise<string[]> {
-<<<<<<< HEAD
-  const activeGroupsLengthPromise = defaultStrategy.getActiveGroupsLength();
-  let [key] = await defaultStrategy.getActiveGroupsHead();
-=======
   const activeGroupsLengthPromise = defaultStrategy.getNumberOfGroups();
   let [key] = await defaultStrategy.getGroupsHead();
->>>>>>> 1fae29bf
 
   const activeGroups = [];
 
   for (let i = 0; i < (await activeGroupsLengthPromise).toNumber(); i++) {
     activeGroups.push(key);
-    [key] = await defaultStrategy.getActiveGroupPreviousAndNext(key);
+    [key] = await defaultStrategy.getGroupPreviousAndNext(key);
   }
 
   return activeGroups
