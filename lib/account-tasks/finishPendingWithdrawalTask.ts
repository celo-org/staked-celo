--- conflicted
+++ resolved
@@ -1,7 +1,3 @@
-<<<<<<< HEAD
-import chalk from "chalk";
-=======
->>>>>>> 979e59b9
 import { task, types } from "hardhat/config";
 import { getSignerAndSetDeploymentPath, TransactionArguments } from "../helpers/interfaceHelper";
 import {
@@ -10,20 +6,14 @@
   ACCOUNT_FINISH_PENDING_WITHDRAWAL_TASK_DESCRIPTION,
   BENEFICIARY,
   BENEFICIARY_DESCRIPTION,
+  LOG_LEVEL,
+  LOG_LEVEL_DESCRIPTION,
   USE_LEDGER,
   USE_LEDGER_DESCRIPTION,
   USE_NODE_ACCOUNT,
   USE_NODE_ACCOUNT_DESCRIPTION,
-<<<<<<< HEAD
-  VERBOSE_LOG,
-  VERBOSE_LOG_DESCRIPTION,
-} from "../helpers/staticVariables";
-=======
-  LOG_LEVEL,
-  LOG_LEVEL_DESCRIPTION,
 } from "../helpers/staticVariables";
 import { taskLogger } from "../logger";
->>>>>>> 979e59b9
 import { ACCOUNT_FINISH_PENDING_WITHDRAWAL } from "../tasksNames";
 import { finishPendingWithdrawals } from "./helpers/finishPendingWithdrawalHelper";
 
@@ -33,19 +23,14 @@
   .addOptionalParam(LOG_LEVEL, LOG_LEVEL_DESCRIPTION, undefined, types.string)
   .addFlag(USE_LEDGER, USE_LEDGER_DESCRIPTION)
   .addFlag(USE_NODE_ACCOUNT, USE_NODE_ACCOUNT_DESCRIPTION)
-  .addFlag(VERBOSE_LOG, VERBOSE_LOG_DESCRIPTION)
   .setAction(async (args: TransactionArguments, hre) => {
     taskLogger.setLogLevel(args.logLevel);
     try {
-<<<<<<< HEAD
-      console.log(chalk.blue("Starting stakedCelo:account:finishPendingWithdrawals task..."));
-=======
       taskLogger.info("Starting stakedCelo:account:finishPendingWithdrawals task...");
->>>>>>> 979e59b9
 
       const signer = await getSignerAndSetDeploymentPath(hre, args);
 
-      await finishPendingWithdrawals(hre, signer, args.beneficiary!, args.verboseLog);
+      await finishPendingWithdrawals(hre, signer, args.beneficiary!);
     } catch (error) {
       taskLogger.error("Error finishing pending withdrawals:", error);
     }
