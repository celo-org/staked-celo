--- conflicted
+++ resolved
@@ -16,11 +16,7 @@
   account?: string;
   useLedger: boolean;
   useNodeAccount: boolean;
-<<<<<<< HEAD
-  verboseLog: boolean;
-=======
   logLevel: string;
->>>>>>> 979e59b9
 }
 
 async function getSigner(
@@ -65,17 +61,9 @@
   return signer;
 }
 
-<<<<<<< HEAD
-export function parseEvents(verboseLog: boolean, receipt: ContractReceipt, eventName: string) {
-  if (verboseLog) {
-    const event = receipt.events?.find((event) => event.event === eventName);
-    console.log(chalk.green("new event emitted:"), event?.event, `(${event?.args})`);
-  }
-=======
 export function parseEvents(receipt: ContractReceipt, eventName: string) {
   const event = receipt.events?.find((event) => event.event === eventName);
   taskLogger.debug(`new event emitted: ${event?.event}`, `(${event?.args})`);
->>>>>>> 979e59b9
 }
 
 export async function setLocalNodeDeploymentPath(hre: HardhatRuntimeEnvironment) {
