// --- Hardhat plugins ---
import { HardhatUserConfig } from "hardhat/types";
import "@nomiclabs/hardhat-ethers";
import "@nomiclabs/hardhat-waffle";
import "@nomiclabs/hardhat-web3";
import "@typechain/hardhat";
import "@pahor167/hardhat-deploy";
import "./lib/contractkit.plugin";
import minimist from "minimist";
import { config } from "dotenv";
// --- Monkey-patching ---
import "./lib/bignumber-monkeypatch";

const argv = minimist(process.argv.slice(2));
const { network } = argv;
config({ path: network === "" || !network || network === "devchain" ? ".env" : `.env.${network}` });

import "./lib/deployTask";
<<<<<<< HEAD
import "./lib/proposeUpgradeTask";
=======
import "./lib/account-tasks/accountTask";
import "./lib/multiSig-tasks/multiSigTask";
>>>>>>> 43651fb9

// You need to export an object to set up your config
// Go to https://hardhat.org/config/ to learn more
/**
 * @type import('hardhat/config').HardhatUserConfig
 */
module.exports = {
  paths: {
    tests: "test-ts",
  },
  typechain: {
    target: "ethers-v5",
  },
  namedAccounts: {
    deployer: {
      default: 0,
    },
    multisigOwner0: {
      default: 3,
    },
    multisigOwner1: {
      default: 4,
    },
    multisigOwner2: {
      default: 5,
    },
    multisigOwner3: {
      default: 6,
    },
    multisigOwner4: {
      default: 7,
    },
    // Used as owner in test fixtures instead of multisig
    owner: {
      default: 6,
    },
  },
  networks: {
    local: {
      url: "http://localhost:8545",
      gas: 13000000,
      gasPrice: 100000000000,
    },
    devchain: {
      url: "http://localhost:7545",
      // Having to set a default value for gas, as the provider does not estimate
      // gas properly when signing using ledger HW, resulting in an error.
      gas: 2100000,
      gasPrice: 8000000000,
    },
    hardhat: {
      forking: {
        // Local ganache
        url: "http://localhost:7545",
        blockNumber: 399,
      },
    },
    alfajores: {
      url: `https://alfajores-forno.celo-testnet.org/`,
      gas: 13000000,
      gasPrice: 100000000000,
    },
    staging: {
      url: `https://staging-forno.celo-networks-dev.org/`,
      gas: 13000000,
      gasPrice: 100000000000,
    },
    mainnet: {
      url: `https://forno.celo.org/`,
      gas: 13000000,
      gasPrice: 20000000000,
    },
  },
  solidity: {
    compilers: [
      {
        version: "0.5.13",
        settings: {
          evmVersion: "istanbul",
          metadata: { useLiteralContent: true },
        },
      },
      {
        version: "0.8.11",
        settings: {
          evmVersion: "istanbul",
          metadata: { useLiteralContent: true },
        },
      },
    ],
  },
} as HardhatUserConfig;<|MERGE_RESOLUTION|>--- conflicted
+++ resolved
@@ -16,12 +16,9 @@
 config({ path: network === "" || !network || network === "devchain" ? ".env" : `.env.${network}` });
 
 import "./lib/deployTask";
-<<<<<<< HEAD
-import "./lib/proposeUpgradeTask";
-=======
 import "./lib/account-tasks/accountTask";
 import "./lib/multiSig-tasks/multiSigTask";
->>>>>>> 43651fb9
+import "./lib/proposeUpgradeTask";
 
 // You need to export an object to set up your config
 // Go to https://hardhat.org/config/ to learn more
