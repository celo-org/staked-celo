import { HardhatRuntimeEnvironment } from "hardhat/types";
import { DeployFunction } from "hardhat-deploy/types";

const func: DeployFunction = async function (hre: HardhatRuntimeEnvironment) {
  const stakedCelo = await hre.deployments.get("StakedCelo");
  const account = await hre.deployments.get("Account");
<<<<<<< HEAD
  const multisig = await hre.deployments.get("MultiSig");
=======
  const multiSig = await hre.deployments.get("MultiSig");
>>>>>>> 976ce62b

  const { deploy } = hre.deployments;

  const { deployer } = await hre.getNamedAccounts();
  const deployment = await deploy("RebasedStakedCelo", {
    from: deployer,
    log: true,
    proxy: {
      proxyArgs: ["{implementation}", "{data}"],
      owner: multisig.address,
      upgradeIndex: 0,
      proxyContract: "ERC1967Proxy",
      execute: {
        methodName: "initialize",
<<<<<<< HEAD
        args: [stakedCelo.address, account.address, multisig.address],
=======
        args: [stakedCelo.address, account.address, multiSig.address],
>>>>>>> 976ce62b
      },
    },
  });
};

func.id = "deploy_rebased_staked_celo";
func.tags = ["RebasedStakedCelo", "core"];
func.dependencies = ["StakedCelo", "Account", "MultiSig"];
export default func;<|MERGE_RESOLUTION|>--- conflicted
+++ resolved
@@ -4,11 +4,7 @@
 const func: DeployFunction = async function (hre: HardhatRuntimeEnvironment) {
   const stakedCelo = await hre.deployments.get("StakedCelo");
   const account = await hre.deployments.get("Account");
-<<<<<<< HEAD
   const multisig = await hre.deployments.get("MultiSig");
-=======
-  const multiSig = await hre.deployments.get("MultiSig");
->>>>>>> 976ce62b
 
   const { deploy } = hre.deployments;
 
@@ -23,11 +19,7 @@
       proxyContract: "ERC1967Proxy",
       execute: {
         methodName: "initialize",
-<<<<<<< HEAD
         args: [stakedCelo.address, account.address, multisig.address],
-=======
-        args: [stakedCelo.address, account.address, multiSig.address],
->>>>>>> 976ce62b
       },
     },
   });
