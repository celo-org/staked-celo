--- conflicted
+++ resolved
@@ -579,15 +579,9 @@
     }
 
     /**
-<<<<<<< HEAD
-     * @notice Distributes votes by computing the number of votes each active
-     * group should  be subtracted from.
-     * @param celoAmount The amount of votes to subtract.
-=======
      * @notice Distributes votes by computing the number of votes to be substracted
      * from each active group.
-     * @param votesAmount The amount of votes to subtract.
->>>>>>> f01bcc23
+     * @param celoAmount The amount of votes to subtract.
      * @return finalGroups The groups that were chosen for subtraction.
      * @return finalVotes The votes of chosen finalGroups.
      */
