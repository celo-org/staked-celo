--- conflicted
+++ resolved
@@ -103,21 +103,12 @@
     event GroupActivated(address indexed group);
 
     /**
-<<<<<<< HEAD
-     * @notice Emitted when a group is deprecated.
-     * @param group The group's address.
-     */
-    event GroupDeprecated(address indexed group);
-
-    /**
      * Emmited when sorted status of active groups was changed
      * @param update The new value
      */
     event SortedFlagUpdated(bool update);
 
     /**
-=======
->>>>>>> 274e28e8
      * @notice Used when there isn't enough CELO voting for an account's strategy
      * to fulfill a withdrawal.
      */
@@ -274,13 +265,8 @@
 
     /**
      * @notice Distributes votes by computing the number of votes each active
-<<<<<<< HEAD
      * group should either receive of should be subtracted from.
      * @param celoAmount The amount of votes to distribute.
-=======
-     * group should either receive or should be subtracted from.
-     * @param votes The amount of votes to distribute.
->>>>>>> 274e28e8
      * @param withdraw Generation for either desposit or withdrawal.
      * @param groupToIgnore The group that will not be used for deposit/withdrawal.
      * @return finalGroups The groups that were chosen for distribution.
@@ -295,15 +281,7 @@
         managerOrStrategy
         returns (address[] memory finalGroups, uint256[] memory finalVotes)
     {
-<<<<<<< HEAD
-        (finalGroups, finalVotes) = generateVoteDistributionInternal(
-            celoAmount,
-            withdraw,
-            groupToIgnore
-        );
-=======
-        (finalGroups, finalVotes) = _generateVoteDistribution(votes, withdraw);
->>>>>>> 274e28e8
+        (finalGroups, finalVotes) = _generateVoteDistribution(celoAmount, withdraw, groupToIgnore);
     }
 
     /**
@@ -368,12 +346,7 @@
         activeGroups.insert(group, 0, lesser, greater);
 
         // TODO: remove once migrated to v2
-<<<<<<< HEAD
         (uint256 specificGroupTotalStCelo, ) = specificGroupStrategy.getStCeloInStrategy(group);
-=======
-        uint256 specificGroupTotalStCelo = specificGroupStrategy
-            .specificGroupStrategyTotalStCeloVotes(group);
->>>>>>> 274e28e8
         uint256 stCeloForWholeGroup = IManager(manager).toStakedCelo(
             account.getCeloForGroup(group)
         );
@@ -533,14 +506,14 @@
         updateGroupStCelo(toGroup, toMove, true);
         if (sorted) {
             (address lesserKey, address greaterKey) = activeGroups
-                .getLesserAndGreaterOfActiveGroupsWithdrawal(
+                .getLesserAndGreaterOfDecreasedKey(
                     fromGroup,
                     stCELOInGroup[fromGroup],
                     sortingLoopLimit
                 );
             if (lesserKey != greaterKey) {
                 activeGroups.update(fromGroup, stCELOInGroup[fromGroup], lesserKey, greaterKey);
-                (lesserKey, greaterKey) = activeGroups.getLesserAndGreaterOfActiveGroupsDeposit(
+                (lesserKey, greaterKey) = activeGroups.getLesserAndGreaterOfIncreasedKey(
                     toGroup,
                     stCELOInGroup[toGroup],
                     sortingLoopLimit
@@ -618,23 +591,12 @@
             address[] memory fromGroups = new address[](1);
             uint256[] memory fromVotes = new uint256[](1);
             fromGroups[0] = group;
-<<<<<<< HEAD
-            fromVotes[0] = IManager(manager).toCelo(strategyTotalStCeloVotes);
-            (
-                address[] memory toGroups,
-                uint256[] memory toVotes
-            ) = generateVoteDistributionInternal(
-                    IManager(manager).toCelo(strategyTotalStCeloVotes),
-                    false,
-                    address(0)
-                );
-=======
             fromVotes[0] = IManager(manager).toCelo(groupTotalStCeloVotes);
             (address[] memory toGroups, uint256[] memory toVotes) = _generateVoteDistribution(
                 IManager(manager).toCelo(groupTotalStCeloVotes),
-                false
+                false,
+                address(0)
             );
->>>>>>> 274e28e8
             IManager(manager).scheduleTransferWithinStrategy(
                 fromGroups,
                 toGroups,
@@ -656,18 +618,11 @@
      * @return finalGroups The groups that were chosen for distribution.
      * @return finalVotes The votes of chosen finalGroups.
      */
-<<<<<<< HEAD
-    function generateVoteDistributionInternal(
+    function _generateVoteDistribution(
         uint256 celoAmount,
         bool withdraw,
         address depostiGroupToIgnore
     ) private returns (address[] memory finalGroups, uint256[] memory finalVotes) {
-=======
-    function _generateVoteDistribution(uint256 votesAmount, bool withdraw)
-        private
-        returns (address[] memory finalGroups, uint256[] memory finalVotes)
-    {
->>>>>>> 274e28e8
         if (activeGroups.getNumElements() == 0) {
             revert NoActiveGroups();
         }
@@ -713,12 +668,12 @@
             );
 
             (address lesserKey, address greaterKey) = withdraw
-                ? activeGroups.getLesserAndGreaterOfActiveGroupsWithdrawal(
+                ? activeGroups.getLesserAndGreaterOfDecreasedKey(
                     votedGroup,
                     stCELOInGroup[votedGroup],
                     sortingLoopLimit
                 )
-                : activeGroups.getLesserAndGreaterOfActiveGroupsDeposit(
+                : activeGroups.getLesserAndGreaterOfIncreasedKey(
                     votedGroup,
                     stCELOInGroup[votedGroup],
                     sortingLoopLimit
@@ -753,57 +708,4 @@
             finalVotes[j] = votes[j];
         }
     }
-<<<<<<< HEAD
-=======
-
-    function getLesserAndGreaterOfActiveGroupsDeposit(address originalKey, uint256 newValue)
-        private
-        view
-        returns (address previous, address next)
-    {
-        uint256 loopLimit = sortingLoopLimit;
-        address originalKeyPrevious;
-        previous = originalKey;
-        (, originalKeyPrevious, next) = activeGroups.get(originalKey);
-
-        while (next != address(0) && loopLimit != 0) {
-            if (newValue <= activeGroups.getValue(next)) {
-                break;
-            }
-            previous = next;
-            (, , next) = activeGroups.get(previous);
-            loopLimit--;
-        }
-
-        if (loopLimit == 0) {
-            return (address(0), address(0));
-        }
-
-        previous = previous == originalKey ? originalKeyPrevious : previous;
-    }
-
-    function getLesserAndGreaterOfActiveGroupsWithdrawal(address originalKey, uint256 newValue)
-        private
-        view
-        returns (address previous, address next)
-    {
-        uint256 loopLimit = sortingLoopLimit;
-        address originalKeyNext;
-        next = originalKey;
-        (, previous, originalKeyNext) = activeGroups.get(originalKey);
-        while (previous != address(0) && loopLimit != 0) {
-            if (newValue >= activeGroups.getValue(previous)) {
-                break;
-            }
-            next = previous;
-            (, previous, ) = activeGroups.get(next);
-            loopLimit--;
-        }
-        if (loopLimit == 0) {
-            return (address(0), address(0));
-        }
-
-        next = next == originalKey ? originalKeyNext : next;
-    }
->>>>>>> 274e28e8
 }