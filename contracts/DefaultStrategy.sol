// SPDX-License-Identifier: LGPL-3.0-only
pragma solidity 0.8.11;

import "@openzeppelin/contracts/utils/structs/EnumerableSet.sol";
import "@openzeppelin/contracts/utils/math/Math.sol";

import "./common/UsingRegistryUpgradeable.sol";
import "./common/UUPSOwnableUpgradeable.sol";
import "./common/linkedlists/AddressSortedLinkedList.sol";
import "./interfaces/IAccount.sol";
import "./interfaces/IGroupHealth.sol";
import "./interfaces/IManager.sol";
import "./interfaces/ISpecificGroupStrategy.sol";
import "./Managed.sol";

/**
 * @title DefaultStrategy is responsible for handling any deposit/withdrawal
 * for accounts without any specific strategy.
 */
contract DefaultStrategy is UUPSOwnableUpgradeable, UsingRegistryUpgradeable, Managed {
    using EnumerableSet for EnumerableSet.AddressSet;
    using AddressSortedLinkedList for SortedLinkedList.List;

    /**
     * @notice Holds a group's address and votes.
     * @param group The address of the group.
     * @param votes The votes assigned to the group.
     */
    struct GroupWithVotes {
        address group;
        uint256 votes;
    }

    /**
     * @notice The set of currently active groups that will be voted for with
     * new deposits.
     */
    SortedLinkedList.List private activeGroups;

    /**
     * @notice An instance of the GroupHealth contract for the StakedCelo protocol.
     */
    IGroupHealth public groupHealth;

    /**
     * @notice An instance of the Account contract for the StakedCelo protocol.
     */
    IAccount public account;

    /**
     * @notice An instance of the SpecificGroupStrategy for the StakedCelo protocol.
     */
    ISpecificGroupStrategy public specificGroupStrategy;

    /**
     * @notice stCELO that was cast for default group strategy,
     * strategy => stCELO amount
     */
    mapping(address => uint256) public stCeloInGroup;

    /**
     * @notice Maximum number of groups to distribute votes to.
     */
    uint256 public maxGroupsToDistributeTo;

    /**
     * @notice Maximum number of groups to withdraw from.
     */
    uint256 public maxGroupsToWithdrawFrom;

    /**
     * @notice Total stCELO that was voted with on default strategy.
     */
    uint256 public totalStCeloInStrategy;

    /**
     * @notice Loop limit while sorting active groups on chain.
     */
    uint256 private sortingLoopLimit;

    /**
     * @notice Whether or not active groups are sorted.
     * If active groups are not sorted it is neccessary to call updateActiveGroupOrder
     */
    bool public sorted;

    /**
     * @notice Groups that need to be sorted
     */
    EnumerableSet.AddressSet private unsortedGroups;

    /**
     * @notice Emitted when a group is deactivated.
     * @param group The group's address.
     */
    event GroupRemoved(address indexed group);

    /**
     * @notice Emitted when a new group is activated for voting.
     * @param group The group's address.
     */
    event GroupActivated(address indexed group);

    /**
     * Emmited when sorted status of active groups was changed
     * @param update The new value
     */
    event SortedFlagUpdated(bool update);

    /**
     * @notice Used when there isn't enough CELO voting for an account's strategy
     * to fulfill a withdrawal.
     */
    error CantWithdrawAccordingToStrategy();

    /**
     * @notice Used when attempting to activate a group that is already active.
     * @param group The group's address.
     */
    error GroupAlreadyAdded(address group);

    /**
     * @notice Used when a group does not meet the validator group health requirements.
     * @param group The group's address.
     */
    error GroupNotEligible(address group);

    /**
     * @notice Used when attempting to deactivate a group that is not active.
     * @param group The group's address.
     */
    error GroupNotActive(address group);

    /**
     * @notice Used when attempting to deactivate a healthy group using deactivateUnhealthyGroup().
     * @param group The group's address.
     */
    error HealthyGroup(address group);

    /**
     * @notice Used when attempting to deposit when there are no active groups
     * to vote for.
     */
    error NoActiveGroups();

    /**
     * @notice Used when atempting to distribute votes but validator group limit is reached.
     */
    error NotAbleToDistributeVotes();

    /**
     * @notice Used when attempting sort active groups when there are no unsorted group.
     */
    error NotUnsortedGroup();

    /**
     * @notice Used when rebalancing to a non-active group.
     * @param group The group's address.
     */
    error InvalidToGroup(address group);

    /**
     * @notice Used when rebalancing from non-active group.
     * @param group The group's address.
     */
    error InvalidFromGroup(address group);

    /**
     * @notice Used when rebalancing and fromGroup doesn't have any extra stCELO.
     * @param group The group's address.
     * @param actualCelo The actual stCELO value.
     * @param expectedCelo The expected stCELO value.
     */
    error RebalanceNoExtraStCelo(address group, uint256 actualCelo, uint256 expectedCelo);

    /**
     * @notice Used when rebalancing and toGroup has enough stCELO.
     * @param group The group's address.
     * @param actualCelo The actual stCELO value.
     * @param expectedCelo The expected stCELO value.
     */
    error RebalanceEnoughStCelo(address group, uint256 actualCelo, uint256 expectedCelo);

    /**
     *  @notice Used when an `managerOrStrategy` function is called
     *  by a non-manager or non-strategy.
     *  @param caller `msg.sender` that called the function.
     */
    error CallerNotManagerNorStrategy(address caller);

    /**
     * @notice Checks that only the manager or strategy contract can execute a function.
     */
    modifier managerOrStrategy() {
        if (manager != msg.sender && address(specificGroupStrategy) != msg.sender) {
            revert CallerNotManagerNorStrategy(msg.sender);
        }
        _;
    }

    /**
     * @notice Initialize the contract with registry and owner.
     * @param _registry The address of the Celo Registry.
     * @param _owner The address of the contract owner.
     * @param _manager The address of the Manager contract.
     */
    function initialize(
        address _registry,
        address _owner,
        address _manager
    ) external initializer {
        _transferOwnership(_owner);
        __UsingRegistry_init(_registry);
        __Managed_init(_manager);
        maxGroupsToDistributeTo = 8;
        maxGroupsToWithdrawFrom = 8;
        sortingLoopLimit = 10;
        sorted = true;
        emit SortedFlagUpdated(sorted);
    }

    /**
     * @notice Set this contract's dependencies in the StakedCelo system.
     * @param _account The address of the Account contract.
     * @param _groupHealth The address of the GroupHealth contract.
     * @param _specificGroupStrategy The address of the SpecificGroupStrategy contract.
     */
    function setDependencies(
        address _account,
        address _groupHealth,
        address _specificGroupStrategy
    ) external onlyOwner {
        require(_account != address(0), "Account null");
        require(_groupHealth != address(0), "GroupHealth null");
        require(_specificGroupStrategy != address(0), "SpecificGroupStrategy null");

        groupHealth = IGroupHealth(_groupHealth);
        specificGroupStrategy = ISpecificGroupStrategy(_specificGroupStrategy);
        account = IAccount(_account);
    }

    /**
     * @notice Set distribution/withdrawal algorithm parameters.
     * @param distributeTo Maximum number of groups that can be distributed to.
     * @param withdrawFrom Maximum number of groups that can be withdrawn from.
     * @param loopLimit The sorting loop limit while sorting active groups on chain.
     */
    function setSortingParams(
        uint256 distributeTo,
        uint256 withdrawFrom,
        uint256 loopLimit
    ) external onlyOwner {
        maxGroupsToDistributeTo = distributeTo;
        maxGroupsToWithdrawFrom = withdrawFrom;
        sortingLoopLimit = loopLimit;
    }

    /**
     * @notice Distributes votes by computing the number of votes each active
<<<<<<< HEAD
     * group should either receive of should be subtracted from.
     * @param celoAmount The amount of votes to distribute.
     * @param withdraw Generation for either desposit or withdrawal.
     * @param groupToIgnore The group that will not be used for deposit/withdrawal.
=======
     * group should either receive or have withdrawn.
     * @param votes The amount of votes to distribute.
     * @param withdraw Whether to withdraw or deposit.
>>>>>>> 1fae29bf
     * @return finalGroups The groups that were chosen for distribution.
     * @return finalVotes The votes of chosen finalGroups.
     */
    function generateVoteDistribution(
        uint256 celoAmount,
        bool withdraw,
        address groupToIgnore
    )
        external
        managerOrStrategy
        returns (address[] memory finalGroups, uint256[] memory finalVotes)
    {
<<<<<<< HEAD
        (finalGroups, finalVotes) = _generateVoteDistribution(celoAmount, withdraw, groupToIgnore);
=======
        (finalGroups, finalVotes) = withdraw
            ? _generateWithdrawalVoteDistribution(votes)
            : _generateDepositVoteDistribution(votes);
>>>>>>> 1fae29bf
    }

    /**
     * @notice Updates group order of unsorted group. When there are no more unsorted groups
     * it will mark active groups as sorted.
     * @param group The group address.
     * @param lesserKey The key of the group less than the group to update.
     * @param greaterKey The key of the group greater than the group to update.
     */
    function updateActiveGroupOrder(
        address group,
        address lesserKey,
        address greaterKey
    ) external {
        if (!unsortedGroups.contains(group)) {
            revert NotUnsortedGroup();
        }

        activeGroups.update(group, stCeloInGroup[group], lesserKey, greaterKey);
        unsortedGroups.remove(group);
        if (unsortedGroups.length() == 0) {
            sorted = true;
            emit SortedFlagUpdated(sorted);
        }
    }

    /**
     * @notice Marks a group as votable for default strategy.
     * It is necessary to call `updateGroupHealth` in GroupHealth smart contract first.
     * @param group The address of the group to add to the set of votable
     * groups.
     * @param lesser The group receiving fewer votes (in default strategy) than `group`,
     * or 0 if `group` has the fewest votes of any validator group.
     * @param greater The group receiving more votes (in default strategy) than `group`,
     *  or 0 if `group` has the most votes of any validator group.
     */
    function activateGroup(
        address group,
        address lesser,
        address greater
    ) external onlyOwner {
        if (!groupHealth.isGroupValid(group)) {
            revert GroupNotEligible(group);
        }

        if (activeGroups.contains(group)) {
            revert GroupAlreadyAdded(group);
        }

<<<<<<< HEAD
        if (
            (specificGroupStrategy.getSpecificGroupStrategiesNumber() +
                activeGroups.getNumElements()) >=
            getElection().maxNumGroupsVotedFor() &&
            !getElection().allowedToVoteOverMaxNumberOfGroups(address(account))
        ) {
            revert MaxGroupsVotedForReached();
        }

        activeGroups.insert(group, 0, lesser, greater);

        // TODO: remove once migrated to v2
        (uint256 specificGroupTotalStCelo, ) = specificGroupStrategy.getStCeloInStrategy(group);
=======
        // For migration purposes between V1 and V2. It can be removed once migrated to V2.
        uint256 currentStCelo = 0;
>>>>>>> 1fae29bf
        uint256 stCeloForWholeGroup = IManager(manager).toStakedCelo(
            account.getCeloForGroup(group)
        );

        if (stCeloForWholeGroup != 0) {
            uint256 specificGroupTotalStCelo = specificGroupStrategy.stCeloInGroup(group);
            currentStCelo =
                stCeloForWholeGroup -
                Math.min(stCeloForWholeGroup, specificGroupTotalStCelo);
            updateGroupStCelo(group, currentStCelo, true);
        }

        activeGroups.insert(group, currentStCelo, lesser, greater);

        emit GroupActivated(group);
    }

    /**
     * @notice Deactivates group.
     * @param group The group to deactivated.
     */
    function deactivateGroup(address group) external onlyOwner {
        _deactivateGroup(group);
    }

    /**
     * @notice Deactivates an unhealthy group.
     * @param group The group to deactivate if unhealthy.
     */
    function deactivateUnhealthyGroup(address group) external {
        if (groupHealth.isGroupValid(group)) {
            revert HealthyGroup(group);
        }
        _deactivateGroup((group));
    }

    /**
     * @notice Returns the number of active groups.
     * @return The number of active groups.
     */
<<<<<<< HEAD
    function getActiveGroupsNumber() external view returns (uint256) {
=======
    function getNumberOfGroups() external view returns (uint256) {
>>>>>>> 1fae29bf
        return activeGroups.getNumElements();
    }

    /**
     * @notice Returns previous and next address of key.
     * @param group The group address.
     * @return previousAddress The previous address.
     * @return nextAddress The next address.
     */
<<<<<<< HEAD
    function getActiveGroupPreviousAndNext(address key)
=======
    function getGroupPreviousAndNext(address group)
>>>>>>> 1fae29bf
        external
        view
        returns (address previousAddress, address nextAddress)
    {
        (, previousAddress, nextAddress) = activeGroups.get(group);
    }

    /**
     * @notice Returns head and previous address of head.
     * @return head The address of the sorted group with most votes.
     * @return previousAddress The previous address from head.
     */
    function getActiveGroupsHead() external view returns (address head, address previousAddress) {
        head = activeGroups.getHead();
        (, previousAddress, ) = activeGroups.get(head);
    }

    /**
     * @notice Returns tail and next address of tail.
<<<<<<< HEAD
     * @return tail The tail of groups.
     * @return nextAddress The next address.
     */
    function getActiveGroupsTail() external view returns (address tail, address nextAddress) {
        tail = activeGroups.getTail();
        (, nextAddress, ) = activeGroups.get(tail);
=======
     * @return tail The address of the sorted group with least votes.
     * @return nextAddress The next address after tail.
     */
    function getGroupsTail() external view returns (address tail, address nextAddress) {
        tail = activeGroups.getTail();
        (, , nextAddress) = activeGroups.get(tail);
>>>>>>> 1fae29bf
    }

    /**
     * @notice Returns whether active groups contain group.
     * @return Whether or not the given group is active.
     */
<<<<<<< HEAD
    function activeGroupsContain(address group) external view returns (bool) {
=======
    function isActive(address group) external view returns (bool) {
>>>>>>> 1fae29bf
        return activeGroups.contains(group);
    }

    /**
     * @notice Returns the number of unsorted groups.
     * @return The number of unsorted groups.
     */
    function getNumberOfUnsortedGroups() external view returns (uint256) {
        return unsortedGroups.length();
    }

    /**
     * @notice Returns the unsorted group at index.
     * @param index The index to look up.
     * @return The group.
     */
    function getUnsortedGroupAt(uint256 index) external view returns (address) {
        return unsortedGroups.at(index);
    }

    /**
     * @notice Returns the storage, major, minor, and patch version of the contract.
     * @return Storage version of the contract.
     * @return Major version of the contract.
     * @return Minor version of the contract.
     * @return Patch version of the contract.
     */
    function getVersionNumber()
        external
        pure
        returns (
            uint256,
            uint256,
            uint256,
            uint256
        )
    {
        return (1, 1, 0, 0);
    }

    /**
     * @notice Rebalances CELO between groups that have an incorrect CELO-stCELO ratio.
     * `fromGroup` is required to have more CELO than it should and `toGroup` needs
     * to have less CELO than it should.
     * @param fromGroup The from group.
     * @param toGroup The to group.
     */
    function rebalance(address fromGroup, address toGroup) public {
        if (!activeGroups.contains(fromGroup)) {
            revert InvalidFromGroup(fromGroup);
        }

        if (!activeGroups.contains(toGroup)) {
            revert InvalidToGroup(toGroup);
        }

        (uint256 expectedFromStCelo, uint256 actualFromStCelo) = getExpectedAndActualStCeloForGroup(
            fromGroup
        );
        if (actualFromStCelo <= expectedFromStCelo) {
            // fromGroup needs to have more stCELO than it should
            revert RebalanceNoExtraStCelo(fromGroup, actualFromStCelo, expectedFromStCelo);
        }

        (uint256 expectedToStCelo, uint256 actualToStCelo) = getExpectedAndActualStCeloForGroup(
            toGroup
        );

        if (actualToStCelo >= expectedToStCelo) {
            // toGroup needs to have less stCELO than it should
            revert RebalanceEnoughStCelo(toGroup, actualToStCelo, expectedToStCelo);
        }

        uint256 toMove = Math.min(
            actualFromStCelo - expectedFromStCelo,
            expectedToStCelo - actualToStCelo
        );

        updateGroupStCelo(fromGroup, toMove, false);
        updateGroupStCelo(toGroup, toMove, true);
<<<<<<< HEAD
        if (sorted) {
            (address lesserKey, address greaterKey) = activeGroups
                .getLesserAndGreaterOfDecreasedKey(
                    fromGroup,
                    stCELOInGroup[fromGroup],
                    sortingLoopLimit
                );
            if (lesserKey != greaterKey) {
                activeGroups.update(fromGroup, stCELOInGroup[fromGroup], lesserKey, greaterKey);
                (lesserKey, greaterKey) = activeGroups.getLesserAndGreaterOfIncreasedKey(
                    toGroup,
                    stCELOInGroup[toGroup],
                    sortingLoopLimit
                );
                if (lesserKey != greaterKey) {
                    activeGroups.update(toGroup, stCELOInGroup[toGroup], lesserKey, greaterKey);
                    return;
                }
            }
            sorted = false;
            emit SortedFlagUpdated(sorted);
        }
        unsortedGroups.add(toGroup);
        unsortedGroups.add(fromGroup);
=======

        trySort(fromGroup, stCeloInGroup[fromGroup], false);
        trySort(toGroup, stCeloInGroup[toGroup], true);
>>>>>>> 1fae29bf
    }

    /**
     * @notice Returns expected stCELO and actual stCELO for group.
     * @param group The group.
     * @return expectedStCelo The amount of stCELO that group should have.
     * (The total amount of stCELO in the default strategy divided by the number of active groups.)
     * @return actualStCelo The amount of stCELO which is currently
     * assigned to group in the strategy.
     */
    function getExpectedAndActualStCeloForGroup(address group)
        public
        view
        returns (uint256 expectedStCelo, uint256 actualStCelo)
    {
        address head = activeGroups.getHead();
        uint256 numberOfActiveGroups = activeGroups.getNumElements();
        expectedStCelo = totalStCeloInStrategy / numberOfActiveGroups;
        if (group == head) {
            uint256 divisionResidue = totalStCeloInStrategy -
                (expectedStCelo * numberOfActiveGroups);
            expectedStCelo += divisionResidue;
        }

        actualStCelo = stCeloInGroup[group];
    }

    /**
     * @notice Adds/substracts value to totals of group and
     * total stCELO in default strategy.
     * @param group The validator group that we are updating.
     * @param stCeloAmount The amount of stCELO.
     * @param add Whether to add or substract.
     */
    function updateGroupStCelo(
        address group,
        uint256 stCeloAmount,
        bool add
    ) internal {
        if (add) {
<<<<<<< HEAD
            stCELOInGroup[group] += stCeloAmount;
            totalStCeloInDefaultStrategy += stCeloAmount;
        } else {
            stCELOInGroup[group] -= stCeloAmount;
            totalStCeloInDefaultStrategy -= stCeloAmount;
=======
            stCeloInGroup[group] += stCeloAmount;
            totalStCeloInStrategy += stCeloAmount;
        } else {
            stCeloInGroup[group] -= stCeloAmount;
            totalStCeloInStrategy -= stCeloAmount;
>>>>>>> 1fae29bf
        }
    }

    /**
     * @notice Deactivates group.
     * @param group The group to deactivated.
     */
    function _deactivateGroup(address group) private {
        if (!activeGroups.contains(group)) {
            revert GroupNotActive(group);
        }
        activeGroups.remove(group);
        unsortedGroups.remove(group);

        uint256 groupTotalStCeloVotes = stCeloInGroup[group];

        if (groupTotalStCeloVotes > 0) {
            updateGroupStCelo(group, groupTotalStCeloVotes, false);
            address[] memory fromGroups = new address[](1);
            uint256[] memory fromVotes = new uint256[](1);
            fromGroups[0] = group;
            fromVotes[0] = IManager(manager).toCelo(groupTotalStCeloVotes);
<<<<<<< HEAD
            (address[] memory toGroups, uint256[] memory toVotes) = _generateVoteDistribution(
                IManager(manager).toCelo(groupTotalStCeloVotes),
                false,
                address(0)
            );
=======
            (
                address[] memory toGroups,
                uint256[] memory toVotes
            ) = _generateDepositVoteDistribution(IManager(manager).toCelo(groupTotalStCeloVotes));
>>>>>>> 1fae29bf
            IManager(manager).scheduleTransferWithinStrategy(
                fromGroups,
                toGroups,
                fromVotes,
                toVotes
            );
        }

        emit GroupRemoved(group);
    }

    /**
     * @notice Distributes votes by computing the number of votes each active
<<<<<<< HEAD
     * group should either receive of should be subtracted from.
     * @param celoAmount The amount of votes to distribute.
     * @param withdraw Generation for either desposit or withdrawal.
     * @param depositGroupToIgnore The group that will not be used for deposit
     * (Only used when this group is already overflowing).
     * @return finalGroups The groups that were chosen for distribution.
     * @return finalVotes The votes of chosen finalGroups.
     */
    function _generateVoteDistribution(
        uint256 celoAmount,
        bool withdraw,
        address depositGroupToIgnore
    ) private returns (address[] memory finalGroups, uint256[] memory finalVotes) {
=======
     * group should  be subtracted from.
     * @param votesAmount The amount of votes to subtract.
     * @return finalGroups The groups that were chosen for subtraction.
     * @return finalVotes The votes of chosen finalGroups.
     */
    function _generateWithdrawalVoteDistribution(uint256 votesAmount)
        private
        returns (address[] memory finalGroups, uint256[] memory finalVotes)
    {
>>>>>>> 1fae29bf
        if (activeGroups.getNumElements() == 0) {
            revert NoActiveGroups();
        }

        uint256 maxGroupCount = Math.min(maxGroupsToWithdrawFrom, activeGroups.getNumElements());

        address[] memory groups = new address[](maxGroupCount);
        uint256[] memory votes = new uint256[](maxGroupCount);

<<<<<<< HEAD
        address votedGroup = withdraw ? activeGroups.getHead() : activeGroups.getTail();
        uint256 groupsIndex = 0;
        uint256 groupVotes;
=======
        address votedGroup = activeGroups.getHead();
        uint256 groupsIndex;
>>>>>>> 1fae29bf

        while (groupsIndex < maxGroupCount) {
            if (!withdraw && votedGroup == depositGroupToIgnore) {
                // this scenario happens when overflow is being utilized and
                // we want to ignore the groups that is overflowing
                (, , votedGroup) = activeGroups.get(votedGroup);
            }

            if (celoAmount == 0 || votedGroup == address(0)) {
                break;
            }

<<<<<<< HEAD
            if (withdraw) {
                groupVotes = IManager(manager).toCelo(stCELOInGroup[votedGroup]);
            } else {
                groupVotes = IManager(manager).getReceivableVotesForGroup(votedGroup);
            }

            votes[groupsIndex] = Math.min(groupVotes, celoAmount);
            groups[groupsIndex] = votedGroup;

            celoAmount -= votes[groupsIndex];

=======
            votes[groupsIndex] = Math.min(
                IManager(manager).toCelo(stCeloInGroup[votedGroup]),
                votesAmount
            );
            groups[groupsIndex] = votedGroup;
            votesAmount -= votes[groupsIndex];
>>>>>>> 1fae29bf
            updateGroupStCelo(
                votedGroup,
                IManager(manager).toStakedCelo(votes[groupsIndex]),
                false
            );
            trySort(votedGroup, stCeloInGroup[votedGroup], false);

<<<<<<< HEAD
            (address lesserKey, address greaterKey) = withdraw
                ? activeGroups.getLesserAndGreaterOfDecreasedKey(
                    votedGroup,
                    stCELOInGroup[votedGroup],
                    sortingLoopLimit
                )
                : activeGroups.getLesserAndGreaterOfIncreasedKey(
                    votedGroup,
                    stCELOInGroup[votedGroup],
                    sortingLoopLimit
                );

            if ((lesserKey != greaterKey || activeGroups.getNumElements() == 1) && sorted) {
                activeGroups.update(votedGroup, stCELOInGroup[votedGroup], lesserKey, greaterKey);
                votedGroup = withdraw ? activeGroups.getHead() : activeGroups.getTail();
            } else {
                unsortedGroups.add(votedGroup);
                sorted = false;
                emit SortedFlagUpdated(sorted);
                if (withdraw) {
                    (, votedGroup, ) = activeGroups.get(votedGroup);
                } else {
                    (, , votedGroup) = activeGroups.get(votedGroup);
                }
=======
            if (sorted) {
                votedGroup = activeGroups.getHead();
            } else {
                (, votedGroup, ) = activeGroups.get(votedGroup);
>>>>>>> 1fae29bf
            }

            groupsIndex++;
        }

        if (celoAmount != 0) {
            revert NotAbleToDistributeVotes();
        }

        finalGroups = new address[](groupsIndex);
        finalVotes = new uint256[](groupsIndex);

        for (uint256 i = 0; i < groupsIndex; i++) {
            finalGroups[i] = groups[i];
            finalVotes[i] = votes[i];
        }
    }
<<<<<<< HEAD
=======

    /**
     * @notice Distributes votes by computing the number of votes each active
     * group should receive.
     * @param votesAmount The amount of votes to distribute.
     * @return finalGroups The groups that were chosen for distribution.
     * @return finalVotes The votes of chosen finalGroups.
     */
    function _generateDepositVoteDistribution(uint256 votesAmount)
        private
        returns (address[] memory finalGroups, uint256[] memory finalVotes)
    {
        if (activeGroups.getNumElements() == 0) {
            revert NoActiveGroups();
        }

        uint256 maxGroupCount = Math.min(maxGroupsToDistributeTo, activeGroups.getNumElements());

        address[] memory groups = new address[](maxGroupCount);
        uint256[] memory votes = new uint256[](maxGroupCount);

        address votedGroup = activeGroups.getTail();
        uint256 groupsIndex;

        for (groupsIndex = 0; groupsIndex < maxGroupCount; groupsIndex++) {
            if (votesAmount == 0 || votedGroup == address(0)) {
                break;
            }

            votes[groupsIndex] = Math.min(
                IManager(manager).getReceivableVotesForGroup(votedGroup),
                votesAmount
            );
            groups[groupsIndex] = votedGroup;
            votesAmount -= votes[groupsIndex];
            updateGroupStCelo(votedGroup, IManager(manager).toStakedCelo(votes[groupsIndex]), true);
            trySort(votedGroup, stCeloInGroup[votedGroup], true);

            if (sorted) {
                votedGroup = activeGroups.getTail();
            } else {
                (, , votedGroup) = activeGroups.get(votedGroup);
            }
        }

        if (votesAmount != 0) {
            revert NotAbleToDistributeVotes();
        }

        finalGroups = new address[](groupsIndex);
        finalVotes = new uint256[](groupsIndex);

        for (uint256 i = 0; i < groupsIndex; i++) {
            finalGroups[i] = groups[i];
            finalVotes[i] = votes[i];
        }
    }

    /**
     * Try to sort group in active groups based on new value.
     * @param group The group address.
     * @param newValue The new value of group.
     * @param valueIncreased Whether value increased/decreased compared to original value.
     */
    function trySort(
        address group,
        uint256 newValue,
        bool valueIncreased
    ) private {
        if (unsortedGroups.contains(group)) {
            return;
        }

        (address lesserKey, address greaterKey) = valueIncreased
            ? activeGroups.getLesserAndGreaterOfAddressThatIncreasedValue(
                group,
                newValue,
                sortingLoopLimit
            )
            : activeGroups.getLesserAndGreaterOfAddressThatDecreasedValue(
                group,
                newValue,
                sortingLoopLimit
            );
        if (lesserKey != greaterKey || activeGroups.getNumElements() == 1) {
            activeGroups.update(group, newValue, lesserKey, greaterKey);
        } else {
            if (sorted) {
                sorted = false;
            }
            unsortedGroups.add(group);
        }
    }
>>>>>>> 1fae29bf
}<|MERGE_RESOLUTION|>--- conflicted
+++ resolved
@@ -257,35 +257,25 @@
 
     /**
      * @notice Distributes votes by computing the number of votes each active
-<<<<<<< HEAD
-     * group should either receive of should be subtracted from.
+     * group should either receive or have withdrawn.
      * @param celoAmount The amount of votes to distribute.
-     * @param withdraw Generation for either desposit or withdrawal.
-     * @param groupToIgnore The group that will not be used for deposit/withdrawal.
-=======
-     * group should either receive or have withdrawn.
-     * @param votes The amount of votes to distribute.
      * @param withdraw Whether to withdraw or deposit.
->>>>>>> 1fae29bf
+     * @param depositGroupToIgnore The group that will not be used for deposit
      * @return finalGroups The groups that were chosen for distribution.
      * @return finalVotes The votes of chosen finalGroups.
      */
     function generateVoteDistribution(
         uint256 celoAmount,
         bool withdraw,
-        address groupToIgnore
+        address depositGroupToIgnore
     )
         external
         managerOrStrategy
         returns (address[] memory finalGroups, uint256[] memory finalVotes)
     {
-<<<<<<< HEAD
-        (finalGroups, finalVotes) = _generateVoteDistribution(celoAmount, withdraw, groupToIgnore);
-=======
         (finalGroups, finalVotes) = withdraw
-            ? _generateWithdrawalVoteDistribution(votes)
-            : _generateDepositVoteDistribution(votes);
->>>>>>> 1fae29bf
+            ? _generateWithdrawalVoteDistribution(celoAmount)
+            : _generateDepositVoteDistribution(celoAmount, depositGroupToIgnore);
     }
 
     /**
@@ -335,30 +325,14 @@
             revert GroupAlreadyAdded(group);
         }
 
-<<<<<<< HEAD
-        if (
-            (specificGroupStrategy.getSpecificGroupStrategiesNumber() +
-                activeGroups.getNumElements()) >=
-            getElection().maxNumGroupsVotedFor() &&
-            !getElection().allowedToVoteOverMaxNumberOfGroups(address(account))
-        ) {
-            revert MaxGroupsVotedForReached();
-        }
-
-        activeGroups.insert(group, 0, lesser, greater);
-
-        // TODO: remove once migrated to v2
-        (uint256 specificGroupTotalStCelo, ) = specificGroupStrategy.getStCeloInStrategy(group);
-=======
         // For migration purposes between V1 and V2. It can be removed once migrated to V2.
         uint256 currentStCelo = 0;
->>>>>>> 1fae29bf
         uint256 stCeloForWholeGroup = IManager(manager).toStakedCelo(
             account.getCeloForGroup(group)
         );
 
         if (stCeloForWholeGroup != 0) {
-            uint256 specificGroupTotalStCelo = specificGroupStrategy.stCeloInGroup(group);
+            uint256 specificGroupTotalStCelo = specificGroupStrategy.stCeloInStrategy(group);
             currentStCelo =
                 stCeloForWholeGroup -
                 Math.min(stCeloForWholeGroup, specificGroupTotalStCelo);
@@ -393,11 +367,7 @@
      * @notice Returns the number of active groups.
      * @return The number of active groups.
      */
-<<<<<<< HEAD
-    function getActiveGroupsNumber() external view returns (uint256) {
-=======
     function getNumberOfGroups() external view returns (uint256) {
->>>>>>> 1fae29bf
         return activeGroups.getNumElements();
     }
 
@@ -407,11 +377,7 @@
      * @return previousAddress The previous address.
      * @return nextAddress The next address.
      */
-<<<<<<< HEAD
-    function getActiveGroupPreviousAndNext(address key)
-=======
     function getGroupPreviousAndNext(address group)
->>>>>>> 1fae29bf
         external
         view
         returns (address previousAddress, address nextAddress)
@@ -424,39 +390,26 @@
      * @return head The address of the sorted group with most votes.
      * @return previousAddress The previous address from head.
      */
-    function getActiveGroupsHead() external view returns (address head, address previousAddress) {
+    function getGroupsHead() external view returns (address head, address previousAddress) {
         head = activeGroups.getHead();
         (, previousAddress, ) = activeGroups.get(head);
     }
 
     /**
      * @notice Returns tail and next address of tail.
-<<<<<<< HEAD
-     * @return tail The tail of groups.
-     * @return nextAddress The next address.
-     */
-    function getActiveGroupsTail() external view returns (address tail, address nextAddress) {
-        tail = activeGroups.getTail();
-        (, nextAddress, ) = activeGroups.get(tail);
-=======
      * @return tail The address of the sorted group with least votes.
      * @return nextAddress The next address after tail.
      */
     function getGroupsTail() external view returns (address tail, address nextAddress) {
         tail = activeGroups.getTail();
         (, , nextAddress) = activeGroups.get(tail);
->>>>>>> 1fae29bf
     }
 
     /**
      * @notice Returns whether active groups contain group.
      * @return Whether or not the given group is active.
      */
-<<<<<<< HEAD
-    function activeGroupsContain(address group) external view returns (bool) {
-=======
     function isActive(address group) external view returns (bool) {
->>>>>>> 1fae29bf
         return activeGroups.contains(group);
     }
 
@@ -537,36 +490,9 @@
 
         updateGroupStCelo(fromGroup, toMove, false);
         updateGroupStCelo(toGroup, toMove, true);
-<<<<<<< HEAD
-        if (sorted) {
-            (address lesserKey, address greaterKey) = activeGroups
-                .getLesserAndGreaterOfDecreasedKey(
-                    fromGroup,
-                    stCELOInGroup[fromGroup],
-                    sortingLoopLimit
-                );
-            if (lesserKey != greaterKey) {
-                activeGroups.update(fromGroup, stCELOInGroup[fromGroup], lesserKey, greaterKey);
-                (lesserKey, greaterKey) = activeGroups.getLesserAndGreaterOfIncreasedKey(
-                    toGroup,
-                    stCELOInGroup[toGroup],
-                    sortingLoopLimit
-                );
-                if (lesserKey != greaterKey) {
-                    activeGroups.update(toGroup, stCELOInGroup[toGroup], lesserKey, greaterKey);
-                    return;
-                }
-            }
-            sorted = false;
-            emit SortedFlagUpdated(sorted);
-        }
-        unsortedGroups.add(toGroup);
-        unsortedGroups.add(fromGroup);
-=======
 
         trySort(fromGroup, stCeloInGroup[fromGroup], false);
         trySort(toGroup, stCeloInGroup[toGroup], true);
->>>>>>> 1fae29bf
     }
 
     /**
@@ -607,19 +533,11 @@
         bool add
     ) internal {
         if (add) {
-<<<<<<< HEAD
-            stCELOInGroup[group] += stCeloAmount;
-            totalStCeloInDefaultStrategy += stCeloAmount;
-        } else {
-            stCELOInGroup[group] -= stCeloAmount;
-            totalStCeloInDefaultStrategy -= stCeloAmount;
-=======
             stCeloInGroup[group] += stCeloAmount;
             totalStCeloInStrategy += stCeloAmount;
         } else {
             stCeloInGroup[group] -= stCeloAmount;
             totalStCeloInStrategy -= stCeloAmount;
->>>>>>> 1fae29bf
         }
     }
 
@@ -642,18 +560,13 @@
             uint256[] memory fromVotes = new uint256[](1);
             fromGroups[0] = group;
             fromVotes[0] = IManager(manager).toCelo(groupTotalStCeloVotes);
-<<<<<<< HEAD
-            (address[] memory toGroups, uint256[] memory toVotes) = _generateVoteDistribution(
-                IManager(manager).toCelo(groupTotalStCeloVotes),
-                false,
-                address(0)
-            );
-=======
             (
                 address[] memory toGroups,
                 uint256[] memory toVotes
-            ) = _generateDepositVoteDistribution(IManager(manager).toCelo(groupTotalStCeloVotes));
->>>>>>> 1fae29bf
+            ) = _generateDepositVoteDistribution(
+                    IManager(manager).toCelo(groupTotalStCeloVotes),
+                    address(0)
+                );
             IManager(manager).scheduleTransferWithinStrategy(
                 fromGroups,
                 toGroups,
@@ -667,31 +580,15 @@
 
     /**
      * @notice Distributes votes by computing the number of votes each active
-<<<<<<< HEAD
-     * group should either receive of should be subtracted from.
-     * @param celoAmount The amount of votes to distribute.
-     * @param withdraw Generation for either desposit or withdrawal.
-     * @param depositGroupToIgnore The group that will not be used for deposit
-     * (Only used when this group is already overflowing).
-     * @return finalGroups The groups that were chosen for distribution.
-     * @return finalVotes The votes of chosen finalGroups.
-     */
-    function _generateVoteDistribution(
-        uint256 celoAmount,
-        bool withdraw,
-        address depositGroupToIgnore
-    ) private returns (address[] memory finalGroups, uint256[] memory finalVotes) {
-=======
      * group should  be subtracted from.
-     * @param votesAmount The amount of votes to subtract.
+     * @param celoAmount The amount of votes to subtract.
      * @return finalGroups The groups that were chosen for subtraction.
      * @return finalVotes The votes of chosen finalGroups.
      */
-    function _generateWithdrawalVoteDistribution(uint256 votesAmount)
+    function _generateWithdrawalVoteDistribution(uint256 celoAmount)
         private
         returns (address[] memory finalGroups, uint256[] memory finalVotes)
     {
->>>>>>> 1fae29bf
         if (activeGroups.getNumElements() == 0) {
             revert NoActiveGroups();
         }
@@ -701,46 +598,20 @@
         address[] memory groups = new address[](maxGroupCount);
         uint256[] memory votes = new uint256[](maxGroupCount);
 
-<<<<<<< HEAD
-        address votedGroup = withdraw ? activeGroups.getHead() : activeGroups.getTail();
-        uint256 groupsIndex = 0;
-        uint256 groupVotes;
-=======
         address votedGroup = activeGroups.getHead();
         uint256 groupsIndex;
->>>>>>> 1fae29bf
 
         while (groupsIndex < maxGroupCount) {
-            if (!withdraw && votedGroup == depositGroupToIgnore) {
-                // this scenario happens when overflow is being utilized and
-                // we want to ignore the groups that is overflowing
-                (, , votedGroup) = activeGroups.get(votedGroup);
-            }
-
             if (celoAmount == 0 || votedGroup == address(0)) {
                 break;
             }
 
-<<<<<<< HEAD
-            if (withdraw) {
-                groupVotes = IManager(manager).toCelo(stCELOInGroup[votedGroup]);
-            } else {
-                groupVotes = IManager(manager).getReceivableVotesForGroup(votedGroup);
-            }
-
-            votes[groupsIndex] = Math.min(groupVotes, celoAmount);
-            groups[groupsIndex] = votedGroup;
-
-            celoAmount -= votes[groupsIndex];
-
-=======
             votes[groupsIndex] = Math.min(
                 IManager(manager).toCelo(stCeloInGroup[votedGroup]),
-                votesAmount
+                celoAmount
             );
             groups[groupsIndex] = votedGroup;
-            votesAmount -= votes[groupsIndex];
->>>>>>> 1fae29bf
+            celoAmount -= votes[groupsIndex];
             updateGroupStCelo(
                 votedGroup,
                 IManager(manager).toStakedCelo(votes[groupsIndex]),
@@ -748,37 +619,10 @@
             );
             trySort(votedGroup, stCeloInGroup[votedGroup], false);
 
-<<<<<<< HEAD
-            (address lesserKey, address greaterKey) = withdraw
-                ? activeGroups.getLesserAndGreaterOfDecreasedKey(
-                    votedGroup,
-                    stCELOInGroup[votedGroup],
-                    sortingLoopLimit
-                )
-                : activeGroups.getLesserAndGreaterOfIncreasedKey(
-                    votedGroup,
-                    stCELOInGroup[votedGroup],
-                    sortingLoopLimit
-                );
-
-            if ((lesserKey != greaterKey || activeGroups.getNumElements() == 1) && sorted) {
-                activeGroups.update(votedGroup, stCELOInGroup[votedGroup], lesserKey, greaterKey);
-                votedGroup = withdraw ? activeGroups.getHead() : activeGroups.getTail();
-            } else {
-                unsortedGroups.add(votedGroup);
-                sorted = false;
-                emit SortedFlagUpdated(sorted);
-                if (withdraw) {
-                    (, votedGroup, ) = activeGroups.get(votedGroup);
-                } else {
-                    (, , votedGroup) = activeGroups.get(votedGroup);
-                }
-=======
             if (sorted) {
                 votedGroup = activeGroups.getHead();
             } else {
                 (, votedGroup, ) = activeGroups.get(votedGroup);
->>>>>>> 1fae29bf
             }
 
             groupsIndex++;
@@ -796,17 +640,16 @@
             finalVotes[i] = votes[i];
         }
     }
-<<<<<<< HEAD
-=======
 
     /**
      * @notice Distributes votes by computing the number of votes each active
      * group should receive.
-     * @param votesAmount The amount of votes to distribute.
+     * @param celoAmount The amount of votes to distribute.
+     * @param depositGroupToIgnore The group that will not be used for deposit
      * @return finalGroups The groups that were chosen for distribution.
      * @return finalVotes The votes of chosen finalGroups.
      */
-    function _generateDepositVoteDistribution(uint256 votesAmount)
+    function _generateDepositVoteDistribution(uint256 celoAmount, address depositGroupToIgnore)
         private
         returns (address[] memory finalGroups, uint256[] memory finalVotes)
     {
@@ -823,16 +666,22 @@
         uint256 groupsIndex;
 
         for (groupsIndex = 0; groupsIndex < maxGroupCount; groupsIndex++) {
-            if (votesAmount == 0 || votedGroup == address(0)) {
+            if (votedGroup == depositGroupToIgnore) {
+                // this scenario happens when overflow is being utilized and
+                // we want to ignore the groups that is overflowing
+                (, , votedGroup) = activeGroups.get(votedGroup);
+            }
+
+            if (celoAmount == 0 || votedGroup == address(0)) {
                 break;
             }
 
             votes[groupsIndex] = Math.min(
                 IManager(manager).getReceivableVotesForGroup(votedGroup),
-                votesAmount
+                celoAmount
             );
             groups[groupsIndex] = votedGroup;
-            votesAmount -= votes[groupsIndex];
+            celoAmount -= votes[groupsIndex];
             updateGroupStCelo(votedGroup, IManager(manager).toStakedCelo(votes[groupsIndex]), true);
             trySort(votedGroup, stCeloInGroup[votedGroup], true);
 
@@ -843,7 +692,7 @@
             }
         }
 
-        if (votesAmount != 0) {
+        if (celoAmount != 0) {
             revert NotAbleToDistributeVotes();
         }
 
@@ -891,5 +740,4 @@
             unsortedGroups.add(group);
         }
     }
->>>>>>> 1fae29bf
 }