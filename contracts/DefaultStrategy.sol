--- conflicted
+++ resolved
@@ -169,13 +169,8 @@
     error InvalidToGroup(address group);
 
     /**
-<<<<<<< HEAD
      * @notice Used when rebalancing from not active.
      * @param group The group's address.
-=======
-     * @notice Used when attempting to deposit when there are no active groups
-     * to vote for.
->>>>>>> c690277e
      */
     error InvalidFromGroup(address group);
 
@@ -598,7 +593,6 @@
             );
         }
 
-<<<<<<< HEAD
         emit GroupRemoved(group);
     }
 
@@ -616,13 +610,6 @@
     {
         if (activeGroups.getNumElements() == 0) {
             revert NoActiveGroups();
-=======
-        GroupWithVotes[] memory sortedGroups;
-        uint256 availableVotes;
-        (sortedGroups, availableVotes) = getSortedGroupsWithVotes(activeGroups.values());
-        if (availableVotes < withdrawal) {
-            revert CantWithdrawAccordingToStrategy();
->>>>>>> c690277e
         }
 
         uint256 maxGroupCount = Math.min(maxGroupsToDistributeTo, activeGroups.getNumElements());
