--- conflicted
+++ resolved
@@ -34,17 +34,12 @@
      * @notice stCELO that was cast for specific group strategies,
      * strategy => stCELO amount
      */
-<<<<<<< HEAD
-    mapping(address => uint256) private stCeloInStrategy;
-=======
-    mapping(address => uint256) public specificGroupStrategyTotalStCeloVotes;
->>>>>>> 274e28e8
+    mapping(address => uint256) public stCeloInStrategy;
 
     /**
      * @notice Total stCELO that was voted with on specific group strategies (including overflows).
      * To get actuall stCelo in specific strategy it is necessary to subtract `totalStCeloOverflow`.
      */
-<<<<<<< HEAD
     uint256 public totalStCeloLocked;
 
     /**
@@ -57,9 +52,6 @@
      * @notice Total stCelo that was overflown to default strategy
      */
     uint256 public totalStCeloOverflow;
-=======
-    uint256 public totalStCeloInSpecificGroupStrategies;
->>>>>>> 274e28e8
 
     /**
      * @notice An instance of the GroupHealth contract for the StakedCelo protocol.
@@ -221,21 +213,8 @@
      * @param group The address of the group to add to the set of specific group
      * strategies.
      */
-<<<<<<< HEAD
-    function allowStrategy(address group) external onlyOwner {
-        if (
-            (defaultStrategy.getActiveGroupsLength() + specificGroupStrategies.length()) >=
-            getElection().maxNumGroupsVotedFor() &&
-            !getElection().allowedToVoteOverMaxNumberOfGroups(address(account))
-        ) {
-            revert MaxGroupsVotedForReached();
-        }
-
-        if (!groupHealth.isValidGroup(group)) {
-=======
     function unblockStrategy(address group) external onlyOwner {
         if (!groupHealth.isGroupValid(group)) {
->>>>>>> 274e28e8
             revert StrategyNotEligible(group);
         }
 
@@ -304,9 +283,8 @@
         uint256 votes,
         uint256 stCeloAmount
     ) external onlyManager returns (address[] memory finalGroups, uint256[] memory finalVotes) {
-<<<<<<< HEAD
         uint256 receivableVotes = IManager(manager).getReceivableVotesForGroup(strategy);
-
+        specificGroupStrategies.add(strategy);
         uint256 votesToBeScheduledForSpecificStrategy = Math.min(receivableVotes, votes);
 
         votes -= votesToBeScheduledForSpecificStrategy;
@@ -328,12 +306,6 @@
             finalVotes = new uint256[](1);
             finalGroups[0] = strategy;
             finalVotes[0] = votesToBeScheduledForSpecificStrategy;
-=======
-        specificGroupStrategies.add(strategy);
-        uint256 scheduledVotes = account.scheduledVotesForGroup(strategy);
-        if (!getElection().canReceiveVotes(strategy, votes + scheduledVotes)) {
-            revert StrategyCannotReceiveVote(strategy);
->>>>>>> 274e28e8
         }
 
         updateGroupStCelo(strategy, stCeloAmount, true);
@@ -366,8 +338,6 @@
     }
 
     /**
-<<<<<<< HEAD
-=======
      * @notice Returns the blocked group strategy at index.
      * @return The blocked group.
      */
@@ -376,7 +346,6 @@
     }
 
     /**
->>>>>>> 274e28e8
      * @notice Returns the length of specific group strategies.
      * @return The length of active groups.
      */
@@ -424,32 +393,21 @@
      * @notice Used to withdraw CELO from the system from specific group strategy
      * that account voted for previously. It is expected that strategy will be balanced.
      * For balancing use `rebalance` function
-<<<<<<< HEAD
      * @param strategy The validator group that we want to withdraw from.
      * @param celoWitdrawalAmount The amount of stCELO to withdraw.
-=======
-     * @param group The validator group that we want to withdraw from.
-     * @param withdrawal The amount of stCELO to withdraw.
->>>>>>> 274e28e8
      * @return groups The groups to withdraw from.
      * @return votes The amount to withdraw from each group.
      */
     function calculateAndUpdateForWithdrawalTransfer(
         // TODO: add tests
-<<<<<<< HEAD
         address strategy,
         uint256 celoWitdrawalAmount,
-=======
-        address group,
-        uint256 withdrawal,
->>>>>>> 274e28e8
         uint256 stCeloWithdrawalAmount
     ) public onlyManager returns (address[] memory groups, uint256[] memory votes) {
         if (specificGroupStrategies.length() == 0) {
             revert NoGroups();
         }
 
-<<<<<<< HEAD
         if (stCeloWithdrawalAmount > stCeloInStrategy[strategy]) {
             revert CantWithdrawAccordingToStrategy(strategy);
         }
@@ -508,18 +466,6 @@
         updateGroupStCelo(strategy, toMove, false);
         IManager(manager).transferBetweenStrategies(address(0), strategy, toMove);
         updateOverflowGroup(strategy, toMove, false);
-=======
-        groups = new address[](1);
-        votes = new uint256[](1);
-        groups[0] = group;
-        votes[0] = withdrawal;
-
-        if (stCeloWithdrawalAmount > specificGroupStrategyTotalStCeloVotes[group]) {
-            revert CantWithdrawAccordingToStrategy(group);
-        }
-
-        subtractFromSpecificGroupStrategyTotalStCeloVotes(group, stCeloWithdrawalAmount);
->>>>>>> 274e28e8
     }
 
     /**
@@ -558,7 +504,6 @@
     }
 
     /**
-<<<<<<< HEAD
      * @notice Updates overflow stCELO amount of strategy.
      * @param strategy The strategy that is overflowing.
      * @param stCeloAmount The stCELO amount.
@@ -579,8 +524,6 @@
     }
 
     /**
-=======
->>>>>>> 274e28e8
      * @notice Marks a group as not specific group strategy for voting.
      * @param group The address of the group to remove from the set of specific group
      * strategies.
@@ -594,18 +537,10 @@
             revert StrategyAlreadyBlocked(group);
         }
 
-<<<<<<< HEAD
-        (uint256 strategyTotalStCeloVotes, uint256 overflownStCelo) = getStCeloInStrategy(group);
-=======
-        uint256 strategyTotalStCeloVotes = specificGroupStrategyTotalStCeloVotes[group];
->>>>>>> 274e28e8
-
-        if (strategyTotalStCeloVotes - overflownStCelo != 0) {
-            IManager(manager).transferBetweenStrategies(
-                group,
-                address(0),
-                strategyTotalStCeloVotes
-            );
+        (uint256 stCeloInStrategy, uint256 overflownStCelo) = getStCeloInStrategy(group);
+
+        if (stCeloInStrategy - overflownStCelo != 0) {
+            IManager(manager).transferBetweenStrategies(group, address(0), stCeloInStrategy);
         }
 
         specificGroupStrategies.remove(group);
