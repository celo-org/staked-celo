--- conflicted
+++ resolved
@@ -33,7 +33,6 @@
      * @notice stCELO that was cast for specific group strategies,
      * strategy => stCELO amount
      */
-<<<<<<< HEAD
     mapping(address => uint256) public stCeloInStrategy;
 
     /**
@@ -53,14 +52,6 @@
      * @notice Total stCelo that was overflown to default strategy.
      */
     uint256 public totalStCeloOverflow;
-=======
-    mapping(address => uint256) public stCeloInGroup;
-
-    /**
-     * @notice Total stCELO that was voted with on specific group strategies.
-     */
-    uint256 public totalStCeloInStrategy;
->>>>>>> 1fae29bf
 
     /**
      * @notice An instance of the GroupHealth contract for the StakedCelo protocol.
@@ -258,28 +249,22 @@
      * that account voted for previously. It is expected that strategy will be balanced.
      * For balancing use `rebalance` function.
      * @param strategy The validator group that we want to withdraw from.
-<<<<<<< HEAD
-     * @param celoWitdrawalAmount The amount of CELO to withdraw.
-=======
      * @param celoWithdrawalAmount The amount of CELO to withdraw.
->>>>>>> 1fae29bf
      * @param stCeloWithdrawalAmount The amount of stCELO to withdraw.
      * @return groups The groups to withdraw from.
      * @return votes The amount to withdraw from each group.
      */
     function calculateAndUpdateForWithdrawal(
         address strategy,
-<<<<<<< HEAD
-        uint256 celoWitdrawalAmount,
+        uint256 celoWithdrawalAmount,
         uint256 stCeloWithdrawalAmount
     ) external onlyManager returns (address[] memory groups, uint256[] memory votes) {
         (groups, votes) = calculateAndUpdateForWithdrawalTransfer(
             strategy,
-            celoWitdrawalAmount,
-=======
-        uint256 celoWithdrawalAmount,
-        uint256 stCeloWithdrawalAmount
-    ) external onlyManager returns (address[] memory groups, uint256[] memory votes) {
+            celoWithdrawalAmount,
+            stCeloWithdrawalAmount
+        );
+
         uint256 votesRemaining = account.getCeloForGroup(strategy);
         if (votesRemaining < celoWithdrawalAmount) {
             revert GroupNotBalancedOrNotEnoughStCelo(
@@ -288,18 +273,6 @@
                 votesRemaining
             );
         }
-
-        (groups, votes) = calculateAndUpdateForWithdrawalTransfer(
-            strategy,
-            celoWithdrawalAmount,
->>>>>>> 1fae29bf
-            stCeloWithdrawalAmount
-        );
-
-        uint256 votesRemaining = account.getCeloForGroup(strategy);
-        if (votesRemaining < celoWitdrawalAmount) {
-            revert GroupNotBalancedOrNotEnoughStCelo(strategy, celoWitdrawalAmount, votesRemaining);
-        }
     }
 
     /**
@@ -319,7 +292,7 @@
         uint256 votesToBeScheduledForSpecificStrategy;
 
         if (
-            (specificGroupStrategies.length() + defaultStrategy.getActiveGroupsNumber()) >=
+            (specificGroupStrategies.length() + defaultStrategy.getNumberOfGroups()) >=
             getElection().maxNumGroupsVotedFor() &&
             !getElection().allowedToVoteOverMaxNumberOfGroups(address(account))
         ) {
@@ -352,11 +325,7 @@
             finalVotes[0] = votesToBeScheduledForSpecificStrategy;
         }
 
-<<<<<<< HEAD
         updateGroupStCelo(strategy, stCeloAmount, true);
-=======
-        addToStCeloInGroup(strategy, stCeloAmount);
->>>>>>> 1fae29bf
     }
 
     /**
@@ -433,33 +402,21 @@
      * @notice Used to withdraw CELO from the system from specific group strategy
      * that account voted for previously. It is expected that strategy will be balanced.
      * For balancing use `rebalance` function
-<<<<<<< HEAD
      * @param strategy The validator group that we want to withdraw from.
      * @param celoWitdrawalAmount The amount of stCELO to withdraw.
-=======
-     * @param group The validator group that we want to withdraw from.
-     * @param celoWithdrawalAmount The amount of CELO to withdraw.
-     * @param stCeloWithdrawalAmount The amount of stCELO to withdraw.
->>>>>>> 1fae29bf
      * @return groups The groups to withdraw from.
      * @return votes The amount to withdraw from each group.
      */
     function calculateAndUpdateForWithdrawalTransfer(
-<<<<<<< HEAD
         // TODO: add tests
         address strategy,
         uint256 celoWitdrawalAmount,
-=======
-        address group,
-        uint256 celoWithdrawalAmount,
->>>>>>> 1fae29bf
         uint256 stCeloWithdrawalAmount
     ) public onlyManager returns (address[] memory groups, uint256[] memory votes) {
         if (specificGroupStrategies.length() == 0) {
             revert NoGroups();
         }
 
-<<<<<<< HEAD
         if (stCeloWithdrawalAmount > stCeloInStrategy[strategy]) {
             revert CantWithdrawAccordingToStrategy(strategy);
         }
@@ -518,18 +475,6 @@
         updateGroupStCelo(strategy, toMove, false);
         IManager(manager).transferBetweenStrategies(address(0), strategy, toMove);
         updateOverflowGroup(strategy, toMove, false);
-=======
-        groups = new address[](1);
-        votes = new uint256[](1);
-        groups[0] = group;
-        votes[0] = celoWithdrawalAmount;
-
-        if (stCeloWithdrawalAmount > stCeloInGroup[group]) {
-            revert CantWithdrawAccordingToStrategy(group);
-        }
-
-        subtractFromStCeloInGroup(group, stCeloWithdrawalAmount);
->>>>>>> 1fae29bf
     }
 
     /**
@@ -537,7 +482,6 @@
      * @return total The total stCELO amount.
      * @return overflow The stCELO amount that is overflown to default strategy.
      */
-<<<<<<< HEAD
     function getStCeloInStrategy(address strategy)
         public
         view
@@ -545,11 +489,6 @@
     {
         total = stCeloInStrategy[strategy];
         overflow = stCeloInStrategyOverflown[strategy];
-=======
-    function addToStCeloInGroup(address strategy, uint256 stCeloAmount) public onlyManager {
-        stCeloInGroup[strategy] += stCeloAmount;
-        totalStCeloInStrategy += stCeloAmount;
->>>>>>> 1fae29bf
     }
 
     /**
@@ -559,7 +498,6 @@
      * @param stCeloAmount The amount of stCELO.
      * @param add Whether to add or substract.
      */
-<<<<<<< HEAD
     function updateGroupStCelo(
         address strategy,
         uint256 stCeloAmount,
@@ -592,11 +530,6 @@
             stCeloInStrategyOverflown[strategy] -= stCeloAmount;
             totalStCeloOverflow -= stCeloAmount;
         }
-=======
-    function subtractFromStCeloInGroup(address strategy, uint256 stCeloAmount) public onlyManager {
-        stCeloInGroup[strategy] -= stCeloAmount;
-        totalStCeloInStrategy -= stCeloAmount;
->>>>>>> 1fae29bf
     }
 
     /**
@@ -605,11 +538,7 @@
      * strategies.
      */
     function _blockStrategy(address group) private {
-<<<<<<< HEAD
-        if (defaultStrategy.getActiveGroupsNumber() == 0) {
-=======
         if (defaultStrategy.getNumberOfGroups() == 0) {
->>>>>>> 1fae29bf
             revert NoActiveGroups();
         }
 
@@ -617,11 +546,7 @@
             revert StrategyAlreadyBlocked(group);
         }
 
-<<<<<<< HEAD
         (uint256 stCeloInSpecificStrategy, uint256 overflownStCelo) = getStCeloInStrategy(group);
-=======
-        uint256 strategyTotalStCeloVotes = stCeloInGroup[group];
->>>>>>> 1fae29bf
 
         if (stCeloInSpecificStrategy - overflownStCelo != 0) {
             IManager(manager).transferBetweenStrategies(
