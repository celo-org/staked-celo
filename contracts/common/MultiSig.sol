--- conflicted
+++ resolved
@@ -609,16 +609,48 @@
         address[] calldata destinations,
         uint256[] calldata values,
         bytes[] calldata payloads
-    ) external {
-        address governanceAddress = address(getGovernance());
-
-        if (msg.sender != governanceAddress) {
-            revert SenderNotGovernance(msg.sender);
-        }
-
+    ) external onlyGovernance {
         for (uint256 i = 0; i < destinations.length; i++) {
             bytes memory returnData = ExternalCall.execute(destinations[i], values[i], payloads[i]);
             emit GovernanceTransactionExecuted(i, returnData);
+        }
+    }
+
+    /**
+     * @notice Sets the address of the pauser address that will be used to
+     * pause StakedCelo protocol contracts.
+     * @param __pauser The address to set as the pauser.
+     */
+    function setPauser(address __pauser) external onlyWallet {
+        _setPauser(__pauser);
+    }
+
+    /**
+     * @notice Pauses the given StakedCelo protocol contracts.
+     * @param contracts The list of contracts to pause.
+     * @dev Can be called by any one of the MultiSig signers to immediately
+     * pause contracts. To be used to mitigate damage if a vulnerability is
+     * found/exploited.
+     */
+    function pauseContracts(address[] calldata contracts) external {
+        if (!owners.contains(msg.sender) && msg.sender != address(getGovernance())) {
+            revert SenderNotGovernanceOrOwner(msg.sender);
+        }
+        for (uint256 i = 0; i < contracts.length; i++) {
+            IPausable(contracts[i]).pause();
+        }
+    }
+
+    /**
+     * @notice Unpauses the given StakedCelo protocol contracts.
+     * @param contracts The list of contracts to unpause.
+     * @dev Can be called by Celo Governance (via hotfix or referendum). To be
+     * used after contracts have been paused with `pauseContracts`, and the
+     * related vulnerability have been patched.
+     */
+    function unpauseContracts(address[] calldata contracts) external onlyGovernance {
+        for (uint256 i = 0; i < contracts.length; i++) {
+            IPausable(contracts[i]).unpause();
         }
     }
 
@@ -688,7 +720,7 @@
             uint256
         )
     {
-        return (1, 1, 1, 0);
+        return (1, 1, 2, 0);
     }
 
     /**
@@ -775,64 +807,6 @@
     }
 
     /**
-<<<<<<< HEAD
-=======
-     * @notice Executes a proposal made by Celo Governance.
-     * @dev Only callable by the Celo Governance contract, as defined in the
-     * Celo Registry. Thus, this function may be called via a Governance
-     * referendum or hotfix.
-     */
-    function governanceProposeAndExecute(
-        address[] calldata destinations,
-        uint256[] calldata values,
-        bytes[] calldata payloads
-    ) external onlyGovernance {
-        for (uint256 i = 0; i < destinations.length; i++) {
-            bytes memory returnData = ExternalCall.execute(destinations[i], values[i], payloads[i]);
-            emit GovernanceTransactionExecuted(i, returnData);
-        }
-    }
-
-    /**
-     * @notice Sets the address of the pauser address that will be used to
-     * pause StakedCelo protocol contracts.
-     * @param __pauser The address to set as the pauser.
-     */
-    function setPauser(address __pauser) external onlyWallet {
-        _setPauser(__pauser);
-    }
-
-    /**
-     * @notice Pauses the given StakedCelo protocol contracts.
-     * @param contracts The list of contracts to pause.
-     * @dev Can be called by any one of the MultiSig signers to immediately
-     * pause contracts. To be used to mitigate damage if a vulnerability is
-     * found/exploited.
-     */
-    function pauseContracts(address[] calldata contracts) external {
-        if (!owners.contains(msg.sender) && msg.sender != address(getGovernance())) {
-            revert SenderNotGovernanceOrOwner(msg.sender);
-        }
-        for (uint256 i = 0; i < contracts.length; i++) {
-            IPausable(contracts[i]).pause();
-        }
-    }
-
-    /**
-     * @notice Unpauses the given StakedCelo protocol contracts.
-     * @param contracts The list of contracts to unpause.
-     * @dev Can be called by Celo Governance (via hotfix or referendum). To be
-     * used after contracts have been paused with `pauseContracts`, and the
-     * related vulnerability have been patched.
-     */
-    function unpauseContracts(address[] calldata contracts) external onlyGovernance {
-        for (uint256 i = 0; i < contracts.length; i++) {
-            IPausable(contracts[i]).unpause();
-        }
-    }
-
-    /**
->>>>>>> fee3791e
      * @notice Returns the timestamp at which a proposal becomes executable.
      * @param proposalId The ID of the proposal.
      * @return The timestamp at which the proposal becomes executable.
@@ -971,27 +945,4 @@
      */
     // solhint-disable-next-line no-empty-blocks
     function _authorizeUpgrade(address) internal override onlyWallet {}
-<<<<<<< HEAD
-=======
-
-    /**
-     * @notice Returns the storage, major, minor, and patch version of the contract.
-     * @return Storage version of the contract.
-     * @return Major version of the contract.
-     * @return Minor version of the contract.
-     * @return Patch version of the contract.
-     */
-    function getVersionNumber()
-        external
-        pure
-        returns (
-            uint256,
-            uint256,
-            uint256,
-            uint256
-        )
-    {
-        return (1, 1, 2, 0);
-    }
->>>>>>> fee3791e
 }