//SPDX-License-Identifier: LGPL-3.0-only
pragma solidity 0.8.11;

import "@openzeppelin/contracts-upgradeable/proxy/utils/Initializable.sol";

import "../interfaces/IAccounts.sol";
import "../interfaces/IElection.sol";
import "../interfaces/IGoldToken.sol";
import "../interfaces/ILockedGold.sol";
import "../interfaces/IRegistry.sol";
<<<<<<< HEAD
import "../interfaces/IGovernance.sol";
=======
import "../interfaces/IValidators.sol";
>>>>>>> 78e4af31

/**
 * @title A helper for getting Celo core contracts from the Registry.
 */
abstract contract UsingRegistryUpgradeable is Initializable {
    /**
     * @notice Initializes the UsingRegistryUpgradable contract in an upgradable scenario
     * @param _registry The address of the Registry. For convenience, if the zero address is
     * provided, the registry is set to the canonical Registry address, i.e. 0x0...ce10. This
     * parameter should only be a non-zero address when testing.
     */
    // solhint-disable-next-line func-name-mixedcase
    function __UsingRegistry_init(address _registry) internal onlyInitializing {
        if (_registry == address(0)) {
            registry = IRegistry(CANONICAL_REGISTRY);
        } else {
            registry = IRegistry(_registry);
        }
    }

    /// @notice The canonical address of the Registry.
    address internal constant CANONICAL_REGISTRY = 0x000000000000000000000000000000000000ce10;

    /// @notice The registry ID for the Accounts contract.
    bytes32 private constant ACCOUNTS_REGISTRY_ID = keccak256(abi.encodePacked("Accounts"));

    /// @notice The registry ID for the Election contract.
    bytes32 private constant ELECTION_REGISTRY_ID = keccak256(abi.encodePacked("Election"));

    /// @notice The registry ID for the GoldToken contract.
    bytes32 private constant GOLD_TOKEN_REGISTRY_ID = keccak256(abi.encodePacked("GoldToken"));

    /// @notice The registry ID for the LockedGold contract.
    bytes32 private constant LOCKED_GOLD_REGISTRY_ID = keccak256(abi.encodePacked("LockedGold"));

<<<<<<< HEAD
    /// @notice The registry ID for the Governance contract.
    bytes32 private constant GOVERNANCE_REGISTRY_ID = keccak256(abi.encodePacked("Governance"));
=======
    /// @notice The registry ID for the Validator contract.
    bytes32 private constant VALIDATORS_REGISTRY_ID = keccak256(abi.encodePacked("Validators"));
>>>>>>> 78e4af31

    /// @notice The Registry.
    IRegistry public registry;

    /**
     * @notice Gets the Accounts contract from the Registry.
     * @return The Accounts contract from the Registry.
     */
    function getAccounts() internal view returns (IAccounts) {
        return IAccounts(registry.getAddressForOrDie(ACCOUNTS_REGISTRY_ID));
    }

    /**
     * @notice Gets the Election contract from the Registry.
     * @return The Election contract from the Registry.
     */
    function getElection() internal view returns (IElection) {
        return IElection(registry.getAddressForOrDie(ELECTION_REGISTRY_ID));
    }

    /**
     * @notice Gets the GoldToken contract from the Registry.
     * @return The GoldToken contract from the Registry.
     */
    function getGoldToken() internal view returns (IGoldToken) {
        return IGoldToken(registry.getAddressForOrDie(GOLD_TOKEN_REGISTRY_ID));
    }

    /**
     * @notice Gets the LockedGold contract from the Registry.
     * @return The LockedGold contract from the Registry.
     */
    function getLockedGold() internal view returns (ILockedGold) {
        return ILockedGold(registry.getAddressForOrDie(LOCKED_GOLD_REGISTRY_ID));
    }

    /**
<<<<<<< HEAD
     * @notice Gets the Governance contract from the Registry.
     * @return The Governance contract from the Registry.
     */
    function getGovernance() internal view returns (IGovernance) {
        return IGovernance(registry.getAddressForOrDie(GOVERNANCE_REGISTRY_ID));
=======
     * @notice Gets the validators contract from the Registry.
     * @return The validators contract from the Registry.
     */
    function getValidators() internal view returns (IValidators) {
        return IValidators(registry.getAddressForOrDie(VALIDATORS_REGISTRY_ID));
>>>>>>> 78e4af31
    }
}<|MERGE_RESOLUTION|>--- conflicted
+++ resolved
@@ -8,11 +8,8 @@
 import "../interfaces/IGoldToken.sol";
 import "../interfaces/ILockedGold.sol";
 import "../interfaces/IRegistry.sol";
-<<<<<<< HEAD
 import "../interfaces/IGovernance.sol";
-=======
 import "../interfaces/IValidators.sol";
->>>>>>> 78e4af31
 
 /**
  * @title A helper for getting Celo core contracts from the Registry.
@@ -48,13 +45,11 @@
     /// @notice The registry ID for the LockedGold contract.
     bytes32 private constant LOCKED_GOLD_REGISTRY_ID = keccak256(abi.encodePacked("LockedGold"));
 
-<<<<<<< HEAD
     /// @notice The registry ID for the Governance contract.
     bytes32 private constant GOVERNANCE_REGISTRY_ID = keccak256(abi.encodePacked("Governance"));
-=======
+
     /// @notice The registry ID for the Validator contract.
     bytes32 private constant VALIDATORS_REGISTRY_ID = keccak256(abi.encodePacked("Validators"));
->>>>>>> 78e4af31
 
     /// @notice The Registry.
     IRegistry public registry;
@@ -92,18 +87,18 @@
     }
 
     /**
-<<<<<<< HEAD
      * @notice Gets the Governance contract from the Registry.
      * @return The Governance contract from the Registry.
      */
     function getGovernance() internal view returns (IGovernance) {
         return IGovernance(registry.getAddressForOrDie(GOVERNANCE_REGISTRY_ID));
-=======
+    }
+
+    /**
      * @notice Gets the validators contract from the Registry.
      * @return The validators contract from the Registry.
      */
     function getValidators() internal view returns (IValidators) {
         return IValidators(registry.getAddressForOrDie(VALIDATORS_REGISTRY_ID));
->>>>>>> 78e4af31
     }
 }