//SPDX-License-Identifier: LGPL-3.0-only
pragma solidity 0.8.11;

interface IStakedCelo {
    function totalSupply() external view returns (uint256);

    function mint(address, uint256) external;

    function burn(address, uint256) external;

    function transfer(address, uint256) external returns (bool);

    function transferFrom(
        address,
        address,
        uint256
    ) external returns (bool);

    function balanceOf(address account) external view returns (uint256);
<<<<<<< HEAD
=======

    function lockVoteBalance(address account, uint256 amount) external;

    function unlockVoteBalance(address account) external;

    function lockedVoteBalanceOf(address account) external view returns (uint256);
>>>>>>> 66d3330d
}<|MERGE_RESOLUTION|>--- conflicted
+++ resolved
@@ -17,13 +17,10 @@
     ) external returns (bool);
 
     function balanceOf(address account) external view returns (uint256);
-<<<<<<< HEAD
-=======
 
     function lockVoteBalance(address account, uint256 amount) external;
 
     function unlockVoteBalance(address account) external;
 
     function lockedVoteBalanceOf(address account) external view returns (uint256);
->>>>>>> 66d3330d
 }