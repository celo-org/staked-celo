// SPDX-License-Identifier: LGPL-3.0-only
pragma solidity 0.8.11;

interface ISpecificGroupStrategy {
    function calculateAndUpdateForWithdrawal(
        address strategy,
        uint256 withdrawal,
        uint256 stCeloWithdrawalAmount
    ) external returns (address[] memory groups, uint256[] memory votes);

    function calculateAndUpdateForWithdrawalTransfer(
        address strategy,
        uint256 withdrawal,
        uint256 stCeloWithdrawalAmount
    ) external returns (address[] memory groups, uint256[] memory votes);

    function addToSpecificGroupStrategyTotalStCeloVotes(address strategy, uint256 value) external;

    function subtractFromSpecificGroupStrategyTotalStCeloVotes(address strategy, uint256 value)
        external;

    function blockStrategy(address group) external returns (uint256);

    function generateGroupVotesToDistributeTo(
        address strategy,
        uint256 votes,
        uint256 stCeloAmount
    ) external returns (address[] memory finalGroups, uint256[] memory finalVotes);

    function isSpecificGroupStrategy(address strategy) external view returns (bool);

<<<<<<< HEAD
    function isValidSpecificGroupStrategy(address strategy) external view returns (bool);

    function getTotalStCeloVotesForStrategy(address strategy) external view returns (uint256);
=======
    function isBlockedSpecificGroupStrategy(address strategy) external view returns (bool);

    function specificGroupStrategyTotalStCeloVotes(address strategy)
        external
        view
        returns (uint256);
>>>>>>> 3ca979ea

    function totalStCeloInSpecificGroupStrategies() external view returns (uint256);

    function getSpecificGroupStrategiesNumber() external view returns (uint256);
}<|MERGE_RESOLUTION|>--- conflicted
+++ resolved
@@ -29,18 +29,12 @@
 
     function isSpecificGroupStrategy(address strategy) external view returns (bool);
 
-<<<<<<< HEAD
-    function isValidSpecificGroupStrategy(address strategy) external view returns (bool);
-
-    function getTotalStCeloVotesForStrategy(address strategy) external view returns (uint256);
-=======
     function isBlockedSpecificGroupStrategy(address strategy) external view returns (bool);
 
     function specificGroupStrategyTotalStCeloVotes(address strategy)
         external
         view
         returns (uint256);
->>>>>>> 3ca979ea
 
     function totalStCeloInSpecificGroupStrategies() external view returns (uint256);
 
