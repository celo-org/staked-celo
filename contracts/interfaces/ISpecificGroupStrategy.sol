--- conflicted
+++ resolved
@@ -31,27 +31,16 @@
 
     function isBlockedSpecificGroupStrategy(address strategy) external view returns (bool);
 
-<<<<<<< HEAD
     function getStCeloInStrategy(address strategy)
         external
         view
         returns (uint256 total, uint256 overflow);
-=======
-    function specificGroupStrategyTotalStCeloVotes(address strategy)
-        external
-        view
-        returns (uint256);
->>>>>>> 274e28e8
 
     function totalStCeloInSpecificGroupStrategies() external view returns (uint256);
 
-<<<<<<< HEAD
-    function getSpecificGroupStrategiesLength() external view returns (uint256);
+    function getSpecificGroupStrategiesNumber() external view returns (uint256);
 
     function totalStCeloLocked() external view returns (uint256);
 
     function totalStCeloOverflow() external view returns (uint256);
-=======
-    function getSpecificGroupStrategiesNumber() external view returns (uint256);
->>>>>>> 274e28e8
 }