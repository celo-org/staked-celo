// SPDX-License-Identifier: LGPL-3.0-only
pragma solidity 0.8.11;

interface ISpecificGroupStrategy {
    function calculateAndUpdateForWithdrawal(
        address strategy,
        uint256 celoWitdrawalAmount,
        uint256 stCeloWithdrawalAmount
    ) external returns (address[] memory groups, uint256[] memory votes);

    function calculateAndUpdateForWithdrawalTransfer(
        address strategy,
        uint256 celoWitdrawalAmount,
        uint256 stCeloWithdrawalAmount
    ) external returns (address[] memory groups, uint256[] memory votes);

    function blockStrategy(address group) external returns (uint256);

    function generateGroupVotesToDistributeTo(
        address strategy,
        uint256 votes,
        uint256 stCeloAmount
    ) external returns (address[] memory finalGroups, uint256[] memory finalVotes);

    function isStrategy(address strategy) external view returns (bool);

<<<<<<< HEAD
    function getStCeloInStrategy(address strategy)
        external
        view
        returns (uint256 total, uint256 overflow);
=======
    function isBlockedStrategy(address strategy) external view returns (bool);
>>>>>>> 1fae29bf

    function stCeloInGroup(address strategy) external view returns (uint256);

<<<<<<< HEAD
    function getSpecificGroupStrategiesNumber() external view returns (uint256);

    function totalStCeloLocked() external view returns (uint256);

    function totalStCeloOverflow() external view returns (uint256);
=======
    function getNumberOfStrategies() external view returns (uint256);
>>>>>>> 1fae29bf
}<|MERGE_RESOLUTION|>--- conflicted
+++ resolved
@@ -24,24 +24,18 @@
 
     function isStrategy(address strategy) external view returns (bool);
 
-<<<<<<< HEAD
+    function isBlockedStrategy(address strategy) external view returns (bool);
+
     function getStCeloInStrategy(address strategy)
         external
         view
         returns (uint256 total, uint256 overflow);
-=======
-    function isBlockedStrategy(address strategy) external view returns (bool);
->>>>>>> 1fae29bf
-
-    function stCeloInGroup(address strategy) external view returns (uint256);
-
-<<<<<<< HEAD
-    function getSpecificGroupStrategiesNumber() external view returns (uint256);
 
     function totalStCeloLocked() external view returns (uint256);
 
     function totalStCeloOverflow() external view returns (uint256);
-=======
+
+    function stCeloInStrategy(address strategy) external view returns (uint256);
+
     function getNumberOfStrategies() external view returns (uint256);
->>>>>>> 1fae29bf
 }