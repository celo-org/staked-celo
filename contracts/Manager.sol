--- conflicted
+++ resolved
@@ -265,25 +265,12 @@
 
         uint256 stCeloAmount = toStakedCelo(msg.value);
         if (strategy != address(0)) {
-<<<<<<< HEAD
             if (!groupHealth.isGroupValid(strategy)) {
-                // if invalid group vote for default strategy
-                strategies[msg.sender] = address(0);
+                uint256 stCeloBalance = specificGroupStrategy.stCeloInGroup(strategy);
+                if (stCeloBalance != 0) {
+                    _transferWithoutChecks(strategy, address(0), stCeloBalance);
+                }
                 strategy = address(0);
-                uint256 stCeloBalance = stakedCelo.balanceOf(msg.sender);
-                if (stCeloBalance != 0) {
-                    _transfer(strategy, address(0), stCeloBalance);
-=======
-            if (strategy != address(0)) {
-                if (!groupHealth.isGroupValid(strategy)) {
-                    uint256 stCeloBalance = specificGroupStrategy
-                        .specificGroupStrategyTotalStCeloVotes(strategy);
-                    if (stCeloBalance != 0) {
-                        _transferWithoutChecks(strategy, address(0), stCeloBalance);
-                    }
-                    strategy = address(0);
->>>>>>> ad67bb42
-                }
             }
         }
 
