--- conflicted
+++ resolved
@@ -58,7 +58,11 @@
     EnumerableSet.AddressSet private deprecatedGroups;
 
     /**
-<<<<<<< HEAD
+     * @notice Contract used during Governance voting.
+     */
+    address public voteContract;
+
+    /**
      * @notice address -> strategy
      * address(0) = default strategy
      * !address(0) = voting for specific validator groups
@@ -69,17 +73,12 @@
      * @notice Groups that were voted on by specific strategy (activeGroups not included)
      */
     EnumerableSet.AddressSet private specificStrategyVotedGroups;
-=======
-     * @notice Contract used during Governance voting.
-     */
-    address public voteContract;
 
     /**
      * @notice Emitted when the vote contract is initially set or later modified.
      * @param voteContract The new vote contract address.
      */
     event VoteContractSet(address indexed voteContract);
->>>>>>> 66d3330d
 
     /**
      * @notice Emitted when a new group is activated for voting.
