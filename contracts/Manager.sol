--- conflicted
+++ resolved
@@ -1407,10 +1407,6 @@
             uint256
         )
     {
-<<<<<<< HEAD
         return (1, 2, 1, 0);
-=======
-        return (1, 2, 0, 1);
->>>>>>> 6f8f8dde
     }
 }