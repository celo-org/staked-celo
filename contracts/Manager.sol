// SPDX-License-Identifier: LGPL-3.0-only
pragma solidity 0.8.11;

import "@openzeppelin/contracts/utils/structs/EnumerableSet.sol";
import "@openzeppelin/contracts/utils/math/Math.sol";

import "./common/UsingRegistryUpgradeable.sol";
import "./common/UUPSOwnableUpgradeable.sol";
import "./interfaces/IAccount.sol";
import "./interfaces/IStakedCelo.sol";
import "./interfaces/IVote.sol";
import "./interfaces/IGroupHealth.sol";
import "./interfaces/ISpecificGroupStrategy.sol";
import "./interfaces/IDefaultStrategy.sol";

/**
 * @title Manages the StakedCelo system, by controlling the minting and burning
 * of stCELO and implementing strategies for voting and unvoting of deposited or
 * withdrawn CELO.
 */
contract Manager is UUPSOwnableUpgradeable, UsingRegistryUpgradeable {
    using EnumerableSet for EnumerableSet.AddressSet;

    /**
     * @notice An instance of the StakedCelo contract this Manager manages.
     */
    IStakedCelo internal stakedCelo;

    /**
     * @notice An instance of the Account contract this Manager manages.
     */
    IAccount internal account;

    /**
     * @notice OBSOLETE
     */
    EnumerableSet.AddressSet private activeGroups;

    /**
     * @notice OBSOLETE
     */
    EnumerableSet.AddressSet private deprecatedGroups;

    /**
     * @notice Contract used during Governance voting.
     */
    address public voteContract;

    /**
     * @notice An instance of the GroupHealth contract for the StakedCelo protocol.
     */
    IGroupHealth public groupHealth;

    /**
     * @notice An instance of the SpecificGroupStrategy contract for the StakedCelo protocol.
     */
    ISpecificGroupStrategy public specificGroupStrategy;

    /**
     * @notice An instance of the DefaultStrategy contract for the StakedCelo protocol.
     */
    IDefaultStrategy public defaultStrategy;

    /**
     * @notice address -> strategy used by an address
     * strategy: address(0) = default strategy
     * strategy: !address(0) = vote for the group at that address if allowed
     * by GroupHealth.isGroupValid, otherwise vote according to the default strategy
     */
    mapping(address => address) public strategies;

    /**
     * @notice Emitted when the vote contract is initially set or later modified.
     * @param voteContract The new vote contract address.
     */
    event VoteContractSet(address indexed voteContract);

    /**
     * @notice Used when attempting to withdraw 0 value.
     */
    error ZeroWithdrawal();

    /**
     * @notice Used when a group does not meet the validator group health requirements.
     * @param group The group's address.
     */
    error GroupNotEligible(address group);

    /**
     * @notice Used when attempting to pass in address zero where not allowed.
     */
    error AddressZeroNotAllowed();

    /**
     * @notice Used when an `onlyStCelo` function is called by a non-stCELO contract.
     * @param caller `msg.sender` that called the function.
     */
    error CallerNotStakedCelo(address caller);

    /**
     * @notice Used when an `onlyStrategy` function
     * is called by a non-strategy contract.
     * @param caller `msg.sender` that called the function.
     */
    error CallerNotStrategy(address caller);

    /**
     * @notice Used when rebalancing to non-active nor specific group.
     * @param group The group's address.
     */
    error InvalidToGroup(address group);

    /**
<<<<<<< HEAD
     * @notice Used when rebalancing from address(0) group.
     * @param group The group's address.
     */
    error InvalidFromGroup(address group);

    /**
     * @notice Used when rebalancing and fromGroup doesn't have any extra CELO.
=======
     * @notice Used when rebalancing and fromGroup doesn't have any extra CELO.
     * @param group The group's address.
     * @param actualCelo The actual CELO value.
     * @param expectedCelo The expected CELO value.
     */
    error RebalanceNoExtraCelo(address group, uint256 actualCelo, uint256 expectedCelo);

    /**
     * @notice Used when rebalancing and toGroup has enough CELO.
>>>>>>> 65dfb76b
     * @param group The group's address.
     * @param actualCelo The actual CELO value.
     * @param expectedCelo The expected CELO value.
     */
<<<<<<< HEAD
    error RebalanceNoExtraCelo(address group, uint256 actualCelo, uint256 expectedCelo);

    /**
     * @notice Used when rebalancing and toGroup has enough CELO.
     * @param group The group's address.
     * @param actualCelo The actual CELO value.
     * @param expectedCelo The expected CELO value.
     */
    error RebalanceEnoughCelo(address group, uint256 actualCelo, uint256 expectedCelo);

    /**
     * @notice Used when trying to overflow rebalance group that is not overflowing.
     * @param group The group's address.
     */
    error FromGroupNotOverflowing(address group);

    /**
     * @notice Used when trying to rebalance group that has no scheduled votes.
     * @param group The group's address.
     */
    error NoScheduledVotes(address group);

    /**
     * @notice Used when trying to rebalance to a group that is overflowing.
     * @param group The group's address.
     */
    error ToGroupOverflowing(address group);

    /**
     * @dev Throws if called by any address other than StakedCelo.
     */
    modifier onlyStakedCelo() {
        if (address(stakedCelo) != msg.sender) {
            revert CallerNotStakedCelo(msg.sender);
        }
        _;
    }

    /**
     * @dev Throws if called by any address other than one of the strategy contracts.
     */
=======
    error RebalanceEnoughCelo(address group, uint256 actualCelo, uint256 expectedCelo);

    /**
     * @notice Used when trying to overflow rebalance group that is not overflowing.
     * @param group The group's address.
     */
    error FromGroupNotOverflowing(address group);

    /**
     * @notice Used when trying to rebalance to a group that is overflowing.
     * @param group The group's address.
     */
    error ToGroupOverflowing(address group);

    /**
     * @dev Throws if called by any address other than StakedCelo.
     */
    modifier onlyStakedCelo() {
        if (address(stakedCelo) != msg.sender) {
            revert CallerNotStakedCelo(msg.sender);
        }
        _;
    }

    /**
     * @dev Throws if called by any address other than one of the strategy contracts.
     */
>>>>>>> 65dfb76b
    modifier onlyStrategy() {
        if (
            address(defaultStrategy) != msg.sender && address(specificGroupStrategy) != msg.sender
        ) {
            revert CallerNotStrategy(msg.sender);
        }
        _;
    }

    /**
     * @notice Empty constructor for proxy implementation, `initializer` modifer ensures the
     * implementation gets initialized.
     */
    // solhint-disable-next-line no-empty-blocks
    constructor() initializer {}

    /**
     * @notice Initialize the contract with registry and owner.
     * @param _registry The address of the Celo Registry.
     * @param _owner The address of the contract owner.
     */
    function initialize(address _registry, address _owner) external initializer {
        _transferOwnership(_owner);
        __UsingRegistry_init(_registry);
    }

    /**
     * @notice Set this contract's dependencies in the StakedCelo system.
     * @dev The StakedCelo contracts all reference each other
     * so we need a way of setting these after all contracts are
     * deployed and initialized.
     * @param _stakedCelo the address of the StakedCelo contract.
     * @param _account The address of the Account contract.
     * @param _vote The address of the Vote contract.
     * @param _groupHealth The address of the GroupHealth contract.
     * @param _specificGroupStrategy The address of the SpecificGroupStrategy contract.
     * @param _defaultStrategy The address of the DefaultStrategy contract.
     */
    function setDependencies(
        address _stakedCelo,
        address _account,
        address _vote,
        address _groupHealth,
        address _specificGroupStrategy,
        address _defaultStrategy
    ) external onlyOwner {
        if (
            _stakedCelo == address(0) ||
            _account == address(0) ||
            _vote == address(0) ||
            _groupHealth == address(0) ||
            _specificGroupStrategy == address(0) ||
            _defaultStrategy == address(0)
        ) {
            revert AddressZeroNotAllowed();
        }

        stakedCelo = IStakedCelo(_stakedCelo);
        account = IAccount(_account);
        voteContract = _vote;
        groupHealth = IGroupHealth(_groupHealth);
        specificGroupStrategy = ISpecificGroupStrategy(_specificGroupStrategy);
        defaultStrategy = IDefaultStrategy(_defaultStrategy);
        emit VoteContractSet(_vote);
    }

    /**
     * @notice Used to withdraw CELO from the system, in exchange for burning
     * stCELO.
<<<<<<< HEAD
     * @param stakedCeloAmount The amount of stCELO to burn.
=======
     * @param stCeloAmount The amount of stCELO to burn.
>>>>>>> 65dfb76b
     * @dev Calculates the CELO amount based on the ratio of outstanding stCELO
     * and the total amount of CELO owned and used for voting by Account. See
     * `toCelo`.
     * @dev The funds need to be withdrawn using calls to `Account.withdraw` and
     * `Account.finishPendingWithdrawal`.
     */
<<<<<<< HEAD
    function withdraw(uint256 stakedCeloAmount) external {
        distributeAndScheduleWithdrawals(stakedCeloAmount, msg.sender);
        stakedCelo.burn(msg.sender, stakedCeloAmount);
=======
    function withdraw(uint256 stCeloAmount) external {
        (
            address[] memory groupsWithdrawn,
            uint256[] memory withdrawalsPerGroup
        ) = distributeWithdrawals(stCeloAmount, strategies[msg.sender], false);
        account.scheduleWithdrawals(msg.sender, groupsWithdrawn, withdrawalsPerGroup);

        stakedCelo.burn(msg.sender, stCeloAmount);
>>>>>>> 65dfb76b
    }

    /**
     * @notice Revokes votes on already voted proposal.
     * @param proposalId The ID of the proposal to revoke from.
     * @param index The index of the proposal ID in `dequeued`.
     */
    function revokeVotes(uint256 proposalId, uint256 index) external {
        IVote vote = IVote(voteContract);

        (uint256 totalYesVotes, uint256 totalNoVotes, uint256 totalAbstainVotes) = vote.revokeVotes(
            msg.sender,
            proposalId
        );

        account.votePartially(proposalId, index, totalYesVotes, totalNoVotes, totalAbstainVotes);
    }

    /**
     * @notice Unlock balance of vote stCELO and update beneficiary vote history.
     * @param beneficiary The address to be unlocked.
     */
    function updateHistoryAndReturnLockedStCeloInVoting(address beneficiary)
        external
        returns (uint256)
    {
        IVote vote = IVote(voteContract);
        return vote.updateHistoryAndReturnLockedStCeloInVoting(beneficiary);
    }

    /**
     * @notice Used to deposit CELO into the StakedCelo system. The user will
     * receive an amount of stCELO proportional to their contribution. The CELO
     * will be scheduled to be voted for with the Account contract.
     * The CELO will be distributed based on address strategy.
     */
    function deposit() external payable {
<<<<<<< HEAD
        address strategy = checkStrategy(strategies[msg.sender]);

        uint256 stCeloAmount = toStakedCelo(msg.value);
        if (strategy != address(0)) {
            if (!groupHealth.isGroupValid(strategy)) {
                uint256 stCeloBalance = specificGroupStrategy.stCeloInStrategy(strategy);
                if (stCeloBalance != 0) {
                    _transferWithoutChecks(strategy, address(0), stCeloBalance);
                }
                strategy = address(0);
            }
        }
        address[] memory finalGroups;
        uint256[] memory finalVotes;
        (finalGroups, finalVotes) = distributeVotes(msg.value, stCeloAmount, strategy);

        stakedCelo.mint(msg.sender, stCeloAmount);

=======
        uint256 stCeloAmount = toStakedCelo(msg.value);
        (address[] memory finalGroups, uint256[] memory finalVotes) = distributeVotes(
            msg.value,
            stCeloAmount,
            strategies[msg.sender]
        );

        stakedCelo.mint(msg.sender, stCeloAmount);
>>>>>>> 65dfb76b
        account.scheduleVotes{value: msg.value}(finalGroups, finalVotes);
    }

    /**
     * @notice Returns which strategy an address is using
     * address(0) = default strategy
     * !address(0) = voting for specific validator group.
     * Unhealthy and blocked strategies are reverted to default.
     * @param accountAddress The account address.
     * @return The strategy.
     */
    function getAddressStrategy(address accountAddress) external view returns (address) {
<<<<<<< HEAD
        return checkStrategy(strategies[accountAddress]);
=======
        address strategy = strategies[accountAddress];
        if (
            strategy != address(0) &&
            (specificGroupStrategy.isBlockedGroup(strategy) || !groupHealth.isGroupValid(strategy))
        ) {
            // strategy not allowed revert to default strategy
            return address(0);
        }

        return strategy;
>>>>>>> 65dfb76b
    }

    /**
     * @notice Returns the storage, major, minor, and patch version of the contract.
     * @return Storage version of the contract.
     * @return Major version of the contract.
     * @return Minor version of the contract.
     * @return Patch version of the contract.
     */
    function getVersionNumber()
        external
        pure
        returns (
            uint256,
            uint256,
            uint256,
            uint256
        )
    {
        return (1, 3, 0, 0);
<<<<<<< HEAD
    }

    /**
     * @notice Whenever stCELO is being transferd we will check whether origin and target
     * account use same strategy. If strategy differs we will schedule votes for transfer.
     * @param from The from account.
     * @param to The to account.
     * @param stCeloAmount The stCELO amount.
     */
    function transfer(
        address from,
        address to,
        uint256 stCeloAmount
    ) public onlyStakedCelo {
        address fromStrategy = strategies[from];
        address toStrategy = strategies[to];
        _transfer(fromStrategy, toStrategy, stCeloAmount);
    }

    /**
     * @notice Schedules transfer of CELO between strategies.
     * @param fromStrategy The from strategy.
     * @param toStrategy The to strategy.
     * @param stCeloAmount The stCELO amount.
     */
    function transferBetweenStrategies(
        address fromStrategy,
        address toStrategy,
        uint256 stCeloAmount
    ) public onlyStrategy {
        _transferWithoutChecks(fromStrategy, toStrategy, stCeloAmount);
=======
    }

    /**
     * @notice Whenever stCELO is being transferd we will check whether origin and target
     * account use same strategy. If strategy differs we will schedule votes for transfer.
     * @param from The from account.
     * @param to The to account.
     * @param stCeloAmount The stCELO amount.
     */
    function transfer(
        address from,
        address to,
        uint256 stCeloAmount
    ) public onlyStakedCelo {
        _transfer(strategies[from], strategies[to], stCeloAmount);
>>>>>>> 65dfb76b
    }

    /**
     * @notice Allows account to change strategy.
     * address(0) = default strategy
     * !address(0) = voting for allowed validator group. Group needs to be in allowed
     * @param newStrategy The from account.
     */
    function changeStrategy(address newStrategy) public {
        if (
            newStrategy != address(0) &&
<<<<<<< HEAD
            (specificGroupStrategy.isBlockedStrategy(newStrategy) ||
=======
            (specificGroupStrategy.isBlockedGroup(newStrategy) ||
>>>>>>> 65dfb76b
                !groupHealth.isGroupValid(newStrategy))
        ) {
            revert GroupNotEligible(newStrategy);
        }

        uint256 stCeloAmount = stakedCelo.balanceOf(msg.sender);
        if (stCeloAmount != 0) {
<<<<<<< HEAD
            address currentStrategy = strategies[msg.sender];
            _transfer(currentStrategy, newStrategy, stCeloAmount);
        }

        strategies[msg.sender] = checkStrategy(newStrategy);
=======
            _transfer(strategies[msg.sender], newStrategy, stCeloAmount);
        }

        strategies[msg.sender] = newStrategy;
>>>>>>> 65dfb76b
    }

    /**
     * @notice Unlock vote balance of stCELO.
     * @param accountAddress The account to be unlocked.
     */
    function unlockBalance(address accountAddress) public {
        stakedCelo.unlockVoteBalance(accountAddress);
    }

    /**
     * @notice Rebalances CELO between groups that have incorrect CELO-stCELO ratio.
     * `fromGroup` is required to have more CELO than it should and `toGroup` needs
     * to have less CELO than it should.
     * @param fromGroup The from group.
     * @param toGroup The to group.
     */
    function rebalance(address fromGroup, address toGroup) public {
<<<<<<< HEAD
        if (!defaultStrategy.isActive(toGroup) && !specificGroupStrategy.isStrategy(toGroup)) {
=======
        if (!defaultStrategy.isActive(toGroup) && specificGroupStrategy.isBlockedGroup(toGroup)) {
>>>>>>> 65dfb76b
            // rebalancing to deactivated/non-existent group is not allowed
            revert InvalidToGroup(toGroup);
        }

        (uint256 expectedFromCelo, uint256 actualFromCelo) = getExpectedAndActualCeloForGroup(
            fromGroup
        );
        if (actualFromCelo <= expectedFromCelo) {
            // fromGroup needs to have more CELO than it should
            revert RebalanceNoExtraCelo(fromGroup, actualFromCelo, expectedFromCelo);
        }

        (uint256 expectedToCelo, uint256 actualToCelo) = getExpectedAndActualCeloForGroup(toGroup);

        if (actualToCelo >= expectedToCelo) {
            // toGroup needs to have less CELO than it should
            revert RebalanceEnoughCelo(toGroup, actualToCelo, expectedToCelo);
        }

        uint256 receivableVotes = getReceivableVotesForGroup(toGroup);

        if (receivableVotes == 0) {
            revert ToGroupOverflowing(toGroup);
        }

        uint256 toMove = Math.min(
            Math.min(actualFromCelo - expectedFromCelo, expectedToCelo - actualToCelo),
            receivableVotes
        );

        scheduleRebalanceTransfer(fromGroup, toGroup, toMove);
    }

    /**
     * @notice Rebalance according to CELO overflow rather than stCELO ratio.
     * If one of the groups is overflowing and there are still some votes that
     * are scheduled for the group, this function allows to transfer these
     * votes to any active group in protocol that is not overflowing yet.
     * @param fromGroup The group to unschedule votes from.
     * @param toGroup The group to schedule votes to.
     */
    function rebalanceOverflow(address fromGroup, address toGroup) public {
        if (!defaultStrategy.isActive(toGroup)) {
            revert InvalidToGroup(toGroup);
        }

        uint256 fromReceivableVotesByElection = getElectionReceivableVotes(fromGroup);

        uint256 scheduledVotesToCancel = account.scheduledRevokeForGroup(fromGroup) +
            account.scheduledWithdrawalsForGroup(fromGroup);
        uint256 scheduledVotes = account.scheduledVotesForGroup(fromGroup);
<<<<<<< HEAD

        uint256 protocolScheduledVotes = scheduledVotes > scheduledVotesToCancel
            ? scheduledVotes - scheduledVotesToCancel
            : 0;

        uint256 overflowingCelo = protocolScheduledVotes > fromReceivableVotesByElection
            ? protocolScheduledVotes - fromReceivableVotesByElection
            : 0;

        if (overflowingCelo == 0) {
            revert FromGroupNotOverflowing(fromGroup);
        }

        uint256 toReceivableVotes = getReceivableVotesForGroup(toGroup);
        if (toReceivableVotes == 0) {
            revert ToGroupOverflowing(toGroup);
        }

=======

        uint256 protocolScheduledVotes = scheduledVotes > scheduledVotesToCancel
            ? scheduledVotes - scheduledVotesToCancel
            : 0;

        uint256 overflowingCelo = protocolScheduledVotes > fromReceivableVotesByElection
            ? protocolScheduledVotes - fromReceivableVotesByElection
            : 0;

        if (overflowingCelo == 0) {
            revert FromGroupNotOverflowing(fromGroup);
        }

        uint256 toReceivableVotes = getReceivableVotesForGroup(toGroup);
        if (toReceivableVotes == 0) {
            revert ToGroupOverflowing(toGroup);
        }

>>>>>>> 65dfb76b
        uint256 toMove = Math.min(overflowingCelo, toReceivableVotes);
        scheduleRebalanceTransfer(fromGroup, toGroup, toMove);
    }

    /**
     * @notice Allows strategy to initiate transfer without any checks.
     * This method is supposed to be used for transfers between groups
     * only within strategy
     * @param fromGroups The groups the deposited CELO is intended to be revoked from.
     * @param fromVotes The amount of CELO scheduled to be revoked from each respective group.
     * @param toGroups The groups the transferred CELO is intended to vote for.
     * @param toVotes The amount of CELO to schedule for each respective `toGroups`.
     */
    function scheduleTransferWithinStrategy(
        address[] calldata fromGroups,
        address[] calldata toGroups,
        uint256[] calldata fromVotes,
        uint256[] calldata toVotes
    ) public onlyStrategy {
        account.scheduleTransfer(fromGroups, fromVotes, toGroups, toVotes);
    }

    /**
     * @notice Votes on a proposal in the referendum stage.
     * @param proposalId The ID of the proposal to vote on.
     * @param index The index of the proposal ID in `dequeued`.
     * @param yesVotes The yes votes weight.
     * @param noVotes The no votes weight.
     * @param abstainVotes The abstain votes weight.
     */
    function voteProposal(
        uint256 proposalId,
        uint256 index,
        uint256 yesVotes,
        uint256 noVotes,
        uint256 abstainVotes
    ) public {
        IVote vote = IVote(voteContract);

        (
            uint256 stCeloUsedForVoting,
            uint256 totalYesVotes,
            uint256 totalNoVotes,
            uint256 totalAbstainVotes
        ) = vote.voteProposal(msg.sender, proposalId, yesVotes, noVotes, abstainVotes);

        stakedCelo.lockVoteBalance(msg.sender, stCeloUsedForVoting);
        account.votePartially(proposalId, index, totalYesVotes, totalNoVotes, totalAbstainVotes);
    }

    /**
     * @notice Returns expected CELO amount voted for by Account contract
     * vs actual amount voted for by Account contract.
     * @param group The group.
     * @return expectedCelo The CELO which group should have.
     * @return actualCelo The CELO which group has.
     */
    function getExpectedAndActualCeloForGroup(address group)
        public
        view
        returns (uint256 expectedCelo, uint256 actualCelo)
    {
<<<<<<< HEAD
        bool isSpecificGroupStrategy = specificGroupStrategy.isStrategy(group);
        bool isActiveGroup = defaultStrategy.isActive(group);
        actualCelo = account.getCeloForGroup(group);

        uint256 stCeloFromSpecificStrategy;
        uint256 stCeloFromDefaultStrategy;

        if (isSpecificGroupStrategy) {
            uint256 overflow;
            (stCeloFromSpecificStrategy, overflow) = specificGroupStrategy.getStCeloInStrategy(
                group
            );

            stCeloFromSpecificStrategy -= overflow;
=======
        actualCelo = account.getCeloForGroup(group);

        bool isSpecificGroupStrategy = !specificGroupStrategy.isBlockedGroup(group);
        bool isActiveGroup = defaultStrategy.isActive(group);

        uint256 stCeloFromSpecificStrategy;
        uint256 stCeloFromDefaultStrategy;

        if (isSpecificGroupStrategy) {
            uint256 overflow;
            uint256 unhealthy;
            (stCeloFromSpecificStrategy, overflow, unhealthy) = specificGroupStrategy
                .getStCeloInGroup(group);

            stCeloFromSpecificStrategy -= overflow + unhealthy;
>>>>>>> 65dfb76b
        }

        if (isActiveGroup) {
            stCeloFromDefaultStrategy = defaultStrategy.stCeloInGroup(group);
        }

        expectedCelo = toCelo(stCeloFromSpecificStrategy + stCeloFromDefaultStrategy);
    }

    /**
     * @notice Computes the amount of stCELO that should be minted for a given
     * amount of CELO deposited.
     * @param celoAmount The amount of CELO deposited.
     * @return The amount of stCELO that should be minted.
     */
    function toStakedCelo(uint256 celoAmount) public view returns (uint256) {
        uint256 stCeloSupply = stakedCelo.totalSupply();
        uint256 celoBalance = account.getTotalCelo();
        if (stCeloSupply == 0 || celoBalance == 0) {
            return celoAmount;
        }

        return (celoAmount * stCeloSupply) / celoBalance;
    }

    /**
     * @notice Computes the amount of CELO that should be withdrawn for a given
     * amount of stCELO burned.
     * @param stCeloAmount The amount of stCELO burned.
     * @return The amount of CELO that should be withdrawn.
     */
    function toCelo(uint256 stCeloAmount) public view returns (uint256) {
        uint256 stCeloSupply = stakedCelo.totalSupply();
        uint256 celoBalance = account.getTotalCelo();

        if (stCeloSupply == 0 || celoBalance == 0) {
            return stCeloAmount;
        }

        return (stCeloAmount * celoBalance) / stCeloSupply;
    }

    /**
<<<<<<< HEAD
     * @notice Checks if strategy is valid. Blocked strategy is reverted to default.
     * @param strategy The strategy.
     * @return Up to date strategy.
     */
    function checkStrategy(address strategy) public view returns (address) {
        if (strategy != address(0) && specificGroupStrategy.isBlockedStrategy(strategy)) {
            // strategy not allowed revert to default strategy
            return address(0);
        }

        return strategy;
    }

    /**
     * Returns votes count that can be received by group through stCELO protocol.
     * @param group The group that can receive votes.
     * @return The amount of CELO that can be received by group though stCELO protocol.
     */
    function getReceivableVotesForGroup(address group) public view returns (uint256) {
        uint256 receivableVotes = getElectionReceivableVotes(group);
        if (receivableVotes == 0) {
            return 0;
        }

        uint256 totalVotesForGroupByAccount = getElection().getTotalVotesForGroupByAccount(
            group,
            address(account)
        );
        uint256 votesForGroupByAccountInProtocol = account.getCeloForGroup(group);

        receivableVotes += totalVotesForGroupByAccount;

        if (receivableVotes < votesForGroupByAccountInProtocol) {
            return 0;
        }

        return receivableVotes - votesForGroupByAccountInProtocol;
    }

    /**
=======
     * Returns votes count that can be received by group through stCELO protocol.
     * @param group The group that can receive votes.
     * @return The amount of CELO that can be received by group though stCELO protocol.
     */
    function getReceivableVotesForGroup(address group) public view returns (uint256) {
        uint256 receivableVotes = getElectionReceivableVotes(group);
        if (receivableVotes == 0) {
            return 0;
        }

        uint256 totalVotesForGroupByAccount = getElection().getTotalVotesForGroupByAccount(
            group,
            address(account)
        );
        uint256 votesForGroupByAccountInProtocol = account.getCeloForGroup(group);

        receivableVotes += totalVotesForGroupByAccount;

        if (receivableVotes < votesForGroupByAccountInProtocol) {
            return 0;
        }

        return receivableVotes - votesForGroupByAccountInProtocol;
    }

    /**
>>>>>>> 65dfb76b
     * @notice Distributes votes according to chosen strategy.
     * @param votes The amount of votes to distribute.
     * @param stCeloAmount The amount of stCELO that was minted.
     * @param strategy The chosen strategy.
     */
    function distributeVotes(
        uint256 votes,
        uint256 stCeloAmount,
        address strategy
    ) private returns (address[] memory finalGroups, uint256[] memory finalVotes) {
        if (strategy != address(0)) {
<<<<<<< HEAD
            (finalGroups, finalVotes) = specificGroupStrategy.generateGroupVotesToDistributeTo(
=======
            (finalGroups, finalVotes) = specificGroupStrategy.generateDepositVoteDistribution(
>>>>>>> 65dfb76b
                strategy,
                votes,
                stCeloAmount
            );
        } else {
<<<<<<< HEAD
            (finalGroups, finalVotes) = defaultStrategy.generateVoteDistribution(
                false,
=======
            (finalGroups, finalVotes) = defaultStrategy.generateDepositVoteDistribution(
>>>>>>> 65dfb76b
                votes,
                address(0)
            );
        }

        return (finalGroups, finalVotes);
    }

    /**
<<<<<<< HEAD
     * @notice Distributes withdrawals according to chosen strategy and schedules them.
     * @param stCeloAmount The amount of stCELO to be withdrawn.
     * @param beneficiary The address that should end up receiving the withdrawn
     * CELO.
     **/
    function distributeAndScheduleWithdrawals(uint256 stCeloAmount, address beneficiary) private {
        address strategy = checkStrategy(strategies[beneficiary]);
        (
            address[] memory groupsWithdrawn,
            uint256[] memory withdrawalsPerGroup
        ) = distributeWithdrawals(stCeloAmount, strategy, false);
        account.scheduleWithdrawals(beneficiary, groupsWithdrawn, withdrawalsPerGroup);
    }

    /**
     * @notice Distributes withdrawals according to chosen strategy.
     * @param stCeloAmount The amount of stCELO to be withdrawn.
     * @param strategy The strategy that will be used for withdrawal distribution.
     * @param isTransfer Whether or not withdrawal is calculated for transfer.
     **/
    function distributeWithdrawals(
        uint256 stCeloAmount,
        address strategy,
        bool isTransfer
    ) private returns (address[] memory, uint256[] memory) {
        uint256 celoAmount = toCelo(stCeloAmount);
        if (celoAmount == 0) {
            revert ZeroWithdrawal();
        }

        address[] memory groupsWithdrawn;
        uint256[] memory withdrawalsPerGroup;

        if (strategy != address(0)) {
            (groupsWithdrawn, withdrawalsPerGroup) = isTransfer
                ? specificGroupStrategy.calculateAndUpdateForWithdrawalTransfer(
                    strategy,
                    celoAmount,
                    stCeloAmount
                )
                : specificGroupStrategy.calculateAndUpdateForWithdrawal(
                    strategy,
                    celoAmount,
                    stCeloAmount
                );
        } else {
            (groupsWithdrawn, withdrawalsPerGroup) = defaultStrategy.generateVoteDistribution(
                true,
                celoAmount,
                address(0)
            );
=======
     * @notice Distributes withdrawals according to chosen strategy.
     * @param stCeloAmount The amount of stCELO to be withdrawn.
     * @param strategy The strategy that will be used for withdrawal distribution.
     * @param isTransfer Whether or not withdrawal is calculated for transfer.
     **/
    function distributeWithdrawals(
        uint256 stCeloAmount,
        address strategy,
        bool isTransfer
    ) private returns (address[] memory, uint256[] memory) {
        uint256 celoAmount = toCelo(stCeloAmount);
        if (celoAmount == 0) {
            revert ZeroWithdrawal();
        }

        address[] memory groupsWithdrawn;
        uint256[] memory withdrawalsPerGroup;

        if (strategy != address(0)) {
            (groupsWithdrawn, withdrawalsPerGroup) = specificGroupStrategy
                .generateWithdrawalVoteDistribution(strategy, celoAmount, stCeloAmount, isTransfer);
        } else {
            (groupsWithdrawn, withdrawalsPerGroup) = defaultStrategy
                .generateWithdrawalVoteDistribution(celoAmount);
>>>>>>> 65dfb76b
        }

        return (groupsWithdrawn, withdrawalsPerGroup);
    }

    /**
     * @notice Schedules transfer of CELO between strategies.
     * @param fromStrategy The from validator group.
     * @param toStrategy The to validator group.
     * @param stCeloAmount The stCELO amount.
     */
    function _transfer(
        address fromStrategy,
        address toStrategy,
        uint256 stCeloAmount
    ) private {
<<<<<<< HEAD
        fromStrategy = checkStrategy(fromStrategy);
        toStrategy = checkStrategy(toStrategy);

=======
>>>>>>> 65dfb76b
        if (fromStrategy == toStrategy) {
            // either both addresses use default strategy
            // or both addresses use same specific strategy
            return;
        }

        _transferWithoutChecks(fromStrategy, toStrategy, stCeloAmount);
    }

    /**
     * @notice Schedules transfer of CELO between strategies.
     * @param fromStrategy The from validator group.
     * @param toStrategy The to validator group.
     * @param stCeloAmount The stCELO amount.
     */
    function _transferWithoutChecks(
        address fromStrategy,
        address toStrategy,
        uint256 stCeloAmount
    ) private {
        address[] memory fromGroups;
        uint256[] memory fromVotes;
        (fromGroups, fromVotes) = distributeWithdrawals(stCeloAmount, fromStrategy, true);

        address[] memory toGroups;
        uint256[] memory toVotes;
        (toGroups, toVotes) = distributeVotes(toCelo(stCeloAmount), stCeloAmount, toStrategy);

        account.scheduleTransfer(fromGroups, fromVotes, toGroups, toVotes);
    }

    /**
     * @notice Schedules transfer between 2 groups.
     * @param fromGroup The group the deposited CELO is intended to be revoked from.
     * @param toGroup The group the transferred CELO is intended to vote for.
     * @param votes The amount of CELO to be transfered.
     */
    function scheduleRebalanceTransfer(
        address fromGroup,
        address toGroup,
        uint256 votes
    ) private {
        address[] memory fromGroups = new address[](1);
        address[] memory toGroups = new address[](1);
        uint256[] memory fromVotes = new uint256[](1);
        uint256[] memory toVotes = new uint256[](1);

        fromGroups[0] = fromGroup;
        fromVotes[0] = votes;
        toGroups[0] = toGroup;
        toVotes[0] = fromVotes[0];

        account.scheduleTransfer(fromGroups, fromVotes, toGroups, toVotes);
    }

    /**
     * Returns votes count that can be received by group directly in Election contract.
     * @param group The group that can receive votes.
     */
    function getElectionReceivableVotes(address group) private view returns (uint256) {
        uint256 receivable = getElection().getNumVotesReceivable(group);
        uint256 totalVotes = getElection().getTotalVotesForGroup(group);

        if (receivable < totalVotes) {
            return 0;
        }

        return receivable - totalVotes;
    }
}<|MERGE_RESOLUTION|>--- conflicted
+++ resolved
@@ -111,15 +111,6 @@
     error InvalidToGroup(address group);
 
     /**
-<<<<<<< HEAD
-     * @notice Used when rebalancing from address(0) group.
-     * @param group The group's address.
-     */
-    error InvalidFromGroup(address group);
-
-    /**
-     * @notice Used when rebalancing and fromGroup doesn't have any extra CELO.
-=======
      * @notice Used when rebalancing and fromGroup doesn't have any extra CELO.
      * @param group The group's address.
      * @param actualCelo The actual CELO value.
@@ -129,20 +120,10 @@
 
     /**
      * @notice Used when rebalancing and toGroup has enough CELO.
->>>>>>> 65dfb76b
      * @param group The group's address.
      * @param actualCelo The actual CELO value.
      * @param expectedCelo The expected CELO value.
      */
-<<<<<<< HEAD
-    error RebalanceNoExtraCelo(address group, uint256 actualCelo, uint256 expectedCelo);
-
-    /**
-     * @notice Used when rebalancing and toGroup has enough CELO.
-     * @param group The group's address.
-     * @param actualCelo The actual CELO value.
-     * @param expectedCelo The expected CELO value.
-     */
     error RebalanceEnoughCelo(address group, uint256 actualCelo, uint256 expectedCelo);
 
     /**
@@ -150,12 +131,6 @@
      * @param group The group's address.
      */
     error FromGroupNotOverflowing(address group);
-
-    /**
-     * @notice Used when trying to rebalance group that has no scheduled votes.
-     * @param group The group's address.
-     */
-    error NoScheduledVotes(address group);
 
     /**
      * @notice Used when trying to rebalance to a group that is overflowing.
@@ -176,35 +151,6 @@
     /**
      * @dev Throws if called by any address other than one of the strategy contracts.
      */
-=======
-    error RebalanceEnoughCelo(address group, uint256 actualCelo, uint256 expectedCelo);
-
-    /**
-     * @notice Used when trying to overflow rebalance group that is not overflowing.
-     * @param group The group's address.
-     */
-    error FromGroupNotOverflowing(address group);
-
-    /**
-     * @notice Used when trying to rebalance to a group that is overflowing.
-     * @param group The group's address.
-     */
-    error ToGroupOverflowing(address group);
-
-    /**
-     * @dev Throws if called by any address other than StakedCelo.
-     */
-    modifier onlyStakedCelo() {
-        if (address(stakedCelo) != msg.sender) {
-            revert CallerNotStakedCelo(msg.sender);
-        }
-        _;
-    }
-
-    /**
-     * @dev Throws if called by any address other than one of the strategy contracts.
-     */
->>>>>>> 65dfb76b
     modifier onlyStrategy() {
         if (
             address(defaultStrategy) != msg.sender && address(specificGroupStrategy) != msg.sender
@@ -274,22 +220,13 @@
     /**
      * @notice Used to withdraw CELO from the system, in exchange for burning
      * stCELO.
-<<<<<<< HEAD
-     * @param stakedCeloAmount The amount of stCELO to burn.
-=======
      * @param stCeloAmount The amount of stCELO to burn.
->>>>>>> 65dfb76b
      * @dev Calculates the CELO amount based on the ratio of outstanding stCELO
      * and the total amount of CELO owned and used for voting by Account. See
      * `toCelo`.
      * @dev The funds need to be withdrawn using calls to `Account.withdraw` and
      * `Account.finishPendingWithdrawal`.
      */
-<<<<<<< HEAD
-    function withdraw(uint256 stakedCeloAmount) external {
-        distributeAndScheduleWithdrawals(stakedCeloAmount, msg.sender);
-        stakedCelo.burn(msg.sender, stakedCeloAmount);
-=======
     function withdraw(uint256 stCeloAmount) external {
         (
             address[] memory groupsWithdrawn,
@@ -298,7 +235,6 @@
         account.scheduleWithdrawals(msg.sender, groupsWithdrawn, withdrawalsPerGroup);
 
         stakedCelo.burn(msg.sender, stCeloAmount);
->>>>>>> 65dfb76b
     }
 
     /**
@@ -336,26 +272,6 @@
      * The CELO will be distributed based on address strategy.
      */
     function deposit() external payable {
-<<<<<<< HEAD
-        address strategy = checkStrategy(strategies[msg.sender]);
-
-        uint256 stCeloAmount = toStakedCelo(msg.value);
-        if (strategy != address(0)) {
-            if (!groupHealth.isGroupValid(strategy)) {
-                uint256 stCeloBalance = specificGroupStrategy.stCeloInStrategy(strategy);
-                if (stCeloBalance != 0) {
-                    _transferWithoutChecks(strategy, address(0), stCeloBalance);
-                }
-                strategy = address(0);
-            }
-        }
-        address[] memory finalGroups;
-        uint256[] memory finalVotes;
-        (finalGroups, finalVotes) = distributeVotes(msg.value, stCeloAmount, strategy);
-
-        stakedCelo.mint(msg.sender, stCeloAmount);
-
-=======
         uint256 stCeloAmount = toStakedCelo(msg.value);
         (address[] memory finalGroups, uint256[] memory finalVotes) = distributeVotes(
             msg.value,
@@ -364,7 +280,6 @@
         );
 
         stakedCelo.mint(msg.sender, stCeloAmount);
->>>>>>> 65dfb76b
         account.scheduleVotes{value: msg.value}(finalGroups, finalVotes);
     }
 
@@ -377,9 +292,6 @@
      * @return The strategy.
      */
     function getAddressStrategy(address accountAddress) external view returns (address) {
-<<<<<<< HEAD
-        return checkStrategy(strategies[accountAddress]);
-=======
         address strategy = strategies[accountAddress];
         if (
             strategy != address(0) &&
@@ -390,7 +302,6 @@
         }
 
         return strategy;
->>>>>>> 65dfb76b
     }
 
     /**
@@ -411,39 +322,6 @@
         )
     {
         return (1, 3, 0, 0);
-<<<<<<< HEAD
-    }
-
-    /**
-     * @notice Whenever stCELO is being transferd we will check whether origin and target
-     * account use same strategy. If strategy differs we will schedule votes for transfer.
-     * @param from The from account.
-     * @param to The to account.
-     * @param stCeloAmount The stCELO amount.
-     */
-    function transfer(
-        address from,
-        address to,
-        uint256 stCeloAmount
-    ) public onlyStakedCelo {
-        address fromStrategy = strategies[from];
-        address toStrategy = strategies[to];
-        _transfer(fromStrategy, toStrategy, stCeloAmount);
-    }
-
-    /**
-     * @notice Schedules transfer of CELO between strategies.
-     * @param fromStrategy The from strategy.
-     * @param toStrategy The to strategy.
-     * @param stCeloAmount The stCELO amount.
-     */
-    function transferBetweenStrategies(
-        address fromStrategy,
-        address toStrategy,
-        uint256 stCeloAmount
-    ) public onlyStrategy {
-        _transferWithoutChecks(fromStrategy, toStrategy, stCeloAmount);
-=======
     }
 
     /**
@@ -459,7 +337,6 @@
         uint256 stCeloAmount
     ) public onlyStakedCelo {
         _transfer(strategies[from], strategies[to], stCeloAmount);
->>>>>>> 65dfb76b
     }
 
     /**
@@ -471,11 +348,7 @@
     function changeStrategy(address newStrategy) public {
         if (
             newStrategy != address(0) &&
-<<<<<<< HEAD
-            (specificGroupStrategy.isBlockedStrategy(newStrategy) ||
-=======
             (specificGroupStrategy.isBlockedGroup(newStrategy) ||
->>>>>>> 65dfb76b
                 !groupHealth.isGroupValid(newStrategy))
         ) {
             revert GroupNotEligible(newStrategy);
@@ -483,18 +356,10 @@
 
         uint256 stCeloAmount = stakedCelo.balanceOf(msg.sender);
         if (stCeloAmount != 0) {
-<<<<<<< HEAD
-            address currentStrategy = strategies[msg.sender];
-            _transfer(currentStrategy, newStrategy, stCeloAmount);
-        }
-
-        strategies[msg.sender] = checkStrategy(newStrategy);
-=======
             _transfer(strategies[msg.sender], newStrategy, stCeloAmount);
         }
 
         strategies[msg.sender] = newStrategy;
->>>>>>> 65dfb76b
     }
 
     /**
@@ -513,11 +378,7 @@
      * @param toGroup The to group.
      */
     function rebalance(address fromGroup, address toGroup) public {
-<<<<<<< HEAD
-        if (!defaultStrategy.isActive(toGroup) && !specificGroupStrategy.isStrategy(toGroup)) {
-=======
         if (!defaultStrategy.isActive(toGroup) && specificGroupStrategy.isBlockedGroup(toGroup)) {
->>>>>>> 65dfb76b
             // rebalancing to deactivated/non-existent group is not allowed
             revert InvalidToGroup(toGroup);
         }
@@ -569,7 +430,6 @@
         uint256 scheduledVotesToCancel = account.scheduledRevokeForGroup(fromGroup) +
             account.scheduledWithdrawalsForGroup(fromGroup);
         uint256 scheduledVotes = account.scheduledVotesForGroup(fromGroup);
-<<<<<<< HEAD
 
         uint256 protocolScheduledVotes = scheduledVotes > scheduledVotesToCancel
             ? scheduledVotes - scheduledVotesToCancel
@@ -588,26 +448,6 @@
             revert ToGroupOverflowing(toGroup);
         }
 
-=======
-
-        uint256 protocolScheduledVotes = scheduledVotes > scheduledVotesToCancel
-            ? scheduledVotes - scheduledVotesToCancel
-            : 0;
-
-        uint256 overflowingCelo = protocolScheduledVotes > fromReceivableVotesByElection
-            ? protocolScheduledVotes - fromReceivableVotesByElection
-            : 0;
-
-        if (overflowingCelo == 0) {
-            revert FromGroupNotOverflowing(fromGroup);
-        }
-
-        uint256 toReceivableVotes = getReceivableVotesForGroup(toGroup);
-        if (toReceivableVotes == 0) {
-            revert ToGroupOverflowing(toGroup);
-        }
-
->>>>>>> 65dfb76b
         uint256 toMove = Math.min(overflowingCelo, toReceivableVotes);
         scheduleRebalanceTransfer(fromGroup, toGroup, toMove);
     }
@@ -670,22 +510,6 @@
         view
         returns (uint256 expectedCelo, uint256 actualCelo)
     {
-<<<<<<< HEAD
-        bool isSpecificGroupStrategy = specificGroupStrategy.isStrategy(group);
-        bool isActiveGroup = defaultStrategy.isActive(group);
-        actualCelo = account.getCeloForGroup(group);
-
-        uint256 stCeloFromSpecificStrategy;
-        uint256 stCeloFromDefaultStrategy;
-
-        if (isSpecificGroupStrategy) {
-            uint256 overflow;
-            (stCeloFromSpecificStrategy, overflow) = specificGroupStrategy.getStCeloInStrategy(
-                group
-            );
-
-            stCeloFromSpecificStrategy -= overflow;
-=======
         actualCelo = account.getCeloForGroup(group);
 
         bool isSpecificGroupStrategy = !specificGroupStrategy.isBlockedGroup(group);
@@ -701,7 +525,6 @@
                 .getStCeloInGroup(group);
 
             stCeloFromSpecificStrategy -= overflow + unhealthy;
->>>>>>> 65dfb76b
         }
 
         if (isActiveGroup) {
@@ -745,21 +568,6 @@
     }
 
     /**
-<<<<<<< HEAD
-     * @notice Checks if strategy is valid. Blocked strategy is reverted to default.
-     * @param strategy The strategy.
-     * @return Up to date strategy.
-     */
-    function checkStrategy(address strategy) public view returns (address) {
-        if (strategy != address(0) && specificGroupStrategy.isBlockedStrategy(strategy)) {
-            // strategy not allowed revert to default strategy
-            return address(0);
-        }
-
-        return strategy;
-    }
-
-    /**
      * Returns votes count that can be received by group through stCELO protocol.
      * @param group The group that can receive votes.
      * @return The amount of CELO that can be received by group though stCELO protocol.
@@ -786,34 +594,6 @@
     }
 
     /**
-=======
-     * Returns votes count that can be received by group through stCELO protocol.
-     * @param group The group that can receive votes.
-     * @return The amount of CELO that can be received by group though stCELO protocol.
-     */
-    function getReceivableVotesForGroup(address group) public view returns (uint256) {
-        uint256 receivableVotes = getElectionReceivableVotes(group);
-        if (receivableVotes == 0) {
-            return 0;
-        }
-
-        uint256 totalVotesForGroupByAccount = getElection().getTotalVotesForGroupByAccount(
-            group,
-            address(account)
-        );
-        uint256 votesForGroupByAccountInProtocol = account.getCeloForGroup(group);
-
-        receivableVotes += totalVotesForGroupByAccount;
-
-        if (receivableVotes < votesForGroupByAccountInProtocol) {
-            return 0;
-        }
-
-        return receivableVotes - votesForGroupByAccountInProtocol;
-    }
-
-    /**
->>>>>>> 65dfb76b
      * @notice Distributes votes according to chosen strategy.
      * @param votes The amount of votes to distribute.
      * @param stCeloAmount The amount of stCELO that was minted.
@@ -825,44 +605,19 @@
         address strategy
     ) private returns (address[] memory finalGroups, uint256[] memory finalVotes) {
         if (strategy != address(0)) {
-<<<<<<< HEAD
-            (finalGroups, finalVotes) = specificGroupStrategy.generateGroupVotesToDistributeTo(
-=======
             (finalGroups, finalVotes) = specificGroupStrategy.generateDepositVoteDistribution(
->>>>>>> 65dfb76b
                 strategy,
                 votes,
                 stCeloAmount
             );
         } else {
-<<<<<<< HEAD
-            (finalGroups, finalVotes) = defaultStrategy.generateVoteDistribution(
-                false,
-=======
             (finalGroups, finalVotes) = defaultStrategy.generateDepositVoteDistribution(
->>>>>>> 65dfb76b
                 votes,
                 address(0)
             );
         }
 
         return (finalGroups, finalVotes);
-    }
-
-    /**
-<<<<<<< HEAD
-     * @notice Distributes withdrawals according to chosen strategy and schedules them.
-     * @param stCeloAmount The amount of stCELO to be withdrawn.
-     * @param beneficiary The address that should end up receiving the withdrawn
-     * CELO.
-     **/
-    function distributeAndScheduleWithdrawals(uint256 stCeloAmount, address beneficiary) private {
-        address strategy = checkStrategy(strategies[beneficiary]);
-        (
-            address[] memory groupsWithdrawn,
-            uint256[] memory withdrawalsPerGroup
-        ) = distributeWithdrawals(stCeloAmount, strategy, false);
-        account.scheduleWithdrawals(beneficiary, groupsWithdrawn, withdrawalsPerGroup);
     }
 
     /**
@@ -885,49 +640,11 @@
         uint256[] memory withdrawalsPerGroup;
 
         if (strategy != address(0)) {
-            (groupsWithdrawn, withdrawalsPerGroup) = isTransfer
-                ? specificGroupStrategy.calculateAndUpdateForWithdrawalTransfer(
-                    strategy,
-                    celoAmount,
-                    stCeloAmount
-                )
-                : specificGroupStrategy.calculateAndUpdateForWithdrawal(
-                    strategy,
-                    celoAmount,
-                    stCeloAmount
-                );
-        } else {
-            (groupsWithdrawn, withdrawalsPerGroup) = defaultStrategy.generateVoteDistribution(
-                true,
-                celoAmount,
-                address(0)
-            );
-=======
-     * @notice Distributes withdrawals according to chosen strategy.
-     * @param stCeloAmount The amount of stCELO to be withdrawn.
-     * @param strategy The strategy that will be used for withdrawal distribution.
-     * @param isTransfer Whether or not withdrawal is calculated for transfer.
-     **/
-    function distributeWithdrawals(
-        uint256 stCeloAmount,
-        address strategy,
-        bool isTransfer
-    ) private returns (address[] memory, uint256[] memory) {
-        uint256 celoAmount = toCelo(stCeloAmount);
-        if (celoAmount == 0) {
-            revert ZeroWithdrawal();
-        }
-
-        address[] memory groupsWithdrawn;
-        uint256[] memory withdrawalsPerGroup;
-
-        if (strategy != address(0)) {
             (groupsWithdrawn, withdrawalsPerGroup) = specificGroupStrategy
                 .generateWithdrawalVoteDistribution(strategy, celoAmount, stCeloAmount, isTransfer);
         } else {
             (groupsWithdrawn, withdrawalsPerGroup) = defaultStrategy
                 .generateWithdrawalVoteDistribution(celoAmount);
->>>>>>> 65dfb76b
         }
 
         return (groupsWithdrawn, withdrawalsPerGroup);
@@ -944,12 +661,6 @@
         address toStrategy,
         uint256 stCeloAmount
     ) private {
-<<<<<<< HEAD
-        fromStrategy = checkStrategy(fromStrategy);
-        toStrategy = checkStrategy(toStrategy);
-
-=======
->>>>>>> 65dfb76b
         if (fromStrategy == toStrategy) {
             // either both addresses use default strategy
             // or both addresses use same specific strategy
