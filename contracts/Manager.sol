--- conflicted
+++ resolved
@@ -686,7 +686,6 @@
     }
 
     /**
-<<<<<<< HEAD
      * @notice Sets vote contract address.
      * @param _voteContract Vote contract address.
      */
@@ -767,7 +766,9 @@
      */
     function overrideLockBalance(address accountAddress, uint256 newLockBalance) public onlyOwner {
         stakedCelo.overrideLockBalance(accountAddress, newLockBalance);
-=======
+    }
+
+    /**
      * @notice Marks a group as deprecated.
      * @param group The group to deprecate.
      */
@@ -804,6 +805,5 @@
         }
 
         return false;
->>>>>>> 78e4af31
     }
 }