// SPDX-License-Identifier: LGPL-3.0-only
pragma solidity 0.8.11;

import "@openzeppelin/contracts/utils/structs/EnumerableSet.sol";
import "@openzeppelin/contracts/utils/math/Math.sol";

import "./common/UsingRegistryUpgradeable.sol";
import "./common/UUPSOwnableUpgradeable.sol";
import "./interfaces/IAccount.sol";
import "./interfaces/IStakedCelo.sol";
import "./interfaces/IVote.sol";
import "./interfaces/IGroupHealth.sol";
import "./interfaces/ISpecificGroupStrategy.sol";
import "./interfaces/IDefaultStrategy.sol";

/**
 * @title Manages the StakedCelo system, by controlling the minting and burning
 * of stCELO and implementing strategies for voting and unvoting of deposited or
 * withdrawn CELO.
 */
contract Manager is UUPSOwnableUpgradeable, UsingRegistryUpgradeable {
    using EnumerableSet for EnumerableSet.AddressSet;

    /**
     * @notice An instance of the StakedCelo contract this Manager manages.
     */
    IStakedCelo internal stakedCelo;

    /**
     * @notice An instance of the Account contract this Manager manages.
     */
    IAccount internal account;

    /**
     * @notice OBSOLETE
     */
    EnumerableSet.AddressSet private activeGroups;

    /**
     * @notice OBSOLETE
     */
    EnumerableSet.AddressSet private deprecatedGroups;

    /**
     * @notice Contract used during Governance voting.
     */
    address public voteContract;

    /**
     * @notice An instance of the GroupHealth contract for the StakedCelo protocol.
     */
    IGroupHealth public groupHealth;

    /**
     * @notice An instance of the SpecificGroupStrategy contract for the StakedCelo protocol.
     */
    ISpecificGroupStrategy public specificGroupStrategy;

    /**
     * @notice An instance of the DefaultGroupStrategy contract for the StakedCelo protocol.
     */
    IDefaultStrategy public defaultStrategy;

    /**
     * @notice address -> strategy used by an address
     * strategy: address(0) = default strategy
     * strategy: !address(0) = vote for the group at that address if allowed
     * by GroupHealth.isValidGroup, otherwise vote according to the default strategy
     */
    mapping(address => address) private strategies;

    /**
     * @notice Emitted when the vote contract is initially set or later modified.
     * @param voteContract The new vote contract address.
     */
    event VoteContractSet(address indexed voteContract);

    /**
     * @notice Used when attempting to withdraw 0 value.
     */
    error ZeroWithdrawal();

    /**
     * @notice Used when a group does not meet the validator group health requirements.
     * @param group The group's address.
     */
    error GroupNotEligible(address group);

    /**
     * @notice Used when an `onlyStCelo` function is called by a non-stCELO contract.
     * @param caller `msg.sender` that called the function.
     */
    error CallerNotStakedCelo(address caller);

    /**
     * @notice Used when an `onlyStrategy` function
     * is called by a non-strategy contract.
     * @param caller `msg.sender` that called the function.
     */
    error CallerNotStrategy(address caller);

    /**
     * @notice Used when rebalancing to not active nor allowed group.
     * @param group The group's address.
     */
    error InvalidToGroup(address group);

    /**
     * @notice Used when rebalancing from address(0) group.
     * @param group The group's address.
     */
    error InvalidFromGroup(address group);

    /**
     * @notice Used when rebalancing and fromGroup doesn't have any extra CELO.
     * @param group The group's address.
     * @param actualCelo The actual CELO value.
     * @param expectedCelo The expected CELO value.
     */
    error RebalanceNoExtraCelo(address group, uint256 actualCelo, uint256 expectedCelo);

    /**
     * @notice Used when rebalancing and toGroup has enough CELO.
     * @param group The group's address.
     * @param actualCelo The actual CELO value.
     * @param expectedCelo The expected CELO value.
     */
    error RebalanceEnoughCelo(address group, uint256 actualCelo, uint256 expectedCelo);

    /**
     * @dev Throws if called by any address other than StakedCelo.
     */
    modifier onlyStakedCelo() {
        if (address(stakedCelo) != msg.sender) {
            revert CallerNotStakedCelo(msg.sender);
        }
        _;
    }

    /**
     * @dev Throws if called by any address other than strategy contracts.
     */
    modifier onlyStrategy() {
        if (
            address(defaultStrategy) != msg.sender && address(specificGroupStrategy) != msg.sender
        ) {
            revert CallerNotStrategy(msg.sender);
        }
        _;
    }

    /**
     * @notice Used when attempting to pass in address zero where not allowed.
     */
    error AddressZeroNotAllowed();

    /**
     * @notice Empty constructor for proxy implementation, `initializer` modifer ensures the
     * implementation gets initialized.
     */
    // solhint-disable-next-line no-empty-blocks
    constructor() initializer {}

    /**
     * @notice Initialize the contract with registry and owner.
     * @param _registry The address of the Celo registry.
     * @param _owner The address of the contract owner.
     */
    function initialize(address _registry, address _owner) external initializer {
        _transferOwnership(_owner);
        __UsingRegistry_init(_registry);
    }

    /**
     * @notice Set this contract's dependencies in the StakedCelo system.
     * @dev Manager, Account and StakedCelo all reference each other
     * so we need a way of setting these after all contracts are
     * deployed and initialized.
     * @param _stakedCelo the address of the StakedCelo contract.
     * @param _account The address of the Account contract.
     * @param _vote The address of the Vote contract.
     * @param _groupHealth The address of the GroupHealth contract.
     * @param _specificGroupStrategy The address of the SpecificGroupStrategy contract.
     * @param _defaultStrategy The address of the DefaultStrategy contract.
     */
    function setDependencies(
        address _stakedCelo,
        address _account,
        address _vote,
        address _groupHealth,
        address _specificGroupStrategy,
        address _defaultStrategy
    ) external onlyOwner {
<<<<<<< HEAD
        require(_stakedCelo != address(0), "StakedCelo null");
        require(_account != address(0), "Account null");
        require(_vote != address(0), "Vote null");
        require(_groupHealth != address(0), "GroupHealth null");
        require(_specificGroupStrategy != address(0), "SpecificGroupStrategy null");
        require(_defaultStrategy != address(0), "DefaultStrategy null");
=======
        if (_stakedCelo == address(0) || _account == address(0) || _vote == address(0)) {
            revert AddressZeroNotAllowed();
        }
>>>>>>> b82b9ec5

        stakedCelo = IStakedCelo(_stakedCelo);
        account = IAccount(_account);
        voteContract = _vote;
        groupHealth = IGroupHealth(_groupHealth);
        specificGroupStrategy = ISpecificGroupStrategy(_specificGroupStrategy);
        defaultStrategy = IDefaultStrategy(_defaultStrategy);
        emit VoteContractSet(_vote);
    }

    /**
     * @notice Used to withdraw CELO from the system, in exchange for burning
     * stCELO.
     * @param stakedCeloAmount The amount of stCELO to burn.
     * @dev Calculates the CELO amount based on the ratio of outstanding stCELO
     * and the total amount of CELO owned and used for voting by Account. See
     * `toCelo`.
     * @dev The funds need to be withdrawn using calls to `Account.withdraw` and
     * `Account.finishPendingWithdrawal`.
     */
    function withdraw(uint256 stakedCeloAmount) external {
        distributeWithdrawals(stakedCeloAmount, msg.sender);
        stakedCelo.burn(msg.sender, stakedCeloAmount);
    }

    /**
     * @notice Revokes votes on already voted proposal.
     * @param proposalId The ID of the proposal to vote on.
     * @param index The index of the proposal ID in `dequeued`.
     */
    function revokeVotes(uint256 proposalId, uint256 index) external {
        IVote vote = IVote(voteContract);

        (uint256 totalYesVotes, uint256 totalNoVotes, uint256 totalAbstainVotes) = vote.revokeVotes(
            msg.sender,
            proposalId
        );

        account.votePartially(proposalId, index, totalYesVotes, totalNoVotes, totalAbstainVotes);
    }

    /**
     * @notice Unlock balance of vote stCELO and update beneficiary vote history.
     * @param beneficiary The address to be unlocked.
     */
    function updateHistoryAndReturnLockedStCeloInVoting(address beneficiary)
        external
        returns (uint256)
    {
        IVote vote = IVote(voteContract);
        return vote.updateHistoryAndReturnLockedStCeloInVoting(beneficiary);
    }

    /**
     * @notice Used to deposit CELO into the StakedCelo system. The user will
     * receive an amount of stCELO proportional to their contribution. The CELO
     * will be scheduled to be voted for with the Account contract.
     * The CELO will be distributed based on address strategy.
     */
    function deposit() external payable {
        address strategy = checkAndUpdateStrategy(msg.sender, strategies[msg.sender]);

        uint256 stCeloAmount = toStakedCelo(msg.value);
        if (strategy != address(0)) {
            if (!groupHealth.isValidGroup(strategy)) {
                // if invalid group vote for default strategy
                strategies[msg.sender] = address(0);
                strategy = address(0);
                uint256 stCeloBalance = stakedCelo.balanceOf(msg.sender);
                if (stCeloBalance != 0) {
                    _transfer(strategy, address(0), stCeloBalance, msg.sender, msg.sender);
                }
            }
        }

        stakedCelo.mint(msg.sender, stCeloAmount);

        address[] memory finalGroups;
        uint256[] memory finalVotes;
        (finalGroups, finalVotes) = distributeVotes(msg.value, stCeloAmount, strategy, true);
        account.scheduleVotes{value: msg.value}(finalGroups, finalVotes);
    }

    /**
     * @notice Returns which strategy an address is using
     * address(0) = default strategy
     * !address(0) = voting for allowed validator group
     * @param accountAddress The account address.
     * @return The strategy.
     */
    function getAddressStrategy(address accountAddress) external view returns (address) {
        return checkStrategy(strategies[accountAddress]);
    }

    /**
     * @notice Returns the storage, major, minor, and patch version of the contract.
     * @return Storage version of the contract.
     * @return Major version of the contract.
     * @return Minor version of the contract.
     * @return Patch version of the contract.
     */
    function getVersionNumber()
        external
        pure
        returns (
            uint256,
            uint256,
            uint256,
            uint256
        )
    {
        return (1, 3, 0, 0);
    }

    /**
     * @notice Whenever stCELO is being transferd we will check whether origin and target
     * account use same strategy. If strategy differs we will schedule votes for transfer.
     * @param from The from account.
     * @param to The to account.
     * @param stCeloAmount The stCELO amount.
     */
    function transfer(
        address from,
        address to,
        uint256 stCeloAmount
    ) public onlyStakedCelo {
        address fromStrategy = strategies[from];
        address toStrategy = strategies[to];
        _transfer(fromStrategy, toStrategy, stCeloAmount, from, to);
    }

    /**
     * @notice Schedules transfer of CELO between strategies.
     * @param fromStrategy The from strategy.
     * @param toStrategy The to strategy.
     * @param stCeloAmount The stCELO amount.
     */
    function transferBetweenStrategies(
        address fromStrategy,
        address toStrategy,
        uint256 stCeloAmount
    ) public onlyStrategy {
        _transferWithoutChecks(fromStrategy, toStrategy, stCeloAmount);
    }

    /**
     * @notice Allows account to change strategy.
     * address(0) = default strategy
     * !address(0) = voting for allowed validator group. Group needs to be in allowed
     * @param newStrategy The from account.
     */
    function changeStrategy(address newStrategy) public {
        if (
            newStrategy != address(0) &&
            (!specificGroupStrategy.isSpecificGroupStrategy(newStrategy) ||
                !groupHealth.isValidGroup(newStrategy))
        ) {
            revert GroupNotEligible(newStrategy);
        }

        uint256 stCeloAmount = stakedCelo.balanceOf(msg.sender);
        if (stCeloAmount != 0) {
            address currentStrategy = strategies[msg.sender];
            _transfer(currentStrategy, newStrategy, stCeloAmount, msg.sender, msg.sender);
        }

        strategies[msg.sender] = checkStrategy(newStrategy);
    }

    /**
     * @notice Unlock vote balance of stCELO.
     * @param accountAddress The account to be unlocked.
     */
    function unlockBalance(address accountAddress) public {
        stakedCelo.unlockVoteBalance(accountAddress);
    }

    /**
     * @notice Rebalances CELO between groups that have incorrect CELO-stCELO ratio.
     * FromGroup is required to have more CELO than it should and ToGroup needs
     * to have less CELO than it should.
     * @param fromGroup The from group.
     * @param toGroup The to group.
     */
    function rebalance(address fromGroup, address toGroup) public {
        uint256 expectedFromCelo;
        uint256 actualFromCelo;

        if (
            !defaultStrategy.groupsContain(toGroup) &&
            !specificGroupStrategy.isSpecificGroupStrategy(toGroup)
        ) {
            // rebalancing to deprecated/non-existent group is not allowed
            revert InvalidToGroup(toGroup);
        }

        (expectedFromCelo, actualFromCelo) = getExpectedAndActualCeloForGroup(fromGroup);

        if (actualFromCelo <= expectedFromCelo) {
            // fromGroup needs to have more CELO than it should
            revert RebalanceNoExtraCelo(fromGroup, actualFromCelo, expectedFromCelo);
        }

        uint256 expectedToCelo;
        uint256 actualToCelo;

        (expectedToCelo, actualToCelo) = getExpectedAndActualCeloForGroup(toGroup);

        if (actualToCelo >= expectedToCelo) {
            // toGroup needs to have less CELO than it should
            revert RebalanceEnoughCelo(toGroup, actualToCelo, expectedToCelo);
        }

        address[] memory fromGroups = new address[](1);
        address[] memory toGroups = new address[](1);
        uint256[] memory fromVotes = new uint256[](1);
        uint256[] memory toVotes = new uint256[](1);

        fromGroups[0] = fromGroup;
        fromVotes[0] = Math.min(actualFromCelo - expectedFromCelo, expectedToCelo - actualToCelo);

        toGroups[0] = toGroup;
        toVotes[0] = fromVotes[0];
        account.scheduleTransfer(fromGroups, fromVotes, toGroups, toVotes);
    }

    /**
     * @notice Votes on a proposal in the referendum stage.
     * @param proposalId The ID of the proposal to vote on.
     * @param index The index of the proposal ID in `dequeued`.
     * @param yesVotes The yes votes weight.
     * @param noVotes The no votes weight.
     * @param abstainVotes The abstain votes weight.
     */
    function voteProposal(
        uint256 proposalId,
        uint256 index,
        uint256 yesVotes,
        uint256 noVotes,
        uint256 abstainVotes
    ) public {
        IVote vote = IVote(voteContract);

        (
            uint256 stCeloUsedForVoting,
            uint256 totalYesVotes,
            uint256 totalNoVotes,
            uint256 totalAbstainVotes
        ) = vote.voteProposal(msg.sender, proposalId, yesVotes, noVotes, abstainVotes);

        stakedCelo.lockVoteBalance(msg.sender, stCeloUsedForVoting);
        account.votePartially(proposalId, index, totalYesVotes, totalNoVotes, totalAbstainVotes);
    }

    /**
     * @notice Returns expected CELO amount voted for by Account contract
     * vs actual amount voted for by Account contract.
     * @param group The group.
     * @return expectedCelo The CELO which group should have.
     * @return actualCelo The CELO which group has.
     */
    function getExpectedAndActualCeloForGroup(address group)
        public
        view
        returns (uint256 expectedCelo, uint256 actualCelo)
    {
        bool isSpecificGroupStrategy = specificGroupStrategy.isSpecificGroupStrategy(group);
        bool isActiveGroup = defaultStrategy.groupsContain(group);
        actualCelo = account.getCeloForGroup(group);

        uint256 stCELOFromDefaultStrategy;
        uint256 stCELOFromSpecificStrategy;

        if (isSpecificGroupStrategy) {
            stCELOFromSpecificStrategy = specificGroupStrategy.getTotalStCeloVotesForStrategy(
                group
            );
        }

        if (isActiveGroup) {
            stCELOFromDefaultStrategy = defaultStrategy.getTotalStCeloVotesForStrategy(group);
        }

        expectedCelo = toCelo(stCELOFromSpecificStrategy + stCELOFromDefaultStrategy);
    }

    /**
     * @notice Computes the amount of stCELO that should be minted for a given
     * amount of CELO deposited.
     * @param celoAmount The amount of CELO deposited.
     * @return The amount of stCELO that should be minted.
     */
    function toStakedCelo(uint256 celoAmount) public view returns (uint256) {
        uint256 stCeloSupply = stakedCelo.totalSupply();
        uint256 celoBalance = account.getTotalCelo();

        if (stCeloSupply == 0 || celoBalance == 0) {
            return celoAmount;
        }

        return (celoAmount * stCeloSupply) / celoBalance;
    }

    /**
     * @notice Computes the amount of CELO that should be withdrawn for a given
     * amount of stCELO burned.
     * @param stCeloAmount The amount of stCELO burned.
     * @return The amount of CELO that should be withdrawn.
     */
    function toCelo(uint256 stCeloAmount) public view returns (uint256) {
        uint256 stCeloSupply = stakedCelo.totalSupply();
        uint256 celoBalance = account.getTotalCelo();

        if (stCeloSupply == 0 || celoBalance == 0) {
            return stCeloAmount;
        }

        return (stCeloAmount * celoBalance) / stCeloSupply;
    }

    /**
     * @notice Checks if strategy is valid. Blocked strategy is reverted to default.
     * @param strategy The strategy.
     * @return Up to date strategy.
     */
    function checkStrategy(address strategy) public view returns (address) {
        if (strategy != address(0) && !specificGroupStrategy.isSpecificGroupStrategy(strategy)) {
            // strategy not allowed revert to default strategy
            return address(0);
        }

        return strategy;
    }

    /**
     * @notice Distributes votes according to chosen strategy.
     * @param votes The amount of votes to distribute.
     * @param stCeloAmount The amount of stCELO that was minted.
     * @param strategy The chosen strategy.
     * @param add Whether funds are being added or removed.
     */
    function distributeVotes(
        uint256 votes,
        uint256 stCeloAmount,
        address strategy,
        bool add
    ) private returns (address[] memory finalGroups, uint256[] memory finalVotes) {
        if (strategy != address(0)) {
            (finalGroups, finalVotes) = specificGroupStrategy.generateGroupVotesToDistributeTo(
                strategy,
                votes,
                stCeloAmount,
                add
            );
        } else {
            (finalGroups, finalVotes) = defaultStrategy.generateGroupVotesToDistributeTo(
                votes,
                stCeloAmount,
                add
            );
        }

        return (finalGroups, finalVotes);
    }

    /**
     * @notice Distributes withdrawals according to chosen strategy.
     * @param stCeloAmount The amount of stCELO to be withdrawn.
     * @param beneficiary The address that should end up receiving the withdrawn
     * CELO.
     **/
    function distributeWithdrawals(uint256 stCeloAmount, address beneficiary) private {
        uint256 withdrawal = toCelo(stCeloAmount);
        if (withdrawal == 0) {
            revert ZeroWithdrawal();
        }

        address strategy = checkAndUpdateStrategy(beneficiary, strategies[beneficiary]);

        address[] memory groupsWithdrawn;
        uint256[] memory withdrawalsPerGroup;

        if (strategy != address(0)) {
            (groupsWithdrawn, withdrawalsPerGroup) = specificGroupStrategy
                .calculateAndUpdateForWithdrawal(strategy, withdrawal, stCeloAmount);
        } else {
            (groupsWithdrawn, withdrawalsPerGroup) = defaultStrategy
                .calculateAndUpdateForWithdrawal(withdrawal);
        }

        account.scheduleWithdrawals(beneficiary, groupsWithdrawn, withdrawalsPerGroup);
    }

    /**
     * @notice Checks if strategy was deprecated. Deprecated strategy is reverted to default.
     * Updates the strategies.
     * @param accountAddress The account.
     * @param strategy The strategy.
     * @return Up to date strategy
     */
    function checkAndUpdateStrategy(address accountAddress, address strategy)
        private
        returns (address)
    {
        address checkedStrategy = checkStrategy(strategy);
        if (checkedStrategy != strategy) {
            strategies[accountAddress] = checkedStrategy;
        }
        return checkedStrategy;
    }

    /**
     * @notice Schedules transfer of CELO between strategies.
     * @param fromStrategy The from validator group.
     * @param toStrategy The to validator group.
     * @param stCeloAmount The stCELO amount.
     * @param from The from address.
     * @param to The to address.
     */
    function _transfer(
        address fromStrategy,
        address toStrategy,
        uint256 stCeloAmount,
        address from,
        address to
    ) private {
        fromStrategy = checkAndUpdateStrategy(from, fromStrategy);
        toStrategy = checkAndUpdateStrategy(to, toStrategy);

        if (fromStrategy == toStrategy) {
            // either both addresses use default strategy
            // or both addresses use same specific strategy
            return;
        }

        _transferWithoutChecks(fromStrategy, toStrategy, stCeloAmount);
    }

    /**
     * @notice Schedules transfer of CELO between strategies.
     * @param fromStrategy The from validator group.
     * @param toStrategy The to validator group.
     * @param stCeloAmount The stCELO amount.
     */
    function _transferWithoutChecks(
        address fromStrategy,
        address toStrategy,
        uint256 stCeloAmount
    ) private {
        address[] memory fromGroups;
        uint256[] memory fromVotes;
        (fromGroups, fromVotes) = distributeVotes(
            toCelo(stCeloAmount),
            stCeloAmount,
            fromStrategy,
            false
        );

        address[] memory toGroups;
        uint256[] memory toVotes;
        (toGroups, toVotes) = distributeVotes(toCelo(stCeloAmount), stCeloAmount, toStrategy, true);

        account.scheduleTransfer(fromGroups, fromVotes, toGroups, toVotes);
    }
}<|MERGE_RESOLUTION|>--- conflicted
+++ resolved
@@ -87,6 +87,11 @@
     error GroupNotEligible(address group);
 
     /**
+     * @notice Used when attempting to pass in address zero where not allowed.
+     */
+    error AddressZeroNotAllowed();
+
+    /**
      * @notice Used when an `onlyStCelo` function is called by a non-stCELO contract.
      * @param caller `msg.sender` that called the function.
      */
@@ -148,11 +153,6 @@
         }
         _;
     }
-
-    /**
-     * @notice Used when attempting to pass in address zero where not allowed.
-     */
-    error AddressZeroNotAllowed();
 
     /**
      * @notice Empty constructor for proxy implementation, `initializer` modifer ensures the
@@ -191,18 +191,16 @@
         address _specificGroupStrategy,
         address _defaultStrategy
     ) external onlyOwner {
-<<<<<<< HEAD
-        require(_stakedCelo != address(0), "StakedCelo null");
-        require(_account != address(0), "Account null");
-        require(_vote != address(0), "Vote null");
-        require(_groupHealth != address(0), "GroupHealth null");
-        require(_specificGroupStrategy != address(0), "SpecificGroupStrategy null");
-        require(_defaultStrategy != address(0), "DefaultStrategy null");
-=======
-        if (_stakedCelo == address(0) || _account == address(0) || _vote == address(0)) {
+        if (
+            _stakedCelo == address(0) ||
+            _account == address(0) ||
+            _vote == address(0) ||
+            _groupHealth == address(0) ||
+            _specificGroupStrategy == address(0) ||
+            _defaultStrategy == address(0)
+        ) {
             revert AddressZeroNotAllowed();
         }
->>>>>>> b82b9ec5
 
         stakedCelo = IStakedCelo(_stakedCelo);
         account = IAccount(_account);
