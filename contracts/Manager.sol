// SPDX-License-Identifier: LGPL-3.0-only
pragma solidity 0.8.11;

import "@openzeppelin/contracts/utils/structs/EnumerableSet.sol";
import "@openzeppelin/contracts/utils/math/Math.sol";

import "./common/UsingRegistryUpgradeable.sol";
import "./common/UUPSOwnableUpgradeable.sol";
import "./interfaces/IAccount.sol";
import "./interfaces/IStakedCelo.sol";
import "./interfaces/IVote.sol";
import "./interfaces/IGroupHealth.sol";
import "./interfaces/ISpecificGroupStrategy.sol";
import "./interfaces/IDefaultStrategy.sol";

/**
 * @title Manages the StakedCelo system, by controlling the minting and burning
 * of stCELO and implementing strategies for voting and unvoting of deposited or
 * withdrawn CELO.
 */
contract Manager is UUPSOwnableUpgradeable, UsingRegistryUpgradeable {
    using EnumerableSet for EnumerableSet.AddressSet;

    /**
     * @notice An instance of the StakedCelo contract this Manager manages.
     */
    IStakedCelo internal stakedCelo;

    /**
     * @notice An instance of the Account contract this Manager manages.
     */
    IAccount internal account;

    /**
     * @notice OBSOLETE
     */
    EnumerableSet.AddressSet private activeGroups;

    /**
     * @notice OBSOLETE
     */
    EnumerableSet.AddressSet private deprecatedGroups;

    /**
     * @notice Contract used during Governance voting.
     */
    address public voteContract;

    /**
     * @notice An instance of the GroupHealth contract for the StakedCelo protocol.
     */
    IGroupHealth public groupHealth;

    /**
     * @notice An instance of the SpecificGroupStrategy contract for the StakedCelo protocol.
     */
    ISpecificGroupStrategy public specificGroupStrategy;

    /**
     * @notice An instance of the DefaultStrategy contract for the StakedCelo protocol.
     */
    IDefaultStrategy public defaultStrategy;

    /**
     * @notice address -> strategy used by an address
     * strategy: address(0) = default strategy
     * strategy: !address(0) = vote for the group at that address if allowed
     * by GroupHealth.isGroupValid, otherwise vote according to the default strategy
     */
    mapping(address => address) public strategies;

    /**
     * @notice Emitted when the vote contract is initially set or later modified.
     * @param voteContract The new vote contract address.
     */
    event VoteContractSet(address indexed voteContract);

    /**
     * @notice Used when attempting to withdraw 0 value.
     */
    error ZeroWithdrawal();

    /**
     * @notice Used when a group does not meet the validator group health requirements.
     * @param group The group's address.
     */
    error GroupNotEligible(address group);

    /**
     * @notice Used when attempting to pass in address zero where not allowed.
     */
    error AddressZeroNotAllowed();

    /**
     * @notice Used when an `onlyStCelo` function is called by a non-stCELO contract.
     * @param caller `msg.sender` that called the function.
     */
    error CallerNotStakedCelo(address caller);

    /**
     * @notice Used when an `onlyStrategy` function
     * is called by a non-strategy contract.
     * @param caller `msg.sender` that called the function.
     */
    error CallerNotStrategy(address caller);

    /**
     * @notice Used when rebalancing to not active nor specific group.
     * @param group The group's address.
     */
    error InvalidToGroup(address group);

    /**
     * @notice Used when rebalancing from address(0) group.
     * @param group The group's address.
     */
    error InvalidFromGroup(address group);

    /**
     * @notice Used when rebalancing and fromGroup doesn't have any extra CELO.
     * @param group The group's address.
     * @param actualCelo The actual CELO value.
     * @param expectedCelo The expected CELO value.
     */
    error RebalanceNoExtraCelo(address group, uint256 actualCelo, uint256 expectedCelo);

    /**
     * @notice Used when rebalancing and toGroup has enough CELO.
     * @param group The group's address.
     * @param actualCelo The actual CELO value.
     * @param expectedCelo The expected CELO value.
     */
    error RebalanceEnoughCelo(address group, uint256 actualCelo, uint256 expectedCelo);

    /**
     * @notice Used when trying to overflow rebalance group that is not overflowing.
     * @param group The group's address.
     */
    error FromGroupNotOverflowing(address group);

    /**
     * @notice Used when trying to overflow rebalance to group that is overflowing.
     * @param group The group's address.
     */
    error ToGroupOverflowing(address group);

    /**
     * @dev Throws if called by any address other than StakedCelo.
     */
    modifier onlyStakedCelo() {
        if (address(stakedCelo) != msg.sender) {
            revert CallerNotStakedCelo(msg.sender);
        }
        _;
    }

    /**
     * @dev Throws if called by any address other than one of the strategy contracts.
     */
    modifier onlyStrategy() {
        if (
            address(defaultStrategy) != msg.sender && address(specificGroupStrategy) != msg.sender
        ) {
            revert CallerNotStrategy(msg.sender);
        }
        _;
    }

    /**
     * @notice Empty constructor for proxy implementation, `initializer` modifer ensures the
     * implementation gets initialized.
     */
    // solhint-disable-next-line no-empty-blocks
    constructor() initializer {}

    /**
     * @notice Initialize the contract with registry and owner.
     * @param _registry The address of the Celo Registry.
     * @param _owner The address of the contract owner.
     */
    function initialize(address _registry, address _owner) external initializer {
        _transferOwnership(_owner);
        __UsingRegistry_init(_registry);
    }

    /**
     * @notice Set this contract's dependencies in the StakedCelo system.
     * @dev The StakedCelo contracts all reference each other
     * so we need a way of setting these after all contracts are
     * deployed and initialized.
     * @param _stakedCelo the address of the StakedCelo contract.
     * @param _account The address of the Account contract.
     * @param _vote The address of the Vote contract.
     * @param _groupHealth The address of the GroupHealth contract.
     * @param _specificGroupStrategy The address of the SpecificGroupStrategy contract.
     * @param _defaultStrategy The address of the DefaultStrategy contract.
     */
    function setDependencies(
        address _stakedCelo,
        address _account,
        address _vote,
        address _groupHealth,
        address _specificGroupStrategy,
        address _defaultStrategy
    ) external onlyOwner {
        if (
            _stakedCelo == address(0) ||
            _account == address(0) ||
            _vote == address(0) ||
            _groupHealth == address(0) ||
            _specificGroupStrategy == address(0) ||
            _defaultStrategy == address(0)
        ) {
            revert AddressZeroNotAllowed();
        }

        stakedCelo = IStakedCelo(_stakedCelo);
        account = IAccount(_account);
        voteContract = _vote;
        groupHealth = IGroupHealth(_groupHealth);
        specificGroupStrategy = ISpecificGroupStrategy(_specificGroupStrategy);
        defaultStrategy = IDefaultStrategy(_defaultStrategy);
        emit VoteContractSet(_vote);
    }

    /**
     * @notice Used to withdraw CELO from the system, in exchange for burning
     * stCELO.
     * @param stakedCeloAmount The amount of stCELO to burn.
     * @dev Calculates the CELO amount based on the ratio of outstanding stCELO
     * and the total amount of CELO owned and used for voting by Account. See
     * `toCelo`.
     * @dev The funds need to be withdrawn using calls to `Account.withdraw` and
     * `Account.finishPendingWithdrawal`.
     */
    function withdraw(uint256 stakedCeloAmount) external {
        distributeAndScheduleWithdrawals(stakedCeloAmount, msg.sender);
        stakedCelo.burn(msg.sender, stakedCeloAmount);
    }

    /**
     * @notice Revokes votes on already voted proposal.
     * @param proposalId The ID of the proposal to revoke from.
     * @param index The index of the proposal ID in `dequeued`.
     */
    function revokeVotes(uint256 proposalId, uint256 index) external {
        IVote vote = IVote(voteContract);

        (uint256 totalYesVotes, uint256 totalNoVotes, uint256 totalAbstainVotes) = vote.revokeVotes(
            msg.sender,
            proposalId
        );

        account.votePartially(proposalId, index, totalYesVotes, totalNoVotes, totalAbstainVotes);
    }

    /**
     * @notice Unlock balance of vote stCELO and update beneficiary vote history.
     * @param beneficiary The address to be unlocked.
     */
    function updateHistoryAndReturnLockedStCeloInVoting(address beneficiary)
        external
        returns (uint256)
    {
        IVote vote = IVote(voteContract);
        return vote.updateHistoryAndReturnLockedStCeloInVoting(beneficiary);
    }

    /**
     * @notice Used to deposit CELO into the StakedCelo system. The user will
     * receive an amount of stCELO proportional to their contribution. The CELO
     * will be scheduled to be voted for with the Account contract.
     * The CELO will be distributed based on address strategy.
     */
    function deposit() external payable {
        address strategy = checkStrategy(strategies[msg.sender]);

        uint256 stCeloAmount = toStakedCelo(msg.value);
        if (strategy != address(0)) {
            if (!groupHealth.isGroupValid(strategy)) {
                // if invalid group vote for default strategy
                strategies[msg.sender] = address(0);
                strategy = address(0);
                uint256 stCeloBalance = stakedCelo.balanceOf(msg.sender);
                if (stCeloBalance != 0) {
                    _transfer(strategy, address(0), stCeloBalance);
                }
            }
        }

        address[] memory finalGroups;
        uint256[] memory finalVotes;
        (finalGroups, finalVotes) = distributeVotes(msg.value, stCeloAmount, strategy);

        stakedCelo.mint(msg.sender, stCeloAmount);

        account.scheduleVotes{value: msg.value}(finalGroups, finalVotes);
    }

    /**
     * @notice Returns which strategy an address is using
     * address(0) = default strategy
     * !address(0) = voting for specific validator group.
     * Unhealthy and blocked strategies are reverted to default.
     * @param accountAddress The account address.
     * @return The strategy.
     */
    function getAddressStrategy(address accountAddress) external view returns (address) {
        return checkStrategy(strategies[accountAddress]);
    }

    /**
     * @notice Returns the storage, major, minor, and patch version of the contract.
     * @return Storage version of the contract.
     * @return Major version of the contract.
     * @return Minor version of the contract.
     * @return Patch version of the contract.
     */
    function getVersionNumber()
        external
        pure
        returns (
            uint256,
            uint256,
            uint256,
            uint256
        )
    {
        return (1, 3, 0, 0);
    }

    /**
     * @notice Whenever stCELO is being transferd we will check whether origin and target
     * account use same strategy. If strategy differs we will schedule votes for transfer.
     * @param from The from account.
     * @param to The to account.
     * @param stCeloAmount The stCELO amount.
     */
    function transfer(
        address from,
        address to,
        uint256 stCeloAmount
    ) public onlyStakedCelo {
        address fromStrategy = strategies[from];
        address toStrategy = strategies[to];
        _transfer(fromStrategy, toStrategy, stCeloAmount);
    }

    /**
     * @notice Schedules transfer of CELO between strategies.
     * @param fromStrategy The from strategy.
     * @param toStrategy The to strategy.
     * @param stCeloAmount The stCELO amount.
     */
    function transferBetweenStrategies(
        address fromStrategy,
        address toStrategy,
        uint256 stCeloAmount
    ) public onlyStrategy {
        _transferWithoutChecks(fromStrategy, toStrategy, stCeloAmount);
    }

    /**
     * @notice Allows account to change strategy.
     * address(0) = default strategy
     * !address(0) = voting for allowed validator group. Group needs to be in allowed
     * @param newStrategy The from account.
     */
    function changeStrategy(address newStrategy) public {
        if (
            newStrategy != address(0) &&
            (specificGroupStrategy.isBlockedSpecificGroupStrategy(newStrategy) ||
                !groupHealth.isGroupValid(newStrategy))
        ) {
            revert GroupNotEligible(newStrategy);
        }

        uint256 stCeloAmount = stakedCelo.balanceOf(msg.sender);
        if (stCeloAmount != 0) {
            address currentStrategy = strategies[msg.sender];
            _transfer(currentStrategy, newStrategy, stCeloAmount);
        }

        strategies[msg.sender] = checkStrategy(newStrategy);
    }

    /**
     * @notice Unlock vote balance of stCELO.
     * @param accountAddress The account to be unlocked.
     */
    function unlockBalance(address accountAddress) public {
        stakedCelo.unlockVoteBalance(accountAddress);
    }

    /**
     * @notice Rebalances CELO between groups that have incorrect CELO-stCELO ratio.
     * `fromGroup` is required to have more CELO than it should and `toGroup` needs
     * to have less CELO than it should.
     * @param fromGroup The from group.
     * @param toGroup The to group.
     */
    function rebalance(address fromGroup, address toGroup) public {
        if (
            !defaultStrategy.activeGroupsContain(toGroup) &&
            !specificGroupStrategy.isSpecificGroupStrategy(toGroup)
        ) {
            // rebalancing to deprecated/non-existent group is not allowed
            revert InvalidToGroup(toGroup);
        }

        (uint256 expectedFromCelo, uint256 actualFromCelo) = getExpectedAndActualCeloForGroup(
            fromGroup
        );
        if (actualFromCelo <= expectedFromCelo) {
            // fromGroup needs to have more CELO than it should
            revert RebalanceNoExtraCelo(fromGroup, actualFromCelo, expectedFromCelo);
        }

        (uint256 expectedToCelo, uint256 actualToCelo) = getExpectedAndActualCeloForGroup(toGroup);

        if (actualToCelo >= expectedToCelo) {
            // toGroup needs to have less CELO than it should
            revert RebalanceEnoughCelo(toGroup, actualToCelo, expectedToCelo);
        }

        uint256 receivableVotes = getReceivableVotesForGroup(toGroup);

        if (receivableVotes == 0) {
            revert ToGroupOverflowing(toGroup);
        }

        uint256 toMove = Math.min(
            Math.min(actualFromCelo - expectedFromCelo, expectedToCelo - actualToCelo),
            receivableVotes
        );

        scheduleRebalanceTransfer(fromGroup, toGroup, toMove);
    }

    /**
     * @notice Rebalance according to CElO overflow rather than stCELO ratio.
     * If one of the groups is overflowing and there are still some votes that
     * are scheduled for the group, this function allows to transfer these
     * votes to any active group in protocol that is not overflowing yet.
     * @param fromGroup The from group.
     * @param toGroup The to group.
     */
    function rebalanceOverflow(address fromGroup, address toGroup) public {
        if (!defaultStrategy.activeGroupsContain(toGroup)) {
            revert InvalidToGroup(toGroup);
        }

        uint256 fromReceivableVotes = getReceivableVotesForGroup(fromGroup);
        if (fromReceivableVotes != 0) {
            revert FromGroupNotOverflowing(fromGroup);
        }

        uint256 fromScheduledVotes = account.scheduledVotesForGroup(fromGroup);
        if (fromScheduledVotes == 0) {
            revert FromGroupNotOverflowing(fromGroup);
        }

        uint256 toReceivableVotes = getReceivableVotesForGroup(toGroup);
        if (toReceivableVotes == 0) {
            revert ToGroupOverflowing(toGroup);
        }

        uint256 fromActualReceivable = getActualReceivableVotes(fromGroup);

        uint256 toMove = Math.min(fromScheduledVotes - fromActualReceivable, toReceivableVotes);
        scheduleRebalanceTransfer(fromGroup, toGroup, toMove);
    }

    /**
     * @notice Allows strategy to initiate transfer without any checks.
     * This method is supopsed to be used for transfers between groups
     * only within strategy
     * @param fromGroups The groups the deposited CELO is intended to be revoked from.
     * @param fromVotes The amount of CELO scheduled to be revoked from each respective group.
     * @param toGroups The groups the transferred CELO is intended to vote for.
     * @param toVotes The amount of CELO to schedule for each respective group
     * from `toGroups`.
     */
    function scheduleTransferWithinStrategy(
        address[] calldata fromGroups,
        address[] calldata toGroups,
        uint256[] calldata fromVotes,
        uint256[] calldata toVotes
    ) public onlyStrategy {
        account.scheduleTransfer(fromGroups, fromVotes, toGroups, toVotes);
    }

    /**
     * @notice Votes on a proposal in the referendum stage.
     * @param proposalId The ID of the proposal to vote on.
     * @param index The index of the proposal ID in `dequeued`.
     * @param yesVotes The yes votes weight.
     * @param noVotes The no votes weight.
     * @param abstainVotes The abstain votes weight.
     */
    function voteProposal(
        uint256 proposalId,
        uint256 index,
        uint256 yesVotes,
        uint256 noVotes,
        uint256 abstainVotes
    ) public {
        IVote vote = IVote(voteContract);

        (
            uint256 stCeloUsedForVoting,
            uint256 totalYesVotes,
            uint256 totalNoVotes,
            uint256 totalAbstainVotes
        ) = vote.voteProposal(msg.sender, proposalId, yesVotes, noVotes, abstainVotes);

        stakedCelo.lockVoteBalance(msg.sender, stCeloUsedForVoting);
        account.votePartially(proposalId, index, totalYesVotes, totalNoVotes, totalAbstainVotes);
    }

    /**
     * @notice Returns expected CELO amount voted for by Account contract
     * vs actual amount voted for by Account contract.
     * @param group The group.
     * @return expectedCelo The CELO which group should have.
     * @return actualCelo The CELO which group has.
     */
    function getExpectedAndActualCeloForGroup(address group)
        public
        view
        returns (uint256 expectedCelo, uint256 actualCelo)
    {
        bool isSpecificGroupStrategy = specificGroupStrategy.isSpecificGroupStrategy(group);
        bool isActiveGroup = defaultStrategy.activeGroupsContain(group);
        actualCelo = account.getCeloForGroup(group);

        uint256 stCELOFromSpecificStrategy;
        uint256 stCELOFromDefaultStrategy;

        if (isSpecificGroupStrategy) {
<<<<<<< HEAD
            uint256 overflow;
            (stCELOFromSpecificStrategy, overflow) = specificGroupStrategy.getStCeloInStrategy(
                group
            );

            stCELOFromSpecificStrategy -= overflow;
=======
            stCELOFromSpecificStrategy = specificGroupStrategy
                .specificGroupStrategyTotalStCeloVotes(group);
>>>>>>> 274e28e8
        }

        if (isActiveGroup) {
            stCELOFromDefaultStrategy = defaultStrategy.stCELOInGroup(group);
        }

        expectedCelo = toCelo(stCELOFromSpecificStrategy + stCELOFromDefaultStrategy);
    }

    /**
     * @notice Computes the amount of stCELO that should be minted for a given
     * amount of CELO deposited.
     * @param celoAmount The amount of CELO deposited.
     * @return The amount of stCELO that should be minted.
     */
    function toStakedCelo(uint256 celoAmount) public view returns (uint256) {
        uint256 stCeloSupply = stakedCelo.totalSupply();
        uint256 celoBalance = account.getTotalCelo();

        if (stCeloSupply == 0 || celoBalance == 0) {
            return celoAmount;
        }

        return (celoAmount * stCeloSupply) / celoBalance;
    }

    /**
     * @notice Computes the amount of CELO that should be withdrawn for a given
     * amount of stCELO burned.
     * @param stCeloAmount The amount of stCELO burned.
     * @return The amount of CELO that should be withdrawn.
     */
    function toCelo(uint256 stCeloAmount) public view returns (uint256) {
        uint256 stCeloSupply = stakedCelo.totalSupply();
        uint256 celoBalance = account.getTotalCelo();

        if (stCeloSupply == 0 || celoBalance == 0) {
            return stCeloAmount;
        }

        return (stCeloAmount * celoBalance) / stCeloSupply;
    }

    /**
     * @notice Checks if strategy is valid. Blocked strategy is reverted to default.
     * @param strategy The strategy.
     * @return Up to date strategy.
     */
    function checkStrategy(address strategy) public view returns (address) {
        if (
            strategy != address(0) && specificGroupStrategy.isBlockedSpecificGroupStrategy(strategy)
        ) {
            // strategy not allowed revert to default strategy
            return address(0);
        }

        return strategy;
    }

    /**
     * Returns votes count that can be received by group through stCELO protocol.
     * @param group The group that can receive votes
     */
    function getReceivableVotesForGroup(address group) public view returns (uint256) {
        uint256 receivableVotes = getActualReceivableVotes(group);

        if (receivableVotes == 0) {
            return 0;
        }

        uint256 totalVotesForGroupByAccount = getElection().getTotalVotesForGroupByAccount(
            group,
            address(account)
        );
        uint256 votesForGroupByAccountInProtocol = account.getCeloForGroup(group);

        receivableVotes += totalVotesForGroupByAccount;

        if (receivableVotes < votesForGroupByAccountInProtocol) {
            return 0;
        }

        return receivableVotes - votesForGroupByAccountInProtocol;
    }

    /**
     * @notice Distributes votes according to chosen strategy.
     * @param votes The amount of votes to distribute.
     * @param stCeloAmount The amount of stCELO that was minted.
     * @param strategy The chosen strategy.
     */
    function distributeVotes(
        uint256 votes,
        uint256 stCeloAmount,
        address strategy
    ) private returns (address[] memory finalGroups, uint256[] memory finalVotes) {
        if (strategy != address(0)) {
            (finalGroups, finalVotes) = specificGroupStrategy.generateGroupVotesToDistributeTo(
                strategy,
                votes,
                stCeloAmount
            );
        } else {
            (finalGroups, finalVotes) = defaultStrategy.generateVoteDistribution(
                votes,
                false,
                address(0)
            );
        }

        return (finalGroups, finalVotes);
    }

    /**
     * @notice Distributes withdrawals according to chosen strategy and schedules them.
     * @param stCeloAmount The amount of stCELO to be withdrawn.
     * @param beneficiary The address that should end up receiving the withdrawn
     * CELO.
     **/
    function distributeAndScheduleWithdrawals(uint256 stCeloAmount, address beneficiary) private {
        address strategy = checkStrategy(strategies[beneficiary]);
        (
            address[] memory groupsWithdrawn,
            uint256[] memory withdrawalsPerGroup
        ) = distributeWithdrawals(stCeloAmount, strategy, false);
        account.scheduleWithdrawals(beneficiary, groupsWithdrawn, withdrawalsPerGroup);
    }

    /**
     * @notice Distributes withdrawals according to chosen strategy.
     * @param stCeloAmount The amount of stCELO to be withdrawn.
     * @param strategy The strategy that will be used for withdrawal distribution
     * @param isTransfer Whether or not withdrawal is calculate for transfer
     * CELO.
     **/
    function distributeWithdrawals(
        uint256 stCeloAmount,
        address strategy,
        bool isTransfer
    ) private returns (address[] memory, uint256[] memory) {
        uint256 celoAmount = toCelo(stCeloAmount);
        if (celoAmount == 0) {
            revert ZeroWithdrawal();
        }

        address[] memory groupsWithdrawn;
        uint256[] memory withdrawalsPerGroup;

        if (strategy != address(0)) {
            (groupsWithdrawn, withdrawalsPerGroup) = isTransfer
                ? specificGroupStrategy.calculateAndUpdateForWithdrawalTransfer(
                    strategy,
                    celoAmount,
                    stCeloAmount
                )
                : specificGroupStrategy.calculateAndUpdateForWithdrawal(
                    strategy,
                    celoAmount,
                    stCeloAmount
                );
        } else {
            (groupsWithdrawn, withdrawalsPerGroup) = defaultStrategy.generateVoteDistribution(
                celoAmount,
                true,
                address(0)
            );
        }

        return (groupsWithdrawn, withdrawalsPerGroup);
    }

    /**
     * @notice Schedules transfer of CELO between strategies.
     * @param fromStrategy The from validator group.
     * @param toStrategy The to validator group.
     * @param stCeloAmount The stCELO amount.
     */
    function _transfer(
        address fromStrategy,
        address toStrategy,
        uint256 stCeloAmount
    ) private {
        fromStrategy = checkStrategy(fromStrategy);
        toStrategy = checkStrategy(toStrategy);

        if (fromStrategy == toStrategy) {
            // either both addresses use default strategy
            // or both addresses use same specific strategy
            return;
        }

        _transferWithoutChecks(fromStrategy, toStrategy, stCeloAmount);
    }

    /**
     * @notice Schedules transfer of CELO between strategies.
     * @param fromStrategy The from validator group.
     * @param toStrategy The to validator group.
     * @param stCeloAmount The stCELO amount.
     */
    function _transferWithoutChecks(
        address fromStrategy,
        address toStrategy,
        uint256 stCeloAmount
    ) private {
        address[] memory fromGroups;
        uint256[] memory fromVotes;
        (fromGroups, fromVotes) = distributeWithdrawals(stCeloAmount, fromStrategy, true);

        address[] memory toGroups;
        uint256[] memory toVotes;
        (toGroups, toVotes) = distributeVotes(toCelo(stCeloAmount), stCeloAmount, toStrategy);

        account.scheduleTransfer(fromGroups, fromVotes, toGroups, toVotes);
    }

    /**
     * @notice Schedules transfer between 2 groups.
     * @param fromGroup The group the deposited CELO is intended to be revoked from.
     * @param toGroup The group the transferred CELO is intended to vote for.
     * @param votes The amount of CELO to be transfered.
     */
    function scheduleRebalanceTransfer(
        address fromGroup,
        address toGroup,
        uint256 votes
    ) private {
        address[] memory fromGroups = new address[](1);
        address[] memory toGroups = new address[](1);
        uint256[] memory fromVotes = new uint256[](1);
        uint256[] memory toVotes = new uint256[](1);

        fromGroups[0] = fromGroup;
        fromVotes[0] = votes;
        toGroups[0] = toGroup;
        toVotes[0] = fromVotes[0];

        account.scheduleTransfer(fromGroups, fromVotes, toGroups, toVotes);
    }

    /**
     * Returns votes count that can be received by group directly in Election contract.
     * @param group The group that can receive votes
     */
    function getActualReceivableVotes(address group) private view returns (uint256) {
        uint256 receivable = getElection().getNumVotesReceivable(group);
        uint256 totalVotes = getElection().getTotalVotesForGroup(group);

        if (receivable < totalVotes) {
            return 0;
        }

        return receivable - totalVotes;
    }
}<|MERGE_RESOLUTION|>--- conflicted
+++ resolved
@@ -538,17 +538,12 @@
         uint256 stCELOFromDefaultStrategy;
 
         if (isSpecificGroupStrategy) {
-<<<<<<< HEAD
             uint256 overflow;
             (stCELOFromSpecificStrategy, overflow) = specificGroupStrategy.getStCeloInStrategy(
                 group
             );
 
             stCELOFromSpecificStrategy -= overflow;
-=======
-            stCELOFromSpecificStrategy = specificGroupStrategy
-                .specificGroupStrategyTotalStCeloVotes(group);
->>>>>>> 274e28e8
         }
 
         if (isActiveGroup) {
