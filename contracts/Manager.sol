// SPDX-License-Identifier: LGPL-3.0-only
pragma solidity 0.8.11;

import "@openzeppelin/contracts/utils/structs/EnumerableSet.sol";
import "@openzeppelin/contracts/utils/math/Math.sol";

import "./common/UsingRegistryUpgradeable.sol";
import "./common/UUPSOwnableUpgradeable.sol";
import "./interfaces/IAccount.sol";
import "./interfaces/IStakedCelo.sol";
import "./interfaces/IVote.sol";
import "./interfaces/IGroupHealth.sol";
import "./interfaces/ISpecificGroupStrategy.sol";
import "./interfaces/IDefaultStrategy.sol";
import "hardhat/console.sol";

/**
 * @title Manages the StakedCelo system, by controlling the minting and burning
 * of stCELO and implementing strategies for voting and unvoting of deposited or
 * withdrawn CELO.
 */
contract Manager is UUPSOwnableUpgradeable, UsingRegistryUpgradeable {
    using EnumerableSet for EnumerableSet.AddressSet;

    /**
     * @notice An instance of the StakedCelo contract this Manager manages.
     */
    IStakedCelo internal stakedCelo;

    /**
     * @notice An instance of the Account contract this Manager manages.
     */
    IAccount internal account;

    /**
     * @notice OBSOLETE
     */
    EnumerableSet.AddressSet private activeGroups;

    /**
     * @notice OBSOLETE
     */
    EnumerableSet.AddressSet private deprecatedGroups;

    /**
     * @notice Contract used during Governance voting.
     */
    address public voteContract;

    /**
     * @notice An instance of the GroupHealth contract for the StakedCelo protocol.
     */
    IGroupHealth public groupHealth;

    /**
     * @notice An instance of the SpecificGroupStrategy contract for the StakedCelo protocol.
     */
    ISpecificGroupStrategy public specificGroupStrategy;

    /**
     * @notice An instance of the DefaultGroupStrategy contract for the StakedCelo protocol.
     */
    IDefaultStrategy public defaultStrategy;

    /**
     * @notice address -> strategy used by an address
     * strategy: address(0) = default strategy
     * strategy: !address(0) = vote for the group at that address if allowed
     * by GroupHealth.isValidGroup, otherwise vote according to the default strategy
     */
    mapping(address => address) private strategies;

    /**
     * @notice Emitted when the vote contract is initially set or later modified.
     * @param voteContract The new vote contract address.
     */
    event VoteContractSet(address indexed voteContract);

    /**
     * @notice Used when attempting to withdraw 0 value.
     */
    error ZeroWithdrawal();

    /**
     * @notice Used when a group does not meet the validator group health requirements.
     * @param group The group's address.
     */
    error GroupNotEligible(address group);

    /**
     * @notice Used when attempting to pass in address zero where not allowed.
     */
    error AddressZeroNotAllowed();

    /**
     * @notice Used when an `onlyStCelo` function is called by a non-stCELO contract.
     * @param caller `msg.sender` that called the function.
     */
    error CallerNotStakedCelo(address caller);

    /**
     * @notice Used when an `onlyStrategy` function
     * is called by a non-strategy contract.
     * @param caller `msg.sender` that called the function.
     */
    error CallerNotStrategy(address caller);

    /**
     * @notice Used when rebalancing to not active nor specific group.
     * @param group The group's address.
     */
    error InvalidToGroup(address group);

    /**
     * @notice Used when rebalancing from address(0) group.
     * @param group The group's address.
     */
    error InvalidFromGroup(address group);

    /**
     * @notice Used when rebalancing and fromGroup doesn't have any extra CELO.
     * @param group The group's address.
     * @param actualCelo The actual CELO value.
     * @param expectedCelo The expected CELO value.
     */
    error RebalanceNoExtraCelo(address group, uint256 actualCelo, uint256 expectedCelo);

    /**
     * @notice Used when rebalancing and toGroup has enough CELO.
     * @param group The group's address.
     * @param actualCelo The actual CELO value.
     * @param expectedCelo The expected CELO value.
     */
    error RebalanceEnoughCelo(address group, uint256 actualCelo, uint256 expectedCelo);

    /**
     * @dev Throws if called by any address other than StakedCelo.
     */
    modifier onlyStakedCelo() {
        if (address(stakedCelo) != msg.sender) {
            revert CallerNotStakedCelo(msg.sender);
        }
        _;
    }

    /**
     * @dev Throws if called by any address other than strategy contracts.
     */
    modifier onlyStrategy() {
        if (
            address(defaultStrategy) != msg.sender && address(specificGroupStrategy) != msg.sender
        ) {
            revert CallerNotStrategy(msg.sender);
        }
        _;
    }

    /**
     * @notice Empty constructor for proxy implementation, `initializer` modifer ensures the
     * implementation gets initialized.
     */
    // solhint-disable-next-line no-empty-blocks
    constructor() initializer {}

    /**
     * @notice Initialize the contract with registry and owner.
     * @param _registry The address of the Celo registry.
     * @param _owner The address of the contract owner.
     */
    function initialize(address _registry, address _owner) external initializer {
        _transferOwnership(_owner);
        __UsingRegistry_init(_registry);
    }

    /**
     * @notice Set this contract's dependencies in the StakedCelo system.
     * @dev Manager, Account and StakedCelo all reference each other
     * so we need a way of setting these after all contracts are
     * deployed and initialized.
     * @param _stakedCelo the address of the StakedCelo contract.
     * @param _account The address of the Account contract.
     * @param _vote The address of the Vote contract.
     * @param _groupHealth The address of the GroupHealth contract.
     * @param _specificGroupStrategy The address of the SpecificGroupStrategy contract.
     * @param _defaultStrategy The address of the DefaultStrategy contract.
     */
    function setDependencies(
        address _stakedCelo,
        address _account,
        address _vote,
        address _groupHealth,
        address _specificGroupStrategy,
        address _defaultStrategy
    ) external onlyOwner {
        if (
            _stakedCelo == address(0) ||
            _account == address(0) ||
            _vote == address(0) ||
            _groupHealth == address(0) ||
            _specificGroupStrategy == address(0) ||
            _defaultStrategy == address(0)
        ) {
            revert AddressZeroNotAllowed();
        }

        stakedCelo = IStakedCelo(_stakedCelo);
        account = IAccount(_account);
        voteContract = _vote;
        groupHealth = IGroupHealth(_groupHealth);
        specificGroupStrategy = ISpecificGroupStrategy(_specificGroupStrategy);
        defaultStrategy = IDefaultStrategy(_defaultStrategy);
        emit VoteContractSet(_vote);
    }

    /**
     * @notice Used to withdraw CELO from the system, in exchange for burning
     * stCELO.
     * @param stakedCeloAmount The amount of stCELO to burn.
     * @dev Calculates the CELO amount based on the ratio of outstanding stCELO
     * and the total amount of CELO owned and used for voting by Account. See
     * `toCelo`.
     * @dev The funds need to be withdrawn using calls to `Account.withdraw` and
     * `Account.finishPendingWithdrawal`.
     */
    function withdraw(uint256 stakedCeloAmount) external {
<<<<<<< HEAD
        console.log("withdraw begin %s", stakedCeloAmount);
        distributeWithdrawals(stakedCeloAmount, msg.sender);
=======
        distributeAndScheduleWithdrawals(stakedCeloAmount, msg.sender);
>>>>>>> b2616130
        stakedCelo.burn(msg.sender, stakedCeloAmount);
        console.log("withdraw end");
    }

    /**
     * @notice Revokes votes on already voted proposal.
     * @param proposalId The ID of the proposal to vote on.
     * @param index The index of the proposal ID in `dequeued`.
     */
    function revokeVotes(uint256 proposalId, uint256 index) external {
        IVote vote = IVote(voteContract);

        (uint256 totalYesVotes, uint256 totalNoVotes, uint256 totalAbstainVotes) = vote.revokeVotes(
            msg.sender,
            proposalId
        );

        account.votePartially(proposalId, index, totalYesVotes, totalNoVotes, totalAbstainVotes);
    }

    /**
     * @notice Unlock balance of vote stCELO and update beneficiary vote history.
     * @param beneficiary The address to be unlocked.
     */
    function updateHistoryAndReturnLockedStCeloInVoting(address beneficiary)
        external
        returns (uint256)
    {
        IVote vote = IVote(voteContract);
        return vote.updateHistoryAndReturnLockedStCeloInVoting(beneficiary);
    }

    /**
     * @notice Used to deposit CELO into the StakedCelo system. The user will
     * receive an amount of stCELO proportional to their contribution. The CELO
     * will be scheduled to be voted for with the Account contract.
     * The CELO will be distributed based on address strategy.
     */
    function deposit() external payable {
        console.log("Deposit start");
        address strategy = checkAndUpdateStrategy(msg.sender, strategies[msg.sender]);

        uint256 stCeloAmount = toStakedCelo(msg.value);
        if (strategy != address(0)) {
            if (!groupHealth.isValidGroup(strategy)) {
                // if invalid group vote for default strategy
                strategies[msg.sender] = address(0);
                strategy = address(0);
                uint256 stCeloBalance = stakedCelo.balanceOf(msg.sender);
                if (stCeloBalance != 0) {
                    _transfer(strategy, address(0), stCeloBalance, msg.sender, msg.sender);
                }
            }
        }

        address[] memory finalGroups;
        uint256[] memory finalVotes;
<<<<<<< HEAD
        (finalGroups, finalVotes) = distributeVotes(msg.value, stCeloAmount, strategy, false);

        stakedCelo.mint(msg.sender, stCeloAmount);

=======
        (finalGroups, finalVotes) = distributeVotes(msg.value, stCeloAmount, strategy);
>>>>>>> b2616130
        account.scheduleVotes{value: msg.value}(finalGroups, finalVotes);
        console.log("deposit end");
    }

    /**
     * @notice Returns which strategy an address is using
     * address(0) = default strategy
     * !address(0) = voting for allowed validator group
     * @param accountAddress The account address.
     * @return The strategy.
     */
    function getAddressStrategy(address accountAddress) external view returns (address) {
        return checkStrategy(strategies[accountAddress]);
    }

    /**
     * @notice Returns the storage, major, minor, and patch version of the contract.
     * @return Storage version of the contract.
     * @return Major version of the contract.
     * @return Minor version of the contract.
     * @return Patch version of the contract.
     */
    function getVersionNumber()
        external
        pure
        returns (
            uint256,
            uint256,
            uint256,
            uint256
        )
    {
        return (1, 3, 0, 0);
    }

    /**
     * @notice Whenever stCELO is being transferd we will check whether origin and target
     * account use same strategy. If strategy differs we will schedule votes for transfer.
     * @param from The from account.
     * @param to The to account.
     * @param stCeloAmount The stCELO amount.
     */
    function transfer(
        address from,
        address to,
        uint256 stCeloAmount
    ) public onlyStakedCelo {
        address fromStrategy = strategies[from];
        address toStrategy = strategies[to];
        _transfer(fromStrategy, toStrategy, stCeloAmount, from, to);
    }

    /**
     * @notice Schedules transfer of CELO between strategies.
     * @param fromStrategy The from strategy.
     * @param toStrategy The to strategy.
     * @param stCeloAmount The stCELO amount.
     */
    function transferBetweenStrategies(
        address fromStrategy,
        address toStrategy,
        uint256 stCeloAmount
    ) public onlyStrategy {
        _transferWithoutChecks(fromStrategy, toStrategy, stCeloAmount);
    }

    /**
     * @notice Allows account to change strategy.
     * address(0) = default strategy
     * !address(0) = voting for allowed validator group. Group needs to be in allowed
     * @param newStrategy The from account.
     */
    function changeStrategy(address newStrategy) public {
        if (
            newStrategy != address(0) &&
            (!specificGroupStrategy.isSpecificGroupStrategy(newStrategy) ||
                !groupHealth.isValidGroup(newStrategy))
        ) {
            revert GroupNotEligible(newStrategy);
        }

        uint256 stCeloAmount = stakedCelo.balanceOf(msg.sender);
        if (stCeloAmount != 0) {
            address currentStrategy = strategies[msg.sender];
            _transfer(currentStrategy, newStrategy, stCeloAmount, msg.sender, msg.sender);
        }

        strategies[msg.sender] = checkStrategy(newStrategy);
    }

    /**
     * @notice Unlock vote balance of stCELO.
     * @param accountAddress The account to be unlocked.
     */
    function unlockBalance(address accountAddress) public {
        stakedCelo.unlockVoteBalance(accountAddress);
    }

    /**
     * @notice Rebalances CELO between groups that have incorrect CELO-stCELO ratio.
     * FromGroup is required to have more CELO than it should and ToGroup needs
     * to have less CELO than it should.
     * @param fromGroup The from group.
     * @param toGroup The to group.
     */
    function rebalance(address fromGroup, address toGroup) public {
        if (
            !defaultStrategy.groupsContain(toGroup) &&
            !specificGroupStrategy.isSpecificGroupStrategy(toGroup)
        ) {
            // rebalancing to deprecated/non-existent group is not allowed
            revert InvalidToGroup(toGroup);
        }

        (uint256 expectedFromCelo, uint256 actualFromCelo) = getExpectedAndActualCeloForGroup(
            fromGroup
        );
        if (actualFromCelo <= expectedFromCelo) {
            // fromGroup needs to have more CELO than it should
            revert RebalanceNoExtraCelo(fromGroup, actualFromCelo, expectedFromCelo);
        }

        (uint256 expectedToCelo, uint256 actualToCelo) = getExpectedAndActualCeloForGroup(toGroup);

        if (actualToCelo >= expectedToCelo) {
            // toGroup needs to have less CELO than it should
            revert RebalanceEnoughCelo(toGroup, actualToCelo, expectedToCelo);
        }

        scheduleTransfer(
            fromGroup,
            toGroup,
            Math.min(actualFromCelo - expectedFromCelo, expectedToCelo - actualToCelo)
        );
    }

    function scheduleTransferWithinStrategy(
        address[] calldata fromGroups,
        address[] calldata toGroups,
        uint256[] calldata fromVotes,
        uint256[] calldata toVotes
    ) public onlyStrategy {
        account.scheduleTransfer(fromGroups, fromVotes, toGroups, toVotes);
        // TODO: add tests
    }

    function scheduleTransfer(
        address fromGroup,
        address toGroup,
        uint256 votes
    ) private {
        address[] memory fromGroups = new address[](1);
        address[] memory toGroups = new address[](1);
        uint256[] memory fromVotes = new uint256[](1);
        uint256[] memory toVotes = new uint256[](1);

        fromGroups[0] = fromGroup;
        fromVotes[0] = votes;
        toGroups[0] = toGroup;
        toVotes[0] = fromVotes[0];
        account.scheduleTransfer(fromGroups, fromVotes, toGroups, toVotes);
    }

    /**
     * @notice Votes on a proposal in the referendum stage.
     * @param proposalId The ID of the proposal to vote on.
     * @param index The index of the proposal ID in `dequeued`.
     * @param yesVotes The yes votes weight.
     * @param noVotes The no votes weight.
     * @param abstainVotes The abstain votes weight.
     */
    function voteProposal(
        uint256 proposalId,
        uint256 index,
        uint256 yesVotes,
        uint256 noVotes,
        uint256 abstainVotes
    ) public {
        IVote vote = IVote(voteContract);

        (
            uint256 stCeloUsedForVoting,
            uint256 totalYesVotes,
            uint256 totalNoVotes,
            uint256 totalAbstainVotes
        ) = vote.voteProposal(msg.sender, proposalId, yesVotes, noVotes, abstainVotes);

        stakedCelo.lockVoteBalance(msg.sender, stCeloUsedForVoting);
        account.votePartially(proposalId, index, totalYesVotes, totalNoVotes, totalAbstainVotes);
    }

    /**
     * @notice Returns expected CELO amount voted for by Account contract
     * vs actual amount voted for by Account contract.
     * @param group The group.
     * @return expectedCelo The CELO which group should have.
     * @return actualCelo The CELO which group has.
     */
    function getExpectedAndActualCeloForGroup(address group)
        public
        view
        returns (uint256 expectedCelo, uint256 actualCelo)
    {
        bool isSpecificGroupStrategy = specificGroupStrategy.isSpecificGroupStrategy(group);
        bool isActiveGroup = defaultStrategy.groupsContain(group);
        actualCelo = account.getCeloForGroup(group);

        uint256 stCELOFromSpecificStrategy;
        uint256 stCELOFromDefaultStrategy;

        if (isSpecificGroupStrategy) {
            stCELOFromSpecificStrategy = specificGroupStrategy.getTotalStCeloVotesForStrategy(
                group
            );
        }

        if (isActiveGroup) {
            stCELOFromDefaultStrategy = defaultStrategy.stCELOInGroup(group);
        }

        expectedCelo = toCelo(stCELOFromSpecificStrategy + stCELOFromDefaultStrategy);
    }

    /**
     * @notice Computes the amount of stCELO that should be minted for a given
     * amount of CELO deposited.
     * @param celoAmount The amount of CELO deposited.
     * @return The amount of stCELO that should be minted.
     */
    function toStakedCelo(uint256 celoAmount) public view returns (uint256) {
        uint256 stCeloSupply = stakedCelo.totalSupply();
        uint256 celoBalance = account.getTotalCelo();

        if (stCeloSupply == 0 || celoBalance == 0) {
            return celoAmount;
        }

        return (celoAmount * stCeloSupply) / celoBalance;
    }

    /**
     * @notice Computes the amount of CELO that should be withdrawn for a given
     * amount of stCELO burned.
     * @param stCeloAmount The amount of stCELO burned.
     * @return The amount of CELO that should be withdrawn.
     */
    function toCelo(uint256 stCeloAmount) public view returns (uint256) {
        uint256 stCeloSupply = stakedCelo.totalSupply();
        uint256 celoBalance = account.getTotalCelo();
        console.log("stCeloSupply %s celoBalance %s", stCeloSupply, celoBalance);

        if (stCeloSupply == 0 || celoBalance == 0) {
            return stCeloAmount;
        }

        return (stCeloAmount * celoBalance) / stCeloSupply;
    }

    /**
     * @notice Checks if strategy is valid. Blocked strategy is reverted to default.
     * @param strategy The strategy.
     * @return Up to date strategy.
     */
    function checkStrategy(address strategy) public view returns (address) {
        if (strategy != address(0) && !specificGroupStrategy.isSpecificGroupStrategy(strategy)) {
            // strategy not allowed revert to default strategy
            return address(0);
        }

        return strategy;
    }

    /**
     * @notice Distributes votes according to chosen strategy.
     * @param votes The amount of votes to distribute.
     * @param stCeloAmount The amount of stCELO that was minted.
     * @param strategy The chosen strategy.
<<<<<<< HEAD
     * @param withdrawal Whether funds are being deposited or withdrawn
=======
>>>>>>> b2616130
     */
    function distributeVotes(
        uint256 votes,
        uint256 stCeloAmount,
<<<<<<< HEAD
        address strategy,
        bool withdrawal
=======
        address strategy
>>>>>>> b2616130
    ) private returns (address[] memory finalGroups, uint256[] memory finalVotes) {
        if (strategy != address(0)) {
            (finalGroups, finalVotes) = specificGroupStrategy.generateGroupVotesToDistributeTo(
                strategy,
                votes,
<<<<<<< HEAD
                stCeloAmount,
                !withdrawal
            );
        } else {
            (finalGroups, finalVotes) = defaultStrategy.generateVoteDistribution(votes, withdrawal);
=======
                stCeloAmount
            );
        } else {
            (finalGroups, finalVotes) = defaultStrategy.generateGroupVotesToDistributeTo(
                votes,
                stCeloAmount
            );
>>>>>>> b2616130
        }

        return (finalGroups, finalVotes);
    }

    /**
     * @notice Distributes withdrawals according to chosen strategy and schedules them.
     * @param stCeloAmount The amount of stCELO to be withdrawn.
     * @param beneficiary The address that should end up receiving the withdrawn
     * CELO.
     **/
    function distributeAndScheduleWithdrawals(uint256 stCeloAmount, address beneficiary) private {
        address strategy = checkAndUpdateStrategy(beneficiary, strategies[beneficiary]);
        (
            address[] memory groupsWithdrawn,
            uint256[] memory withdrawalsPerGroup
        ) = distributeWithdrawals(stCeloAmount, strategy);
        account.scheduleWithdrawals(beneficiary, groupsWithdrawn, withdrawalsPerGroup);
    }

    /**
     * @notice Distributes withdrawals according to chosen strategy.
     * @param stCeloAmount The amount of stCELO to be withdrawn.
     * @param strategy The strategy that will be used for withdrawal distribution
     * CELO.
     **/
    function distributeWithdrawals(uint256 stCeloAmount, address strategy)
        private
        returns (address[] memory, uint256[] memory)
    {
        uint256 withdrawal = toCelo(stCeloAmount);
        console.log("withdrawal amount in stCelo %s  and Celo %s", stCeloAmount, withdrawal);
        if (withdrawal == 0) {
            revert ZeroWithdrawal();
        }

        address[] memory groupsWithdrawn;
        uint256[] memory withdrawalsPerGroup;

        if (strategy != address(0)) {
            (groupsWithdrawn, withdrawalsPerGroup) = specificGroupStrategy
                .calculateAndUpdateForWithdrawal(strategy, withdrawal, stCeloAmount);
        } else {
            (groupsWithdrawn, withdrawalsPerGroup) = defaultStrategy.generateVoteDistribution(
                withdrawal,
                true
            );
        }

        return (groupsWithdrawn, withdrawalsPerGroup);
    }

    /**
     * @notice Checks if strategy was deprecated. Deprecated strategy is reverted to default.
     * Updates the strategies.
     * @param accountAddress The account.
     * @param strategy The strategy.
     * @return Up to date strategy
     */
    function checkAndUpdateStrategy(address accountAddress, address strategy)
        private
        returns (address)
    {
        address checkedStrategy = checkStrategy(strategy);
        //TODO: don't update strategies and test it
        if (checkedStrategy != strategy) {
            strategies[accountAddress] = checkedStrategy;
        }
        return checkedStrategy;
    }

    /**
     * @notice Schedules transfer of CELO between strategies.
     * @param fromStrategy The from validator group.
     * @param toStrategy The to validator group.
     * @param stCeloAmount The stCELO amount.
     * @param from The from address.
     * @param to The to address.
     */
    function _transfer(
        address fromStrategy,
        address toStrategy,
        uint256 stCeloAmount,
        address from,
        address to
    ) private {
        fromStrategy = checkAndUpdateStrategy(from, fromStrategy);
        toStrategy = checkAndUpdateStrategy(to, toStrategy);

        if (fromStrategy == toStrategy) {
            // either both addresses use default strategy
            // or both addresses use same specific strategy
            return;
        }

        _transferWithoutChecks(fromStrategy, toStrategy, stCeloAmount);
    }

    /**
     * @notice Schedules transfer of CELO between strategies.
     * @param fromStrategy The from validator group.
     * @param toStrategy The to validator group.
     * @param stCeloAmount The stCELO amount.
     */
    function _transferWithoutChecks(
        address fromStrategy,
        address toStrategy,
        uint256 stCeloAmount
    ) private {
        address[] memory fromGroups;
        uint256[] memory fromVotes;
<<<<<<< HEAD
        (fromGroups, fromVotes) = distributeVotes(
            toCelo(stCeloAmount),
            stCeloAmount,
            fromStrategy,
            true
        );

        address[] memory toGroups;
        uint256[] memory toVotes;
        (toGroups, toVotes) = distributeVotes(
            toCelo(stCeloAmount),
            stCeloAmount,
            toStrategy,
            false
        );
=======
        (fromGroups, fromVotes) = distributeWithdrawals(stCeloAmount, fromStrategy);

        address[] memory toGroups;
        uint256[] memory toVotes;
        (toGroups, toVotes) = distributeVotes(toCelo(stCeloAmount), stCeloAmount, toStrategy);
>>>>>>> b2616130

        account.scheduleTransfer(fromGroups, fromVotes, toGroups, toVotes);
    }
}<|MERGE_RESOLUTION|>--- conflicted
+++ resolved
@@ -223,12 +223,7 @@
      * `Account.finishPendingWithdrawal`.
      */
     function withdraw(uint256 stakedCeloAmount) external {
-<<<<<<< HEAD
-        console.log("withdraw begin %s", stakedCeloAmount);
-        distributeWithdrawals(stakedCeloAmount, msg.sender);
-=======
         distributeAndScheduleWithdrawals(stakedCeloAmount, msg.sender);
->>>>>>> b2616130
         stakedCelo.burn(msg.sender, stakedCeloAmount);
         console.log("withdraw end");
     }
@@ -286,14 +281,10 @@
 
         address[] memory finalGroups;
         uint256[] memory finalVotes;
-<<<<<<< HEAD
-        (finalGroups, finalVotes) = distributeVotes(msg.value, stCeloAmount, strategy, false);
+        (finalGroups, finalVotes) = distributeVotes(msg.value, stCeloAmount, strategy);
 
         stakedCelo.mint(msg.sender, stCeloAmount);
 
-=======
-        (finalGroups, finalVotes) = distributeVotes(msg.value, stCeloAmount, strategy);
->>>>>>> b2616130
         account.scheduleVotes{value: msg.value}(finalGroups, finalVotes);
         console.log("deposit end");
     }
@@ -571,40 +562,20 @@
      * @param votes The amount of votes to distribute.
      * @param stCeloAmount The amount of stCELO that was minted.
      * @param strategy The chosen strategy.
-<<<<<<< HEAD
-     * @param withdrawal Whether funds are being deposited or withdrawn
-=======
->>>>>>> b2616130
      */
     function distributeVotes(
         uint256 votes,
         uint256 stCeloAmount,
-<<<<<<< HEAD
-        address strategy,
-        bool withdrawal
-=======
         address strategy
->>>>>>> b2616130
     ) private returns (address[] memory finalGroups, uint256[] memory finalVotes) {
         if (strategy != address(0)) {
             (finalGroups, finalVotes) = specificGroupStrategy.generateGroupVotesToDistributeTo(
                 strategy,
                 votes,
-<<<<<<< HEAD
-                stCeloAmount,
-                !withdrawal
-            );
-        } else {
-            (finalGroups, finalVotes) = defaultStrategy.generateVoteDistribution(votes, withdrawal);
-=======
                 stCeloAmount
             );
         } else {
-            (finalGroups, finalVotes) = defaultStrategy.generateGroupVotesToDistributeTo(
-                votes,
-                stCeloAmount
-            );
->>>>>>> b2616130
+            (finalGroups, finalVotes) = defaultStrategy.generateVoteDistribution(votes, false);
         }
 
         return (finalGroups, finalVotes);
@@ -716,29 +687,11 @@
     ) private {
         address[] memory fromGroups;
         uint256[] memory fromVotes;
-<<<<<<< HEAD
-        (fromGroups, fromVotes) = distributeVotes(
-            toCelo(stCeloAmount),
-            stCeloAmount,
-            fromStrategy,
-            true
-        );
-
-        address[] memory toGroups;
-        uint256[] memory toVotes;
-        (toGroups, toVotes) = distributeVotes(
-            toCelo(stCeloAmount),
-            stCeloAmount,
-            toStrategy,
-            false
-        );
-=======
         (fromGroups, fromVotes) = distributeWithdrawals(stCeloAmount, fromStrategy);
 
         address[] memory toGroups;
         uint256[] memory toVotes;
         (toGroups, toVotes) = distributeVotes(toCelo(stCeloAmount), stCeloAmount, toStrategy);
->>>>>>> b2616130
 
         account.scheduleTransfer(fromGroups, fromVotes, toGroups, toVotes);
     }
