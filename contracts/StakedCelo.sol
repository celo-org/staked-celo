//SPDX-License-Identifier: LGPL-3.0-only
pragma solidity 0.8.11;

import "@openzeppelin/contracts/utils/math/Math.sol";
import "@openzeppelin/contracts/utils/Strings.sol";

import "./common/ERC20Upgradeable.sol";
import "./common/UsingRegistryUpgradeable.sol";
import "./common/UUPSOwnableUpgradeable.sol";
import "./Managed.sol";
import "./interfaces/IManager.sol";

/**
 * @title An ERC-20 token that is a fungible and transferrable representation
 * of reward-earning voted LockedGold (i.e. locked CELO).
 */
contract StakedCelo is ERC20Upgradeable, UUPSOwnableUpgradeable, Managed {
    mapping(address => uint256) private _lockedBalances;

    /**
     * @notice Emitted when stCelo is locked.
     * @param account The owner of locked stCelo.
     * @param amount The amount of locked stCelo.
     */
    event LockedStCelo(address account, uint256 amount);

    /**
     * @notice Emitted when stCelo is inlocked.
     * @param account The owner of unlocked stCelo.
     * @param amount The amount of unlocked stCelo.
     */
    event UnlockedStCelo(address account, uint256 amount);

    /**
     * @notice Empty constructor for proxy implementation, `initializer` modifer ensures the
     * implementation gets initialized.
     */
    // solhint-disable-next-line no-empty-blocks
    constructor() initializer {}

    /**
     * @notice Initializes the contract.
     * @param _manager The address of the Manager contract.
     * @param _owner The address to set as the owner.
     */
    function initialize(address _manager, address _owner) external initializer {
        __ERC20_init("Staked CELO", "stCELO");
        __Managed_init(_manager);
        _transferOwnership(_owner);
    }

    /**
     * @notice Mints new stCELO to an address.
     * @param to The address that will receive the new stCELO.
     * @param amount The amount of stCELO to mint.
     */
    function mint(address to, uint256 amount) external onlyManager {
        _mint(to, amount);
    }

    /**
     * @notice Burns stCELO from an address.
     * @param from The address that will have its stCELO burned.
     * @param amount The amount of stCELO to burn.
     */
    function burn(address from, uint256 amount) external onlyManager {
        _burn(from, amount);
    }

<<<<<<< HEAD
    /**
     * @notice Locks vote stCELO from an address.
     * @param account The address that will have its stCELO balance locked.
     * @param amount The amount of stCELO to lock.
     */
    function lockVoteBalance(address account, uint256 amount) external onlyManager {
        uint256 lockedBalance = _lockedBalances[account];
        if (lockedBalance < amount) {
            _lockedBalances[account] = amount;
            uint256 amountToSubtract = amount - lockedBalance;
            uint256 accountBalance = balanceOf(account);
            require(accountBalance >= amountToSubtract, "Not enough locked stCelo");
            unchecked {
                _balances[account] = accountBalance - amountToSubtract;
            }
            emit LockedStCelo(account, amount);
        }
    }

    /**
     * @notice Returns vote stCELO locked balance.
     * @param account The address of locked stCELO balance.
     * @return The amount of locked stCELO.
     */
    function lockedVoteBalanceOf(address account) public view returns (uint256) {
        return _lockedBalances[account];
    }

    /**
     * @notice Unlocks vote stCELO from an address.
     * @param beneficiary The address that will have its stCELO balance unlocked.
     */
    function unlockVoteBalance(address beneficiary) public {
        uint256 previouslyLocked = _lockedBalances[beneficiary];
        require(previouslyLocked > 0, "No locked stCelo");
        uint256 currentlyLocked = IManager(manager).updateHistoryAndReturnLockedStCeloInVoting(
            beneficiary
        );
        require(previouslyLocked > currentlyLocked, "Nothing to unlock");

        _lockedBalances[beneficiary] = currentlyLocked;
        uint256 amountToAdd = previouslyLocked - currentlyLocked;
        _balances[beneficiary] += amountToAdd;
        emit UnlockedStCelo(beneficiary, previouslyLocked - _lockedBalances[beneficiary]);
    }

    /**
     * @notice Overides vote stCelo locked balance.
     * @param account The address that will have its stCELO lock balance overriden.
     * @param newLockBalance The desired lock balance.
     */
    function overrideVoteLockBalance(address account, uint256 newLockBalance) public onlyManager {
        uint256 previouslyLocked = _lockedBalances[account];
        require(previouslyLocked >= newLockBalance, "Not enough locked stCelo");
        _lockedBalances[account] = newLockBalance;
        uint256 amountToAdd = previouslyLocked - newLockBalance;
        _balances[account] += amountToAdd;
        emit UnlockedStCelo(account, previouslyLocked - _lockedBalances[account]);
=======
    function getVersionNumber()
        external
        pure
        returns (
            uint256,
            uint256,
            uint256,
            uint256
        )
    {
        return (1, 1, 1, 0);
>>>>>>> 758f010d
    }
}<|MERGE_RESOLUTION|>--- conflicted
+++ resolved
@@ -67,7 +67,6 @@
         _burn(from, amount);
     }
 
-<<<<<<< HEAD
     /**
      * @notice Locks vote stCELO from an address.
      * @param account The address that will have its stCELO balance locked.
@@ -126,7 +125,15 @@
         uint256 amountToAdd = previouslyLocked - newLockBalance;
         _balances[account] += amountToAdd;
         emit UnlockedStCelo(account, previouslyLocked - _lockedBalances[account]);
-=======
+    }
+
+    /**
+     * @notice Returns the storage, major, minor, and patch version of the contract.
+     * @return Storage version of the contract.
+     * @return Major version of the contract.
+     * @return Minor version of the contract.
+     * @return Patch version of the contract.
+     */
     function getVersionNumber()
         external
         pure
@@ -138,6 +145,5 @@
         )
     {
         return (1, 1, 1, 0);
->>>>>>> 758f010d
     }
 }