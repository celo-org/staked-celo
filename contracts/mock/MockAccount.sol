--- conflicted
+++ resolved
@@ -69,10 +69,9 @@
         scheduledVotesForGroup[group] = amount;
     }
 
-<<<<<<< HEAD
     // solhint-disable-next-line no-empty-blocks
     receive() external payable {}
-=======
+
     function votePartially(
         uint256 proposalId,
         uint256 index,
@@ -86,5 +85,4 @@
         noVotesVoted = noVotes;
         abstainVoteVoted = abstainVotes;
     }
->>>>>>> 66d3330d
 }