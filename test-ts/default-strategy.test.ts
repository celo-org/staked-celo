--- conflicted
+++ resolved
@@ -252,13 +252,8 @@
     it("adds a group", async () => {
       await defaultStrategyContract.activateGroup(groupAddresses[0], ADDRESS_ZERO, ADDRESS_ZERO);
       const activeGroups = await getDefaultGroupsSafe(defaultStrategyContract);
-<<<<<<< HEAD
-      const activeGroupsLength = await defaultStrategyContract.getActiveGroupsNumber();
-      const [firstActiveGroup] = await defaultStrategyContract.getActiveGroupsHead();
-=======
       const activeGroupsLength = await defaultStrategyContract.getNumberOfGroups();
       const [firstActiveGroup] = await defaultStrategyContract.getGroupsHead();
->>>>>>> 1fae29bf
       expect(activeGroups).to.deep.eq([groupAddresses[0]]);
       expect(activeGroupsLength).to.eq(1);
       expect(firstActiveGroup).to.eq(groupAddresses[0]);
@@ -387,27 +382,27 @@
     describe("when some groups are already added", () => {
       beforeEach(async () => {
         for (let i = 0; i < 3; i++) {
-          const [head] = await defaultStrategyContract.getActiveGroupsHead();
+          const [head] = await defaultStrategyContract.getGroupsHead();
           await defaultStrategyContract.activateGroup(groupAddresses[i], ADDRESS_ZERO, head);
         }
       });
 
       it("adds another group", async () => {
-        const [head] = await defaultStrategyContract.getActiveGroupsHead();
+        const [head] = await defaultStrategyContract.getGroupsHead();
         await defaultStrategyContract.activateGroup(groupAddresses[3], ADDRESS_ZERO, head);
         const activeGroups = await getDefaultGroupsSafe(defaultStrategyContract);
         expect(activeGroups).to.deep.eq(groupAddresses.slice(0, 4));
       });
 
       it("emits a GroupActivated event", async () => {
-        const [head] = await defaultStrategyContract.getActiveGroupsHead();
+        const [head] = await defaultStrategyContract.getGroupsHead();
         await expect(defaultStrategyContract.activateGroup(groupAddresses[3], ADDRESS_ZERO, head))
           .to.emit(defaultStrategyContract, "GroupActivated")
           .withArgs(groupAddresses[3]);
       });
 
       it("reverts when trying to add an existing group", async () => {
-        const [head] = await defaultStrategyContract.getActiveGroupsHead();
+        const [head] = await defaultStrategyContract.getGroupsHead();
         await expect(
           defaultStrategyContract.activateGroup(groupAddresses[1], ADDRESS_ZERO, head)
         ).revertedWith(`GroupAlreadyAdded("${groupAddresses[1]}")`);
@@ -448,25 +443,15 @@
         await electGroup(additionalGroup.address, someone);
 
         for (let i = 0; i < 10; i++) {
-          const [head] = await defaultStrategyContract.getActiveGroupsHead();
+          const [head] = await defaultStrategyContract.getGroupsHead();
           await defaultStrategyContract.activateGroup(groupAddresses[i], ADDRESS_ZERO, head);
         }
       });
 
-<<<<<<< HEAD
-      it("cannot add another group", async () => {
-        const [head] = await defaultStrategyContract.getActiveGroupsHead();
-        await expect(
-          defaultStrategyContract.activateGroup(additionalGroup.address, ADDRESS_ZERO, head)
-        ).revertedWith("MaxGroupsVotedForReached()");
-      });
-
-=======
->>>>>>> 1fae29bf
       it("can add another group when enabled in Election contract", async () => {
         await updateMaxNumberOfGroups(account.address, election, nonOwner, true);
 
-        const [head] = await defaultStrategyContract.getActiveGroupsHead();
+        const [head] = await defaultStrategyContract.getGroupsHead();
         await expect(
           defaultStrategyContract.activateGroup(additionalGroup.address, ADDRESS_ZERO, head)
         )
@@ -484,39 +469,19 @@
           await account.setCeloForGroup(groupAddresses[7], 100);
         });
 
-<<<<<<< HEAD
-        it("cannot add another group", async () => {
-          const [head] = await defaultStrategyContract.getActiveGroupsHead();
-          await expect(
-            defaultStrategyContract.activateGroup(additionalGroup.address, ADDRESS_ZERO, head)
-          ).revertedWith("MaxGroupsVotedForReached()");
-        });
-
-        it("reactivates a deprecated group", async () => {
-          await defaultStrategyContract.deprecateGroup(groupAddresses[2]);
-          await defaultStrategyContract.deprecateGroup(groupAddresses[7]);
-          const [head] = await defaultStrategyContract.getActiveGroupsHead();
-=======
         it("reactivates a deactivated group", async () => {
           await defaultStrategyContract.deactivateGroup(groupAddresses[2]);
           await defaultStrategyContract.deactivateGroup(groupAddresses[7]);
           const [head] = await defaultStrategyContract.getGroupsHead();
->>>>>>> 1fae29bf
           await defaultStrategyContract.activateGroup(groupAddresses[2], ADDRESS_ZERO, head);
           const activeGroups = await getDefaultGroupsSafe(defaultStrategyContract);
           expect(activeGroups[8]).to.equal(groupAddresses[2]);
         });
 
         it("emits a GroupActivated event", async () => {
-<<<<<<< HEAD
-          await defaultStrategyContract.deprecateGroup(groupAddresses[2]);
-          await defaultStrategyContract.deprecateGroup(groupAddresses[7]);
-          const [head] = await defaultStrategyContract.getActiveGroupsHead();
-=======
           await defaultStrategyContract.deactivateGroup(groupAddresses[2]);
           await defaultStrategyContract.deactivateGroup(groupAddresses[7]);
           const [head] = await defaultStrategyContract.getGroupsHead();
->>>>>>> 1fae29bf
           await expect(defaultStrategyContract.activateGroup(groupAddresses[2], ADDRESS_ZERO, head))
             .to.emit(defaultStrategyContract, "GroupActivated")
             .withArgs(groupAddresses[2]);
@@ -532,7 +497,7 @@
       beforeEach(async () => {
         deactivatedGroup = groups[1];
         for (let i = 0; i < 3; i++) {
-          const [head] = await defaultStrategyContract.getActiveGroupsHead();
+          const [head] = await defaultStrategyContract.getGroupsHead();
           await defaultStrategyContract.activateGroup(groupAddresses[i], ADDRESS_ZERO, head);
         }
       });
@@ -563,13 +528,8 @@
         });
 
         it("should schedule transfer to tail of default strategy", async () => {
-<<<<<<< HEAD
-          const [tail] = await defaultStrategyContract.getActiveGroupsTail();
-          await defaultStrategyContract.deprecateGroup(deprecatedGroup.address);
-=======
           const [tail] = await defaultStrategyContract.getGroupsTail();
           await defaultStrategyContract.deactivateGroup(deactivatedGroup.address);
->>>>>>> 1fae29bf
 
           const [
             lastTransferFromGroups,
@@ -651,12 +611,12 @@
     describe("When deposited", () => {
       let originalTail: string;
       beforeEach(async () => {
-        [originalTail] = await defaultStrategyContract.getActiveGroupsTail();
+        [originalTail] = await defaultStrategyContract.getGroupsTail();
         await manager.deposit({ value: 100 });
       });
 
       it("should return more real stCelo in original tail / current head", async () => {
-        const [currentHead] = await defaultStrategyContract.getActiveGroupsHead();
+        const [currentHead] = await defaultStrategyContract.getGroupsHead();
         expect(currentHead).to.eq(originalTail);
 
         const [expected, actual] = await defaultStrategyContract.getExpectedAndActualStCeloForGroup(
@@ -709,7 +669,7 @@
       beforeEach(async () => {
         await manager.deposit({ value: 49 });
         await manager.deposit({ value: 51 });
-        [currentHead] = await defaultStrategyContract.getActiveGroupsHead();
+        [currentHead] = await defaultStrategyContract.getGroupsHead();
       });
 
       async function expectCorrectOrder() {
@@ -833,7 +793,7 @@
       let originalTail: string;
       beforeEach(async () => {
         await defaultStrategyContract.setSortingParams(3, 3, 0);
-        [originalTail] = await defaultStrategyContract.getActiveGroupsTail();
+        [originalTail] = await defaultStrategyContract.getGroupsTail();
         for (let i = 0; i < 3; i++) {
           await manager.deposit({ value: (i + 1) * 100 });
         }
@@ -850,17 +810,17 @@
 
       describe("When updateActiveGroupOrder called", () => {
         beforeEach(async () => {
-          const [head] = await defaultStrategyContract.getActiveGroupsHead();
+          const [head] = await defaultStrategyContract.getGroupsHead();
           await defaultStrategyContract.updateActiveGroupOrder(originalTail, head, ADDRESS_ZERO);
         });
 
         it("should change the head", async () => {
-          const [currentHead] = await defaultStrategyContract.getActiveGroupsHead();
+          const [currentHead] = await defaultStrategyContract.getGroupsHead();
           expect(currentHead).to.eq(originalTail);
         });
 
         it("should change the tail", async () => {
-          const [currentTail] = await defaultStrategyContract.getActiveGroupsTail();
+          const [currentTail] = await defaultStrategyContract.getGroupsTail();
           expect(currentTail).to.not.eq(originalTail);
         });
 
@@ -879,7 +839,7 @@
       let originalTail: string;
       beforeEach(async () => {
         await defaultStrategyContract.setSortingParams(3, 3, 1);
-        [originalTail] = await defaultStrategyContract.getActiveGroupsTail();
+        [originalTail] = await defaultStrategyContract.getGroupsTail();
         for (let i = 0; i < 3; i++) {
           await manager.deposit({ value: (i + 1) * 100 });
         }
@@ -896,17 +856,17 @@
 
       describe("When updateActiveGroupOrder called", () => {
         beforeEach(async () => {
-          const [head] = await defaultStrategyContract.getActiveGroupsHead();
+          const [head] = await defaultStrategyContract.getGroupsHead();
           await defaultStrategyContract.updateActiveGroupOrder(originalTail, head, ADDRESS_ZERO);
         });
 
         it("should change the head", async () => {
-          const [currentHead] = await defaultStrategyContract.getActiveGroupsHead();
+          const [currentHead] = await defaultStrategyContract.getGroupsHead();
           expect(currentHead).to.eq(originalTail);
         });
 
         it("should change the tail", async () => {
-          const [currentTail] = await defaultStrategyContract.getActiveGroupsTail();
+          const [currentTail] = await defaultStrategyContract.getGroupsTail();
           expect(currentTail).to.not.eq(originalTail);
         });
 
@@ -927,7 +887,7 @@
 
       beforeEach(async () => {
         await defaultStrategyContract.setSortingParams(3, 3, 0);
-        [originalTail] = await defaultStrategyContract.getActiveGroupsTail();
+        [originalTail] = await defaultStrategyContract.getGroupsTail();
 
         await prepareOverflow(
           defaultStrategyContract,
@@ -954,7 +914,7 @@
 
       describe("When updateActiveGroupOrder called", () => {
         beforeEach(async () => {
-          const [head] = await defaultStrategyContract.getActiveGroupsHead();
+          const [head] = await defaultStrategyContract.getGroupsHead();
           await defaultStrategyContract.updateActiveGroupOrder(originalTail, head, ADDRESS_ZERO);
           await defaultStrategyContract.updateActiveGroupOrder(
             originalOrderedGroups[1].group,
@@ -964,12 +924,12 @@
         });
 
         it("should change the head", async () => {
-          const [currentHead] = await defaultStrategyContract.getActiveGroupsHead();
+          const [currentHead] = await defaultStrategyContract.getGroupsHead();
           expect(currentHead).to.eq(originalTail);
         });
 
         it("should change the tail", async () => {
-          const [currentTail] = await defaultStrategyContract.getActiveGroupsTail();
+          const [currentTail] = await defaultStrategyContract.getGroupsTail();
           expect(currentTail).to.not.eq(originalTail);
         });
 
@@ -1022,7 +982,7 @@
         for (let i = 0; i < 3; i++) {
           await manager.deposit({ value: (i + 1) * 100 });
         }
-        [originalHead] = await defaultStrategyContract.getActiveGroupsHead();
+        [originalHead] = await defaultStrategyContract.getGroupsHead();
         await defaultStrategyContract.setSortingParams(3, 3, 0);
         expect(await defaultStrategyContract.sorted()).to.be.true;
       });
@@ -1043,17 +1003,17 @@
 
         describe("When updateActiveGroupOrder called", () => {
           beforeEach(async () => {
-            const [tail] = await defaultStrategyContract.getActiveGroupsTail();
+            const [tail] = await defaultStrategyContract.getGroupsTail();
             await defaultStrategyContract.updateActiveGroupOrder(originalHead, ADDRESS_ZERO, tail);
           });
 
           it("should change the tail", async () => {
-            const [currentTail] = await defaultStrategyContract.getActiveGroupsTail();
+            const [currentTail] = await defaultStrategyContract.getGroupsTail();
             expect(currentTail).to.eq(originalHead);
           });
 
           it("should change the head", async () => {
-            const [currentHead] = await defaultStrategyContract.getActiveGroupsHead();
+            const [currentHead] = await defaultStrategyContract.getGroupsHead();
             expect(currentHead).to.not.eq(originalHead);
           });
 
@@ -1089,7 +1049,7 @@
 
         describe("When updateActiveGroupOrder called", () => {
           beforeEach(async () => {
-            const [tail] = await defaultStrategyContract.getActiveGroupsTail();
+            const [tail] = await defaultStrategyContract.getGroupsTail();
             await defaultStrategyContract.updateActiveGroupOrder(
               originalOrderedGroups[originalOrderedGroups.length - 2].group,
               ADDRESS_ZERO,
@@ -1103,12 +1063,12 @@
           });
 
           it("should change the tail", async () => {
-            const [currentTail] = await defaultStrategyContract.getActiveGroupsTail();
+            const [currentTail] = await defaultStrategyContract.getGroupsTail();
             expect(currentTail).to.eq(originalHead);
           });
 
           it("should change the head", async () => {
-            const [currentHead] = await defaultStrategyContract.getActiveGroupsHead();
+            const [currentHead] = await defaultStrategyContract.getGroupsHead();
             expect(currentHead).to.not.eq(originalHead);
           });
 
@@ -1130,7 +1090,7 @@
         for (let i = 0; i < 3; i++) {
           await manager.deposit({ value: (i + 1) * 100 });
         }
-        [originalHead] = await defaultStrategyContract.getActiveGroupsHead();
+        [originalHead] = await defaultStrategyContract.getGroupsHead();
         await defaultStrategyContract.setSortingParams(3, 3, 1);
         expect(await defaultStrategyContract.sorted()).to.be.true;
       });
@@ -1151,17 +1111,17 @@
 
         describe("When updateActiveGroupOrder called", () => {
           beforeEach(async () => {
-            const [tail] = await defaultStrategyContract.getActiveGroupsTail();
+            const [tail] = await defaultStrategyContract.getGroupsTail();
             await defaultStrategyContract.updateActiveGroupOrder(originalHead, ADDRESS_ZERO, tail);
           });
 
           it("should change the tail", async () => {
-            const [currentTail] = await defaultStrategyContract.getActiveGroupsTail();
+            const [currentTail] = await defaultStrategyContract.getGroupsTail();
             expect(currentTail).to.eq(originalHead);
           });
 
           it("should change the head", async () => {
-            const [currentHead] = await defaultStrategyContract.getActiveGroupsHead();
+            const [currentHead] = await defaultStrategyContract.getGroupsHead();
             expect(currentHead).to.not.eq(originalHead);
           });
 
@@ -1197,7 +1157,7 @@
 
         describe("When updateActiveGroupOrder called", () => {
           beforeEach(async () => {
-            const [tail] = await defaultStrategyContract.getActiveGroupsTail();
+            const [tail] = await defaultStrategyContract.getGroupsTail();
             await defaultStrategyContract.updateActiveGroupOrder(
               originalOrderedGroups[originalOrderedGroups.length - 2].group,
               ADDRESS_ZERO,
@@ -1211,12 +1171,12 @@
           });
 
           it("should change the tail", async () => {
-            const [currentTail] = await defaultStrategyContract.getActiveGroupsTail();
+            const [currentTail] = await defaultStrategyContract.getGroupsTail();
             expect(currentTail).to.eq(originalHead);
           });
 
           it("should change the head", async () => {
-            const [currentHead] = await defaultStrategyContract.getActiveGroupsHead();
+            const [currentHead] = await defaultStrategyContract.getGroupsHead();
             expect(currentHead).to.not.eq(originalHead);
           });
 
@@ -1321,7 +1281,7 @@
     beforeEach(async () => {
       deactivatedGroup = groups[1];
       for (let i = 0; i < 3; i++) {
-        const [head] = await defaultStrategyContract.getActiveGroupsHead();
+        const [head] = await defaultStrategyContract.getGroupsHead();
         await defaultStrategyContract.activateGroup(groups[i].address, ADDRESS_ZERO, head);
       }
     });
@@ -1406,7 +1366,7 @@
           }
         }
         await groupHealthContract.updateGroupHealth(validatorGroupWithThreeValidators.address);
-        const [head] = await defaultStrategyContract.getActiveGroupsHead();
+        const [head] = await defaultStrategyContract.getGroupsHead();
         await defaultStrategyContract.activateGroup(
           validatorGroupWithThreeValidators.address,
           ADDRESS_ZERO,
@@ -1460,14 +1420,14 @@
     it("should set correct accounting for group[0]", async () => {
       await defaultStrategyContract.activateGroup(groupAddresses[0], ADDRESS_ZERO, ADDRESS_ZERO);
 
-      const stCeloInDefault = await defaultStrategyContract.stCELOInGroup(groupAddresses[0]);
+      const stCeloInDefault = await defaultStrategyContract.stCeloInGroup(groupAddresses[0]);
       expect(stCeloInDefault).to.deep.eq(votes[0]);
     });
 
     it("should set correct accounting for group that has 0 celo locked", async () => {
       await defaultStrategyContract.activateGroup(groupAddresses[1], ADDRESS_ZERO, ADDRESS_ZERO);
 
-      const stCeloInDefault = await defaultStrategyContract.stCELOInGroup(groupAddresses[1]);
+      const stCeloInDefault = await defaultStrategyContract.stCeloInGroup(groupAddresses[1]);
       expect(stCeloInDefault).to.deep.eq(BigNumber.from("0"));
     });
   });
