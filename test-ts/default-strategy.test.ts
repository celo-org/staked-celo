import { AccountsWrapper } from "@celo/contractkit/lib/wrappers/Accounts";
import { ElectionWrapper } from "@celo/contractkit/lib/wrappers/Election";
import { LockedGoldWrapper } from "@celo/contractkit/lib/wrappers/LockedGold";
import { ValidatorsWrapper } from "@celo/contractkit/lib/wrappers/Validators";
import { SignerWithAddress } from "@nomiclabs/hardhat-ethers/signers";
import { expect } from "chai";
import { BigNumber } from "ethers";
import { parseUnits } from "ethers/lib/utils";
import hre from "hardhat";
import { MockAccount__factory } from "../typechain-types/factories/MockAccount__factory";
import { MockLockedGold__factory } from "../typechain-types/factories/MockLockedGold__factory";
import { MockRegistry__factory } from "../typechain-types/factories/MockRegistry__factory";
import { MockStakedCelo__factory } from "../typechain-types/factories/MockStakedCelo__factory";
import { MockValidators__factory } from "../typechain-types/factories/MockValidators__factory";
import { MockVote__factory } from "../typechain-types/factories/MockVote__factory";
import { Manager } from "../typechain-types/Manager";
import { MockAccount } from "../typechain-types/MockAccount";
import { MockDefaultStrategy } from "../typechain-types/MockDefaultStrategy";
import { MockGroupHealth } from "../typechain-types/MockGroupHealth";
import { MockLockedGold } from "../typechain-types/MockLockedGold";
import { MockRegistry } from "../typechain-types/MockRegistry";
import { MockStakedCelo } from "../typechain-types/MockStakedCelo";
import { MockValidators } from "../typechain-types/MockValidators";
import { MockVote } from "../typechain-types/MockVote";
import { SpecificGroupStrategy } from "../typechain-types/SpecificGroupStrategy";
import {
  ADDRESS_ZERO,
  deregisterValidatorGroup,
  electGroup,
  electMockValidatorGroupsAndUpdate,
  getDefaultGroups,
  getOrderedActiveGroups,
  getUnsortedGroups,
  mineToNextEpoch,
  prepareOverflow,
  randomSigner,
  registerValidatorAndAddToGroupMembers,
  registerValidatorAndOnlyAffiliateToGroup,
  registerValidatorGroup,
  REGISTRY_ADDRESS,
  removeMembersFromGroup,
  resetNetwork,
  revokeElectionOnMockValidatorGroupsAndUpdate,
  updateGroupCeloBasedOnProtocolStCelo,
  updateGroupSlashingMultiplier,
  updateMaxNumberOfGroups,
} from "./utils";
import { OrderedGroup } from "./utils-interfaces";

after(() => {
  hre.kit.stop();
});

describe("DefaultStrategy", () => {
  let account: MockAccount;

  let manager: Manager;
  let groupHealthContract: MockGroupHealth;
  let specificGroupStrategyContract: SpecificGroupStrategy;
  let defaultStrategyContract: MockDefaultStrategy;
  let nonVote: SignerWithAddress;
  let nonStakedCelo: SignerWithAddress;
  let nonAccount: SignerWithAddress;
  let nonManager: SignerWithAddress;
  let voter: SignerWithAddress;
  let someone: SignerWithAddress;
  let validators: ValidatorsWrapper;
  let accountsWrapper: AccountsWrapper;
  let election: ElectionWrapper;
  let registryContract: MockRegistry;
  let lockedGoldContract: MockLockedGold;
  let validatorsContract: MockValidators;
  let lockedGold: LockedGoldWrapper;
  let mockSlasher: SignerWithAddress;
  let stakedCelo: MockStakedCelo;
  let voteContract: MockVote;

  let owner: SignerWithAddress;
  let nonOwner: SignerWithAddress;
  let pauser: SignerWithAddress;

  let groupAddresses: string[];
  let groups: SignerWithAddress[];

  // eslint-disable-next-line @typescript-eslint/no-explicit-any
  let snapshotId: any;

  before(async function () {
    try {
      this.timeout(100000);
      await resetNetwork();

      await hre.deployments.fixture("FullTestManager");
      manager = await hre.ethers.getContract("Manager");
      groupHealthContract = await hre.ethers.getContract("MockGroupHealth");
      specificGroupStrategyContract = await hre.ethers.getContract("SpecificGroupStrategy");
      defaultStrategyContract = await hre.ethers.getContract("MockDefaultStrategy");
      validators = await hre.kit.contracts.getValidators();
      accountsWrapper = await hre.kit.contracts.getAccounts();
      election = await hre.kit.contracts.getElection();
      lockedGold = await hre.kit.contracts.getLockedGold();

      owner = await hre.ethers.getNamedSigner("owner");
      [nonOwner] = await randomSigner(parseUnits("100"));
      pauser = owner;
      [nonVote] = await randomSigner(parseUnits("100000"));
      [nonStakedCelo] = await randomSigner(parseUnits("100"));
      [nonAccount] = await randomSigner(parseUnits("100"));
      [nonManager] = await randomSigner(parseUnits("100"));
      [voter] = await randomSigner(parseUnits("10000000000"));
      [someone] = await randomSigner(parseUnits("100"));
      [mockSlasher] = await randomSigner(parseUnits("100"));

      const accountFactory: MockAccount__factory = (
        await hre.ethers.getContractFactory("MockAccount")
      ).connect(owner) as MockAccount__factory;
      account = await accountFactory.deploy();

      const registryFactory: MockRegistry__factory = (
        await hre.ethers.getContractFactory("MockRegistry")
      ).connect(owner) as MockRegistry__factory;
      registryContract = registryFactory.attach(REGISTRY_ADDRESS);

      const lockedGoldFactory: MockLockedGold__factory = (
        await hre.ethers.getContractFactory("MockLockedGold")
      ).connect(owner) as MockLockedGold__factory;
      lockedGoldContract = lockedGoldFactory.attach(lockedGold.address);

      const validatorsFactory: MockValidators__factory = (
        await hre.ethers.getContractFactory("MockValidators")
      ).connect(owner) as MockValidators__factory;
      validatorsContract = validatorsFactory.attach(validators.address);

      const stakedCeloFactory: MockStakedCelo__factory = (
        await hre.ethers.getContractFactory("MockStakedCelo")
      ).connect(owner) as MockStakedCelo__factory;
      stakedCelo = await stakedCeloFactory.deploy();

      const mockVoteFactory: MockVote__factory = (
        await hre.ethers.getContractFactory("MockVote")
      ).connect(owner) as MockVote__factory;
      voteContract = await mockVoteFactory.deploy();

      await manager
        .connect(owner)
        .setDependencies(
          stakedCelo.address,
          account.address,
          voteContract.address,
          groupHealthContract.address,
          specificGroupStrategyContract.address,
          defaultStrategyContract.address
        );

      await defaultStrategyContract
        .connect(owner)
        .setDependencies(
          account.address,
          groupHealthContract.address,
          specificGroupStrategyContract.address
        );

      const accounts = await hre.kit.contracts.getAccounts();
      await accounts.createAccount().sendAndWaitForReceipt({
        from: voter.address,
      });
      await accounts.createAccount().sendAndWaitForReceipt({
        from: someone.address,
      });

      groups = [];
      groupAddresses = [];
      for (let i = 0; i < 11; i++) {
        const [group] = await randomSigner(parseUnits("21000"));
        groups.push(group);
        groupAddresses.push(group.address);
      }
      for (let i = 0; i < 11; i++) {
        if (i == 1) {
          // For groups[1] we register an extra validator so it has a higher voting limit.
          await registerValidatorGroup(groups[i], 2);
          const [validator, validatorWallet] = await randomSigner(parseUnits("11000"));
          await registerValidatorAndAddToGroupMembers(groups[i], validator, validatorWallet);
        } else {
          await registerValidatorGroup(groups[i], 1);
        }
        const [validator, validatorWallet] = await randomSigner(parseUnits("11000"));
        await registerValidatorAndAddToGroupMembers(groups[i], validator, validatorWallet);
      }

      await electMockValidatorGroupsAndUpdate(validators, groupHealthContract, groupAddresses);

      await defaultStrategyContract.connect(owner).setPauser();
    } catch (error) {
      console.error(error);
    }
  });

  beforeEach(async () => {
    snapshotId = await hre.ethers.provider.send("evm_snapshot", []);
  });

  afterEach(async () => {
    await hre.ethers.provider.send("evm_revert", [snapshotId]);
  });

  describe("#setDependencies()", () => {
    it("reverts with zero account address", async () => {
      await expect(
        defaultStrategyContract
          .connect(owner)
          .setDependencies(ADDRESS_ZERO, nonVote.address, nonVote.address)
      ).revertedWith("AddressZeroNotAllowed");
    });

    it("reverts with zero groupHealth address", async () => {
      await expect(
        defaultStrategyContract
          .connect(owner)
          .setDependencies(nonVote.address, ADDRESS_ZERO, nonVote.address)
      ).revertedWith("AddressZeroNotAllowed");
    });

    it("reverts with zero specific group strategy address", async () => {
      await expect(
        defaultStrategyContract
          .connect(owner)
          .setDependencies(nonVote.address, nonVote.address, ADDRESS_ZERO)
      ).revertedWith("AddressZeroNotAllowed");
    });

    it("sets the vote contract", async () => {
      await defaultStrategyContract
        .connect(owner)
        .setDependencies(nonAccount.address, nonStakedCelo.address, nonVote.address);
      const account = await defaultStrategyContract.account();
      expect(account).to.eq(nonAccount.address);

      const groupHealth = await defaultStrategyContract.groupHealth();
      expect(groupHealth).to.eq(nonStakedCelo.address);

      const specificGroupStrategy = await defaultStrategyContract.specificGroupStrategy();
      expect(specificGroupStrategy).to.eq(nonVote.address);
    });

    it("cannot be called by a non-Owner account", async () => {
      await expect(
        defaultStrategyContract
          .connect(nonOwner)
          .setDependencies(nonStakedCelo.address, nonAccount.address, nonVote.address)
      ).revertedWith("Ownable: caller is not the owner");
    });
  });

  describe("#activateGroup()", () => {
    it("adds a group", async () => {
      await defaultStrategyContract
        .connect(owner)
        .activateGroup(groupAddresses[0], ADDRESS_ZERO, ADDRESS_ZERO);
      const activeGroups = await getDefaultGroups(defaultStrategyContract);
      const activeGroupsLength = await defaultStrategyContract.getNumberOfGroups();
      const [firstActiveGroup] = await defaultStrategyContract.getGroupsHead();
      expect(activeGroups).to.deep.eq([groupAddresses[0]]);
      expect(activeGroupsLength).to.eq(1);
      expect(firstActiveGroup).to.eq(groupAddresses[0]);
    });

    it("emits a GroupActivated event", async () => {
      await expect(
        defaultStrategyContract
          .connect(owner)
          .activateGroup(groupAddresses[0], ADDRESS_ZERO, ADDRESS_ZERO)
      )
        .to.emit(defaultStrategyContract, "GroupActivated")
        .withArgs(groupAddresses[0]);
    });

    it("cannot be called by a non owner", async () => {
      await expect(
        defaultStrategyContract
          .connect(nonOwner)
          .activateGroup(groupAddresses[0], ADDRESS_ZERO, ADDRESS_ZERO)
      ).revertedWith("Ownable: caller is not the owner");
    });

    describe("when group is not registered", () => {
      it("reverts when trying to add an unregistered group", async () => {
        const [unregisteredGroup] = await randomSigner(parseUnits("100"));
        await expect(
          defaultStrategyContract
            .connect(owner)
            .activateGroup(unregisteredGroup.address, ADDRESS_ZERO, ADDRESS_ZERO)
        ).revertedWith(`GroupNotEligible("${unregisteredGroup.address}")`);
      });
    });

    describe("when group has no members", () => {
      let noMemberedGroup: SignerWithAddress;
      beforeEach(async () => {
        [noMemberedGroup] = await randomSigner(parseUnits("21000"));
        await registerValidatorGroup(noMemberedGroup);
        const [validator, validatorWallet] = await randomSigner(parseUnits("11000"));
        await registerValidatorAndOnlyAffiliateToGroup(noMemberedGroup, validator, validatorWallet);
      });

      it("reverts when trying to add a group with no members", async () => {
        await expect(
          defaultStrategyContract
            .connect(owner)
            .activateGroup(noMemberedGroup.address, ADDRESS_ZERO, ADDRESS_ZERO)
        ).revertedWith(`GroupNotEligible("${noMemberedGroup.address}")`);
      });
    });

    describe("when group is not elected", () => {
      it("reverts when trying to add non elected group", async () => {
        const nonElectedGroup = groups[10];
        await mineToNextEpoch(hre.web3);
        await revokeElectionOnMockValidatorGroupsAndUpdate(
          validators,
          accountsWrapper,
          groupHealthContract,
          [nonElectedGroup.address]
        );
        await expect(
          defaultStrategyContract
            .connect(owner)
            .activateGroup(nonElectedGroup.address, ADDRESS_ZERO, ADDRESS_ZERO)
        ).revertedWith(`GroupNotEligible("${nonElectedGroup.address}")`);
      });
    });

    describe("when group has 3 validators, but only 1 is elected.", () => {
      let validatorGroupWithThreeValidators: SignerWithAddress;
      beforeEach(async () => {
        [validatorGroupWithThreeValidators] = await randomSigner(parseUnits("40000"));
        const memberCount = 3;
        await registerValidatorGroup(validatorGroupWithThreeValidators, memberCount);

        const electedValidatorIndex = 0;

        for (let i = 0; i < memberCount; i++) {
          const [validator, validatorWallet] = await randomSigner(parseUnits("11000"));
          await registerValidatorAndAddToGroupMembers(
            validatorGroupWithThreeValidators,
            validator,
            validatorWallet
          );

          if (i === memberCount - 1) {
            await groupHealthContract.setElectedValidator(electedValidatorIndex, validator.address);
          }
        }
        await groupHealthContract.updateGroupHealth(validatorGroupWithThreeValidators.address);
      });

      it("emits a GroupActivated event", async () => {
        await expect(
          defaultStrategyContract
            .connect(owner)
            .activateGroup(validatorGroupWithThreeValidators.address, ADDRESS_ZERO, ADDRESS_ZERO)
        )
          .to.emit(defaultStrategyContract, "GroupActivated")
          .withArgs(validatorGroupWithThreeValidators.address);
      });
    });

    describe("when group has low slash multiplier", () => {
      let slashedGroup: SignerWithAddress;
      beforeEach(async () => {
        [slashedGroup] = await randomSigner(parseUnits("21000"));
        await registerValidatorGroup(slashedGroup);
        const [validator, validatorWallet] = await randomSigner(parseUnits("11000"));
        await registerValidatorAndAddToGroupMembers(slashedGroup, validator, validatorWallet);
        await electGroup(slashedGroup.address, someone);

        await updateGroupSlashingMultiplier(
          registryContract,
          lockedGoldContract,
          validatorsContract,
          slashedGroup,
          mockSlasher
        );
      });

      it("reverts when trying to add slashed group", async () => {
        await expect(
          defaultStrategyContract
            .connect(owner)
            .activateGroup(slashedGroup.address, ADDRESS_ZERO, ADDRESS_ZERO)
        ).revertedWith(`GroupNotEligible("${slashedGroup.address}")`);
      });
    });

    describe("when some groups are already added", () => {
      beforeEach(async () => {
        for (let i = 0; i < 3; i++) {
          const [head] = await defaultStrategyContract.getGroupsHead();
          await defaultStrategyContract
            .connect(owner)
            .activateGroup(groupAddresses[i], ADDRESS_ZERO, head);
        }
      });

      it("adds another group", async () => {
        const [head] = await defaultStrategyContract.getGroupsHead();
        await defaultStrategyContract
          .connect(owner)
          .activateGroup(groupAddresses[3], ADDRESS_ZERO, head);
        const activeGroups = await getDefaultGroups(defaultStrategyContract);
        expect(activeGroups).to.deep.eq(groupAddresses.slice(0, 4));
      });

      it("emits a GroupActivated event", async () => {
        const [head] = await defaultStrategyContract.getGroupsHead();
        await expect(
          defaultStrategyContract
            .connect(owner)
            .activateGroup(groupAddresses[3], ADDRESS_ZERO, head)
        )
          .to.emit(defaultStrategyContract, "GroupActivated")
          .withArgs(groupAddresses[3]);
      });

      it("reverts when trying to add an existing group", async () => {
        const [head] = await defaultStrategyContract.getGroupsHead();
        await expect(
          defaultStrategyContract
            .connect(owner)
            .activateGroup(groupAddresses[1], ADDRESS_ZERO, head)
        ).revertedWith(`GroupAlreadyAdded("${groupAddresses[1]}")`);
      });
    });

    describe("When activating groups with preexisting celo in protocol", () => {
      beforeEach(async () => {
        await account.setCeloForGroup(groupAddresses[0], 100);
        await defaultStrategyContract
          .connect(owner)
          .activateGroup(groupAddresses[0], ADDRESS_ZERO, ADDRESS_ZERO);
      });

      it("should revert when incorrect lesser and greater", async () => {
        await account.setCeloForGroup(groupAddresses[1], 200);
        await expect(
          defaultStrategyContract
            .connect(owner)
            .activateGroup(groupAddresses[1], ADDRESS_ZERO, groupAddresses[0])
        ).revertedWith("get lesser and greater failure");
      });

      it("should insert with correct lesser and greater", async () => {
        await account.setCeloForGroup(groupAddresses[1], 200);
        await defaultStrategyContract
          .connect(owner)
          .activateGroup(groupAddresses[1], groupAddresses[0], ADDRESS_ZERO);

        const stCelo = await defaultStrategyContract.stCeloInGroup(groupAddresses[1]);
        expect(stCelo).to.eq(200);
      });
    });

    describe("when maxNumGroupsVotedFor have been voted for", async () => {
      let additionalGroup: SignerWithAddress;

      beforeEach(async () => {
        additionalGroup = groups[10];
        await electGroup(additionalGroup.address, someone);

        for (let i = 0; i < 10; i++) {
          const [head] = await defaultStrategyContract.getGroupsHead();
          await defaultStrategyContract
            .connect(owner)
            .activateGroup(groupAddresses[i], ADDRESS_ZERO, head);
        }
      });

      it("can add another group when enabled in Election contract", async () => {
        await updateMaxNumberOfGroups(account.address, election, nonOwner, true);

        const [head] = await defaultStrategyContract.getGroupsHead();
        await expect(
          defaultStrategyContract
            .connect(owner)
            .activateGroup(additionalGroup.address, ADDRESS_ZERO, head)
        )
          .to.emit(defaultStrategyContract, "GroupActivated")
          .withArgs(additionalGroup.address);
      });

      describe("when some of the groups are currently deactivated", () => {
        beforeEach(async () => {
          await account.setCeloForGroup(groupAddresses[2], 100);
          for (let i = 0; i < 10; i++) {
            await manager.deposit({ value: (i + 1) * 1000 });
          }

          await account.setCeloForGroup(groupAddresses[7], 100);
        });

        it("reactivates a deactivated group", async () => {
          await defaultStrategyContract.connect(owner).deactivateGroup(groupAddresses[2]);
          await defaultStrategyContract.connect(owner).deactivateGroup(groupAddresses[7]);
          const [head] = await defaultStrategyContract.getGroupsHead();
          await defaultStrategyContract
            .connect(owner)
            .activateGroup(groupAddresses[2], ADDRESS_ZERO, head);
          const activeGroups = await getDefaultGroups(defaultStrategyContract);
          expect(activeGroups[8]).to.equal(groupAddresses[2]);
        });

        it("emits a GroupActivated event", async () => {
          await defaultStrategyContract.connect(owner).deactivateGroup(groupAddresses[2]);
          await defaultStrategyContract.connect(owner).deactivateGroup(groupAddresses[7]);
          const [head] = await defaultStrategyContract.getGroupsHead();
          await expect(
            defaultStrategyContract
              .connect(owner)
              .activateGroup(groupAddresses[2], ADDRESS_ZERO, head)
          )
            .to.emit(defaultStrategyContract, "GroupActivated")
            .withArgs(groupAddresses[2]);
        });
      });
    });
  });

  describe("#deactivateGroup()", () => {
    let deactivatedGroup: SignerWithAddress;

    describe("When 3 active groups", () => {
      beforeEach(async () => {
        deactivatedGroup = groups[1];
        for (let i = 0; i < 3; i++) {
          const [head] = await defaultStrategyContract.getGroupsHead();
          await defaultStrategyContract
            .connect(owner)
            .activateGroup(groupAddresses[i], ADDRESS_ZERO, head);
        }
      });

      describe("when the group is voted for", () => {
        beforeEach(async () => {
          for (let i = 0; i < 3; i++) {
            await manager.deposit({ value: 100 });
          }
        });

        it("removes the group from the groups array", async () => {
          await defaultStrategyContract.connect(owner).deactivateGroup(deactivatedGroup.address);
          const activeGroups = await getDefaultGroups(defaultStrategyContract);
          expect(activeGroups).to.have.deep.members([groupAddresses[0], groupAddresses[2]]);
        });

        it("reverts when deprecating a non active group", async () => {
          await expect(
            defaultStrategyContract.connect(owner).deactivateGroup(groupAddresses[3])
          ).revertedWith(`GroupNotActive("${groupAddresses[3]}")`);
        });

        it("cannot be called by a non owner", async () => {
          await expect(
            defaultStrategyContract.connect(nonOwner).deactivateGroup(deactivatedGroup.address)
          ).revertedWith("Ownable: caller is not the owner");
        });

        describe("When different ratios of CELO vs stCELO", () => {
          describe("when there is more CELO than stCELO in the system", () => {
            beforeEach(async () => {
              await account.setTotalCelo(600);
            });

            it("should schedule transfer to tail of default strategy", async () => {
              const [tail] = await defaultStrategyContract.getGroupsTail();
<<<<<<< HEAD
              const originalStCeloInTail = await defaultStrategyContract.stCeloInGroup(tail);
              await defaultStrategyContract.deactivateGroup(deactivatedGroup.address);
=======
              await defaultStrategyContract
                .connect(owner)
                .deactivateGroup(deactivatedGroup.address);
>>>>>>> fee3791e

              expect(await defaultStrategyContract.stCeloInGroup(deactivatedGroup.address)).to.eq(
                0
              );
              expect(await defaultStrategyContract.stCeloInGroup(tail)).to.eq(
                originalStCeloInTail.add(100)
              );
            });
          });

          describe("when there is less CELO than stCELO in the system", () => {
            beforeEach(async () => {
              await account.setTotalCelo(150);
            });

            it("should schedule transfer to tail of default strategy", async () => {
              const [tail] = await defaultStrategyContract.getGroupsTail();
<<<<<<< HEAD
              const originalStCeloInTail = await defaultStrategyContract.stCeloInGroup(tail);
              await defaultStrategyContract.deactivateGroup(deactivatedGroup.address);
=======
              await defaultStrategyContract
                .connect(owner)
                .deactivateGroup(deactivatedGroup.address);
>>>>>>> fee3791e

              expect(await defaultStrategyContract.stCeloInGroup(deactivatedGroup.address)).to.eq(
                0
              );
              expect(await defaultStrategyContract.stCeloInGroup(tail)).to.eq(
                originalStCeloInTail.add(100)
              );
            });
          });
        });

        it("should schedule transfer to tail of default strategy", async () => {
          const [tail] = await defaultStrategyContract.getGroupsTail();
<<<<<<< HEAD
          const originalStCeloInTail = await defaultStrategyContract.stCeloInGroup(tail);
          await defaultStrategyContract.deactivateGroup(deactivatedGroup.address);
=======
          await defaultStrategyContract.connect(owner).deactivateGroup(deactivatedGroup.address);
>>>>>>> fee3791e

          expect(await defaultStrategyContract.stCeloInGroup(deactivatedGroup.address)).to.eq(0);
          expect(await defaultStrategyContract.stCeloInGroup(tail)).to.eq(
            originalStCeloInTail.add(100)
          );
        });
      });

      describe("when the group is not voted for", () => {
        it("removes the group from the groups array", async () => {
          await defaultStrategyContract.connect(owner).deactivateGroup(deactivatedGroup.address);
          const activeGroups = await getDefaultGroups(defaultStrategyContract);
          expect(activeGroups).to.deep.eq([groupAddresses[0], groupAddresses[2]]);
        });

        it("emits a GroupRemoved event", async () => {
          await expect(
            defaultStrategyContract.connect(owner).deactivateGroup(deactivatedGroup.address)
          )
            .to.emit(defaultStrategyContract, "GroupRemoved")
            .withArgs(deactivatedGroup.address);
        });

        it("reverts when deprecating a non active group", async () => {
          await expect(
            defaultStrategyContract.connect(owner).deactivateGroup(groupAddresses[3])
          ).revertedWith(`GroupNotActive("${groupAddresses[3]}")`);
        });

        it("cannot be called by a non owner", async () => {
          await expect(
            defaultStrategyContract.connect(nonOwner).deactivateGroup(deactivatedGroup.address)
          ).revertedWith("Ownable: caller is not the owner");
        });

        it("should not schedule transfer since group has no votes", async () => {
          await defaultStrategyContract.connect(owner).deactivateGroup(deactivatedGroup.address);

          const [
            lastTransferFromGroups,
            lastTransferFromVotes,
            lastTransferToGroups,
            lastTransferToVotes,
          ] = await account.getLastTransferValues();

          expect(lastTransferFromGroups).to.have.deep.members([]);
          expect(lastTransferFromVotes).to.deep.eq([]);

          expect(lastTransferToGroups).to.have.deep.members([]);
          expect(lastTransferToVotes).to.deep.eq([]);
        });
      });
    });
  });

  describe("#getExpectedAndActualStCeloForGroup()", () => {
    beforeEach(async () => {
      let nextGroup = ADDRESS_ZERO;
      for (let i = 0; i < 3; i++) {
        await defaultStrategyContract
          .connect(owner)
          .activateGroup(groupAddresses[i], ADDRESS_ZERO, nextGroup);
        nextGroup = groupAddresses[i];
      }
    });

    it("should return 0 when no deposit", async () => {
      const [expected, actual] = await defaultStrategyContract.getExpectedAndActualStCeloForGroup(
        groupAddresses[0]
      );
      expect(expected).to.deep.eq(BigNumber.from("0"));
      expect(actual).to.deep.eq(BigNumber.from("0"));
    });

    describe("When deposited", () => {
      let originalTail: string;
      beforeEach(async () => {
        [originalTail] = await defaultStrategyContract.getGroupsTail();
        await manager.deposit({ value: 100 });
      });

      it("should return more real stCelo in original tail / current head", async () => {
        const [currentHead] = await defaultStrategyContract.getGroupsHead();
        expect(currentHead).to.eq(originalTail);

        const [expected, actual] = await defaultStrategyContract.getExpectedAndActualStCeloForGroup(
          currentHead
        );
        expect(expected).to.deep.eq(BigNumber.from("34"));
        expect(actual).to.deep.eq(BigNumber.from("100"));
      });

      it("should return 0 real stCelo but correct expected for other than head", async () => {
        const [expected, actual] = await defaultStrategyContract.getExpectedAndActualStCeloForGroup(
          groupAddresses[1]
        );
        expect(groupAddresses[1]).not.eq(originalTail);
        expect(expected).to.deep.eq(BigNumber.from("33"));
        expect(actual).to.deep.eq(BigNumber.from("0"));
      });
    });
  });

  describe("#rebalance()", () => {
    beforeEach(async () => {
      let nextGroup = ADDRESS_ZERO;
      for (let i = 0; i < 3; i++) {
        await defaultStrategyContract
          .connect(owner)
          .activateGroup(groupAddresses[i], ADDRESS_ZERO, nextGroup);
        nextGroup = groupAddresses[i];
      }
    });

    it("should revert when rebalancing from non active group", async () => {
      await expect(
        defaultStrategyContract.rebalance(groupAddresses[7], groupAddresses[0])
      ).revertedWith(`InvalidFromGroup("${groupAddresses[7]}")`);
    });

    it("should revert when rebalancing to non active group", async () => {
      await expect(
        defaultStrategyContract.rebalance(groupAddresses[0], groupAddresses[7])
      ).revertedWith(`InvalidToGroup("${groupAddresses[7]}")`);
    });

    it("should revert when nothing deposited", async () => {
      await expect(
        defaultStrategyContract.rebalance(groupAddresses[0], groupAddresses[1])
      ).revertedWith(`RebalanceNoExtraStCelo("${groupAddresses[0]}", 0, 0)`);
    });

    describe("When deposited", () => {
      let currentHead: string;
      beforeEach(async () => {
        await manager.deposit({ value: 49 });
        await manager.deposit({ value: 51 });
        [currentHead] = await defaultStrategyContract.getGroupsHead();
      });

      async function expectCorrectOrder() {
        const orderedActiveGroups = await getOrderedActiveGroups(defaultStrategyContract);
        let previous = BigNumber.from(0);
        for (let i = 0; i < orderedActiveGroups.length; i++) {
          expect(previous.lte(parseUnits(orderedActiveGroups[i].stCelo))).to.be.true;
          previous = parseUnits(orderedActiveGroups[i].stCelo);
        }
      }

      it("should have stCelo only in two groups", async () => {
        expect(await defaultStrategyContract.stCeloInGroup(currentHead)).to.deep.eq(
          BigNumber.from(51)
        );
        expect(await defaultStrategyContract.stCeloInGroup(groupAddresses[0])).to.deep.eq(
          BigNumber.from(0)
        );
        expect(await defaultStrategyContract.stCeloInGroup(groupAddresses[1])).to.deep.eq(
          BigNumber.from(51)
        );
        expect(await defaultStrategyContract.stCeloInGroup(groupAddresses[2])).to.deep.eq(
          BigNumber.from(49)
        );
        await expectCorrectOrder();
      });

      it("should rebalance correctly", async () => {
        await expectCorrectOrder();
        await defaultStrategyContract.rebalance(groupAddresses[1], groupAddresses[0]);
        await expectCorrectOrder();
        await defaultStrategyContract.rebalance(groupAddresses[2], groupAddresses[0]);
        await expectCorrectOrder();

        expect(await defaultStrategyContract.stCeloInGroup(currentHead)).to.deep.eq(
          BigNumber.from(34)
        );

        expect(await defaultStrategyContract.stCeloInGroup(groupAddresses[0])).to.deep.eq(
          BigNumber.from(32)
        );
        expect(await defaultStrategyContract.stCeloInGroup(groupAddresses[1])).to.deep.eq(
          BigNumber.from(34)
        );
        expect(await defaultStrategyContract.stCeloInGroup(groupAddresses[2])).to.deep.eq(
          BigNumber.from(34)
        );

        expect(await defaultStrategyContract.sorted()).to.be.true;
      });

      it("should revert when rebalancing from empty group", async () => {
        await expect(
          defaultStrategyContract.rebalance(groupAddresses[0], currentHead)
        ).revertedWith(`RebalanceNoExtraStCelo("${groupAddresses[0]}", 0, 33)`);
      });

      it("should revert when rebalancing to already rebalanced group", async () => {
        await manager.deposit({ value: 50 });
        await expect(
          defaultStrategyContract.rebalance(groupAddresses[1], groupAddresses[0])
        ).revertedWith(`RebalanceEnoughStCelo("${groupAddresses[0]}", 50, 50)`);
      });

      describe("When sorting loop limit 0 and rebalancing", () => {
        beforeEach(async () => {
          await defaultStrategyContract.connect(owner).setSortingParams(10, 10, 0);
          await defaultStrategyContract.rebalance(currentHead, groupAddresses[0]);
          expect(currentHead).not.eq(groupAddresses[0]);
        });

        it("should set sorted to false", async () => {
          expect(await defaultStrategyContract.sorted()).to.be.false;
        });

        it("should add rebalanced group to unsorted groups", async () => {
          const unsortedGroups = await getUnsortedGroups(defaultStrategyContract);
          expect(unsortedGroups).contain(currentHead);
          expect(unsortedGroups).contain(groupAddresses[0]);
        });
      });
    });
  });

  describe("#updateActiveGroupOrder()", () => {
    beforeEach(async () => {
      let nextGroup = ADDRESS_ZERO;
      for (let i = 0; i < 3; i++) {
        await defaultStrategyContract
          .connect(owner)
          .activateGroup(groupAddresses[i], ADDRESS_ZERO, nextGroup);
        nextGroup = groupAddresses[i];
      }
    });

    it("should have sorted flag set to true", async () => {
      expect(await defaultStrategyContract.sorted()).to.be.true;
    });

    describe("when deposited with big enough sorting limit", () => {
      beforeEach(async () => {
        await defaultStrategyContract.connect(owner).setSortingParams(3, 3, 3);
        for (let i = 0; i < 3; i++) {
          await manager.deposit({ value: (i + 1) * 100 });
        }
      });

      it("should have sorted flag set to true", async () => {
        expect(await defaultStrategyContract.sorted()).to.be.true;
      });

      it("should have correctly ordered active groups", async () => {
        const orderedActiveGroups = await getOrderedActiveGroups(defaultStrategyContract);
        let previous = BigNumber.from(0);
        for (let i = 0; i < orderedActiveGroups.length; i++) {
          expect(previous.lte(parseUnits(orderedActiveGroups[i].stCelo))).to.be.true;
          previous = parseUnits(orderedActiveGroups[i].stCelo);
        }
      });
    });

    describe("when deposited with 0 sorting loop limit to TAIL only", () => {
      let originalTail: string;
      beforeEach(async () => {
        await defaultStrategyContract.connect(owner).setSortingParams(3, 3, 0);
        [originalTail] = await defaultStrategyContract.getGroupsTail();
        for (let i = 0; i < 3; i++) {
          await manager.deposit({ value: (i + 1) * 100 });
        }
      });

      it("should have sorted flag set to false", async () => {
        expect(await defaultStrategyContract.sorted()).to.be.false;
      });

      it("should have tail in unsorted groups", async () => {
        const unsortedGroups = await getUnsortedGroups(defaultStrategyContract);
        expect(unsortedGroups).to.have.deep.members([originalTail]);
      });

      describe("When updateActiveGroupOrder called", () => {
        beforeEach(async () => {
          const [head] = await defaultStrategyContract.getGroupsHead();
          await defaultStrategyContract.updateActiveGroupOrder(originalTail, head, ADDRESS_ZERO);
        });

        it("should change the head", async () => {
          const [currentHead] = await defaultStrategyContract.getGroupsHead();
          expect(currentHead).to.eq(originalTail);
        });

        it("should change the tail", async () => {
          const [currentTail] = await defaultStrategyContract.getGroupsTail();
          expect(currentTail).to.not.eq(originalTail);
        });

        it("should empty unsorted groups", async () => {
          const unsortedGroups = await getUnsortedGroups(defaultStrategyContract);
          expect(unsortedGroups).to.have.deep.members([]);
        });

        it("should have sorted flag set to true", async () => {
          expect(await defaultStrategyContract.sorted()).to.be.true;
        });
      });
    });

    describe("when deposited with 1 sorting loop limit to TAIL only", () => {
      let originalTail: string;
      beforeEach(async () => {
        await defaultStrategyContract.connect(owner).setSortingParams(3, 3, 1);
        [originalTail] = await defaultStrategyContract.getGroupsTail();
        for (let i = 0; i < 3; i++) {
          await manager.deposit({ value: (i + 1) * 100 });
        }
      });

      it("should have sorted flag set to false", async () => {
        expect(await defaultStrategyContract.sorted()).to.be.false;
      });

      it("should have tail in unsorted groups", async () => {
        const unsortedGroups = await getUnsortedGroups(defaultStrategyContract);
        expect(unsortedGroups).to.have.deep.members([originalTail]);
      });

      describe("When updateActiveGroupOrder called", () => {
        beforeEach(async () => {
          const [head] = await defaultStrategyContract.getGroupsHead();
          await defaultStrategyContract.updateActiveGroupOrder(originalTail, head, ADDRESS_ZERO);
        });

        it("should change the head", async () => {
          const [currentHead] = await defaultStrategyContract.getGroupsHead();
          expect(currentHead).to.eq(originalTail);
        });

        it("should change the tail", async () => {
          const [currentTail] = await defaultStrategyContract.getGroupsTail();
          expect(currentTail).to.not.eq(originalTail);
        });

        it("should empty unsorted groups", async () => {
          const unsortedGroups = await getUnsortedGroups(defaultStrategyContract);
          expect(unsortedGroups).to.have.deep.members([]);
        });

        it("should have sorted flag set to true", async () => {
          expect(await defaultStrategyContract.sorted()).to.be.true;
        });
      });
    });

    describe("when deposited with 0 sorting loop limit to more groups", () => {
      let originalTail: string;
      let originalOrderedGroups: OrderedGroup[];

      beforeEach(async () => {
        await defaultStrategyContract.connect(owner).setSortingParams(3, 3, 0);
        [originalTail] = await defaultStrategyContract.getGroupsTail();

        await prepareOverflow(
          defaultStrategyContract,
          election,
          lockedGold,
          voter,
          groupAddresses,
          false
        );
        originalOrderedGroups = await getOrderedActiveGroups(defaultStrategyContract);
        await manager.deposit({ value: parseUnits("250") });
      });

      it("should have sorted flag set to false", async () => {
        expect(await defaultStrategyContract.sorted()).to.be.false;
      });

      it("should have tail groups in unsorted groups", async () => {
        const unsortedGroups = await getUnsortedGroups(defaultStrategyContract);
        expect(unsortedGroups).to.have.deep.members(
          originalOrderedGroups.slice(0, 2).map((g) => g.group)
        );
      });

      describe("When updateActiveGroupOrder called", () => {
        beforeEach(async () => {
          const [head] = await defaultStrategyContract.getGroupsHead();
          await defaultStrategyContract.updateActiveGroupOrder(originalTail, head, ADDRESS_ZERO);
          await defaultStrategyContract.updateActiveGroupOrder(
            originalOrderedGroups[1].group,
            head,
            ADDRESS_ZERO
          );
        });

        it("should change the head", async () => {
          const [currentHead] = await defaultStrategyContract.getGroupsHead();
          expect(currentHead).to.eq(originalTail);
        });

        it("should change the tail", async () => {
          const [currentTail] = await defaultStrategyContract.getGroupsTail();
          expect(currentTail).to.not.eq(originalTail);
        });

        it("should empty unsorted groups", async () => {
          const unsortedGroups = await getUnsortedGroups(defaultStrategyContract);
          expect(unsortedGroups).to.have.deep.members([]);
        });

        it("should have sorted flag set to true", async () => {
          expect(await defaultStrategyContract.sorted()).to.be.true;
        });
      });
    });

    describe("when withdrawn with big enough sorting limit", () => {
      let totalDeposited = 0;
      const withdrawn = 250;
      beforeEach(async () => {
        totalDeposited = 0;
        await defaultStrategyContract.connect(owner).setSortingParams(3, 3, 3);
        for (let i = 0; i < 3; i++) {
          const toDeposit = (i + 1) * 100;
          await manager.deposit({ value: toDeposit });
          totalDeposited += toDeposit;
        }
        await updateGroupCeloBasedOnProtocolStCelo(
          defaultStrategyContract,
          specificGroupStrategyContract,
          account,
          manager
        );
        await manager.withdraw(withdrawn);
      });

      it("should have sorted flag set to true", async () => {
        expect(await defaultStrategyContract.sorted()).to.be.true;
      });

      it("should have correctly ordered active groups", async () => {
        const orderedActiveGroups = await getOrderedActiveGroups(defaultStrategyContract);
        let previous = BigNumber.from(0);
        let totalAmountInProtocol = 0;
        for (let i = 0; i < orderedActiveGroups.length; i++) {
          expect(previous.lte(parseUnits(orderedActiveGroups[i].stCelo))).to.be.true;
          previous = parseUnits(orderedActiveGroups[i].stCelo);
          totalAmountInProtocol += previous.toNumber();
        }
        expect(totalAmountInProtocol).to.eq(totalDeposited - withdrawn);
      });
    });

    describe("when withdrawing with 0 sorting loop limit", () => {
      let originalHead: string;
      beforeEach(async () => {
        for (let i = 0; i < 3; i++) {
          await manager.deposit({ value: (i + 1) * 100 });
        }
        [originalHead] = await defaultStrategyContract.getGroupsHead();
        await defaultStrategyContract.connect(owner).setSortingParams(3, 3, 0);
        expect(await defaultStrategyContract.sorted()).to.be.true;
      });

      describe("when withdrawing from 1 group", () => {
        beforeEach(async () => {
          await updateGroupCeloBasedOnProtocolStCelo(
            defaultStrategyContract,
            specificGroupStrategyContract,
            account,
            manager
          );
          await manager.withdraw(250);
        });

        it("should have sorted flag set to false", async () => {
          expect(await defaultStrategyContract.sorted()).to.be.false;
        });

        it("should have head in unsorted groups", async () => {
          const unsortedGroups = await getUnsortedGroups(defaultStrategyContract);
          expect(unsortedGroups).to.have.deep.members([originalHead]);
        });

        describe("When updateActiveGroupOrder called", () => {
          beforeEach(async () => {
            const [tail] = await defaultStrategyContract.getGroupsTail();
            await defaultStrategyContract.updateActiveGroupOrder(originalHead, ADDRESS_ZERO, tail);
          });

          it("should change the tail", async () => {
            const [currentTail] = await defaultStrategyContract.getGroupsTail();
            expect(currentTail).to.eq(originalHead);
          });

          it("should change the head", async () => {
            const [currentHead] = await defaultStrategyContract.getGroupsHead();
            expect(currentHead).to.not.eq(originalHead);
          });

          it("should empty unsorted groups", async () => {
            const unsortedGroups = await getUnsortedGroups(defaultStrategyContract);
            expect(unsortedGroups).to.have.deep.members([]);
          });

          it("should have sorted flag set to true", async () => {
            expect(await defaultStrategyContract.sorted()).to.be.true;
          });
        });
      });

      describe("when withdrawing from more groups", () => {
        let originalOrderedGroups: OrderedGroup[];

        beforeEach(async () => {
          originalOrderedGroups = await getOrderedActiveGroups(defaultStrategyContract);
          await updateGroupCeloBasedOnProtocolStCelo(
            defaultStrategyContract,
            specificGroupStrategyContract,
            account,
            manager
          );
          await manager.withdraw(450);
        });

        it("should have sorted flag set to false", async () => {
          expect(await defaultStrategyContract.sorted()).to.be.false;
        });

        it("should have head groups in unsorted groups", async () => {
          const unsortedGroups = await getUnsortedGroups(defaultStrategyContract);
          expect(unsortedGroups).to.have.deep.members(
            originalOrderedGroups.slice(originalOrderedGroups.length - 2).map((k) => k.group)
          );
        });

        describe("When updateActiveGroupOrder called", () => {
          beforeEach(async () => {
            const [tail] = await defaultStrategyContract.getGroupsTail();
            await defaultStrategyContract.updateActiveGroupOrder(
              originalOrderedGroups[originalOrderedGroups.length - 2].group,
              ADDRESS_ZERO,
              tail
            );
            await defaultStrategyContract.updateActiveGroupOrder(
              originalOrderedGroups[originalOrderedGroups.length - 1].group,
              ADDRESS_ZERO,
              tail
            );
          });

          it("should change the tail", async () => {
            const [currentTail] = await defaultStrategyContract.getGroupsTail();
            expect(currentTail).to.eq(originalHead);
          });

          it("should change the head", async () => {
            const [currentHead] = await defaultStrategyContract.getGroupsHead();
            expect(currentHead).to.not.eq(originalHead);
          });

          it("should empty unsorted groups", async () => {
            const unsortedGroups = await getUnsortedGroups(defaultStrategyContract);
            expect(unsortedGroups).to.have.deep.members([]);
          });

          it("should have sorted flag set to true", async () => {
            expect(await defaultStrategyContract.sorted()).to.be.true;
          });
        });
      });
    });

    describe("when withdrawing with 1 sorting loop limit", () => {
      let originalHead: string;
      beforeEach(async () => {
        for (let i = 0; i < 3; i++) {
          await manager.deposit({ value: (i + 1) * 100 });
        }
        [originalHead] = await defaultStrategyContract.getGroupsHead();
        await defaultStrategyContract.connect(owner).setSortingParams(3, 3, 1);
        expect(await defaultStrategyContract.sorted()).to.be.true;
      });

      describe("when withdrawing from 1 group", () => {
        beforeEach(async () => {
          await updateGroupCeloBasedOnProtocolStCelo(
            defaultStrategyContract,
            specificGroupStrategyContract,
            account,
            manager
          );
          await manager.withdraw(250);
        });

        it("should have sorted flag set to false", async () => {
          expect(await defaultStrategyContract.sorted()).to.be.false;
        });

        it("should have head in unsorted groups", async () => {
          const unsortedGroups = await getUnsortedGroups(defaultStrategyContract);
          expect(unsortedGroups).to.have.deep.members([originalHead]);
        });

        describe("When updateActiveGroupOrder called", () => {
          beforeEach(async () => {
            const [tail] = await defaultStrategyContract.getGroupsTail();
            await defaultStrategyContract.updateActiveGroupOrder(originalHead, ADDRESS_ZERO, tail);
          });

          it("should change the tail", async () => {
            const [currentTail] = await defaultStrategyContract.getGroupsTail();
            expect(currentTail).to.eq(originalHead);
          });

          it("should change the head", async () => {
            const [currentHead] = await defaultStrategyContract.getGroupsHead();
            expect(currentHead).to.not.eq(originalHead);
          });

          it("should empty unsorted groups", async () => {
            const unsortedGroups = await getUnsortedGroups(defaultStrategyContract);
            expect(unsortedGroups).to.have.deep.members([]);
          });

          it("should have sorted flag set to true", async () => {
            expect(await defaultStrategyContract.sorted()).to.be.true;
          });
        });
      });

      describe("when withdrawing from more groups", () => {
        let originalOrderedGroups: OrderedGroup[];

        beforeEach(async () => {
          originalOrderedGroups = await getOrderedActiveGroups(defaultStrategyContract);
          await updateGroupCeloBasedOnProtocolStCelo(
            defaultStrategyContract,
            specificGroupStrategyContract,
            account,
            manager
          );
          await manager.withdraw(450);
        });

        it("should have sorted flag set to false", async () => {
          expect(await defaultStrategyContract.sorted()).to.be.false;
        });

        it("should have head groups in unsorted groups", async () => {
          const unsortedGroups = await getUnsortedGroups(defaultStrategyContract);
          expect(unsortedGroups).to.have.deep.members(
            originalOrderedGroups.slice(originalOrderedGroups.length - 2).map((k) => k.group)
          );
        });

        describe("When updateActiveGroupOrder called", () => {
          beforeEach(async () => {
            const [tail] = await defaultStrategyContract.getGroupsTail();
            await defaultStrategyContract.updateActiveGroupOrder(
              originalOrderedGroups[originalOrderedGroups.length - 2].group,
              ADDRESS_ZERO,
              tail
            );
            await defaultStrategyContract.updateActiveGroupOrder(
              originalOrderedGroups[originalOrderedGroups.length - 1].group,
              ADDRESS_ZERO,
              tail
            );
          });

          it("should change the tail", async () => {
            const [currentTail] = await defaultStrategyContract.getGroupsTail();
            expect(currentTail).to.eq(originalHead);
          });

          it("should change the head", async () => {
            const [currentHead] = await defaultStrategyContract.getGroupsHead();
            expect(currentHead).to.not.eq(originalHead);
          });

          it("should empty unsorted groups", async () => {
            const unsortedGroups = await getUnsortedGroups(defaultStrategyContract);
            expect(unsortedGroups).to.have.deep.members([]);
          });

          it("should have sorted flag set to true", async () => {
            expect(await defaultStrategyContract.sorted()).to.be.true;
          });
        });
      });
    });
  });

  describe("#generateDepositVoteDistribution", () => {
    it("cannot be called by a non-Manager address", async () => {
      await expect(
        defaultStrategyContract
          .connect(nonManager)
          .generateDepositVoteDistribution(10, ADDRESS_ZERO)
      ).revertedWith(`CallerNotManagerNorStrategy("${nonManager.address}")`);
    });
  });

  describe("#generateWithdrawalVoteDistribution", () => {
    it("cannot be called by a non-Manager address", async () => {
      await expect(
        defaultStrategyContract.connect(nonManager).generateWithdrawalVoteDistribution(10)
      ).revertedWith(`CallerNotManagerNorStrategy("${nonManager.address}")`);
    });
  });

  describe("#activateGroup", () => {
    it("cannot be called by a non-Manager address", async () => {
      await expect(
        defaultStrategyContract
          .connect(nonManager)
          .activateGroup(nonVote.address, ADDRESS_ZERO, ADDRESS_ZERO)
      ).revertedWith(`Ownable: caller is not the owner`);
    });
  });

  describe("#getGroupsHead()", () => {
    it("returns empty when no active groups", async () => {
      const [head, previous] = await defaultStrategyContract.getGroupsHead();
      expect(head).to.eq(ADDRESS_ZERO);
      expect(previous).to.eq(ADDRESS_ZERO);
    });

    describe("When active groups", () => {
      beforeEach(async () => {
        let nextGroup = ADDRESS_ZERO;
        for (let i = 0; i < 3; i++) {
          await defaultStrategyContract
            .connect(owner)
            .activateGroup(groupAddresses[i], ADDRESS_ZERO, nextGroup);
          nextGroup = groupAddresses[i];
        }

        await manager.deposit({ value: 100 });
        await manager.deposit({ value: 50 });
      });

      it("should return head correctly", async () => {
        const allGroups = await getOrderedActiveGroups(defaultStrategyContract);
        const [head, previous] = await defaultStrategyContract.getGroupsHead();
        const sortedGroups = allGroups.sort((a, b) =>
          parseUnits(a.stCelo).lt(parseUnits(b.stCelo)) ? -1 : 1
        );
        expect(sortedGroups[sortedGroups.length - 1].group).to.eq(head);
        expect(sortedGroups[sortedGroups.length - 2].group).to.eq(previous);
      });
    });
  });

  describe("#getGroupsTail()", () => {
    it("returns empty when no active groups", async () => {
      const [tail, next] = await defaultStrategyContract.getGroupsTail();
      expect(tail).to.eq(ADDRESS_ZERO);
      expect(next).to.eq(ADDRESS_ZERO);
    });

    describe("When active groups", () => {
      beforeEach(async () => {
        let nextGroup = ADDRESS_ZERO;
        for (let i = 0; i < 3; i++) {
          await defaultStrategyContract
            .connect(owner)
            .activateGroup(groupAddresses[i], ADDRESS_ZERO, nextGroup);
          nextGroup = groupAddresses[i];
        }

        await manager.deposit({ value: 100 });
        await manager.deposit({ value: 50 });
      });

      it("should return tail correctly", async () => {
        const allGroups = await getOrderedActiveGroups(defaultStrategyContract);
        const [tail, next] = await defaultStrategyContract.getGroupsTail();
        const sortedGroups = allGroups.sort((a, b) =>
          parseUnits(a.stCelo).lt(parseUnits(b.stCelo)) ? -1 : 1
        );
        expect(sortedGroups[0].group).to.eq(tail);
        expect(sortedGroups[1].group).to.eq(next);
      });
    });
  });

  describe("#deactivateUnhealthyGroup()", () => {
    let deactivatedGroup: SignerWithAddress;

    beforeEach(async () => {
      deactivatedGroup = groups[1];
      for (let i = 0; i < 3; i++) {
        const [head] = await defaultStrategyContract.getGroupsHead();
        await defaultStrategyContract
          .connect(owner)
          .activateGroup(groups[i].address, ADDRESS_ZERO, head);
      }
    });

    it("should revert when group is healthy", async () => {
      await expect(
        defaultStrategyContract.deactivateUnhealthyGroup(groupAddresses[1])
      ).revertedWith(`HealthyGroup("${groupAddresses[1]}")`);
    });

    describe("when the group is not elected", () => {
      beforeEach(async () => {
        await mineToNextEpoch(hre.web3);
        await revokeElectionOnMockValidatorGroupsAndUpdate(
          validators,
          accountsWrapper,
          groupHealthContract,
          [groupAddresses[1]]
        );
      });

      it("should remove group", async () => {
        await expect(await defaultStrategyContract.deactivateUnhealthyGroup(groupAddresses[1]))
          .to.emit(defaultStrategyContract, "GroupRemoved")
          .withArgs(groupAddresses[1]);
      });
    });

    describe("when the group is not registered", () => {
      beforeEach(async () => {
        await deregisterValidatorGroup(deactivatedGroup);
        await mineToNextEpoch(hre.web3);
        await electMockValidatorGroupsAndUpdate(validators, groupHealthContract, [
          deactivatedGroup.address,
        ]);
      });

      it("should remove group", async () => {
        await expect(
          await defaultStrategyContract.deactivateUnhealthyGroup(deactivatedGroup.address)
        )
          .to.emit(defaultStrategyContract, "GroupRemoved")
          .withArgs(deactivatedGroup.address);
      });
    });

    describe("when the group has no members", () => {
      // if voting for a group that has no members, I get no rewards.
      beforeEach(async () => {
        await removeMembersFromGroup(deactivatedGroup);
        await mineToNextEpoch(hre.web3);
        await electMockValidatorGroupsAndUpdate(validators, groupHealthContract, [
          deactivatedGroup.address,
        ]);
      });

      it("should remove group", async () => {
        await expect(
          await defaultStrategyContract.deactivateUnhealthyGroup(deactivatedGroup.address)
        )
          .to.emit(defaultStrategyContract, "GroupRemoved")
          .withArgs(deactivatedGroup.address);
      });
    });

    describe("when group has 3 validators, but only 1 is elected.", () => {
      let validatorGroupWithThreeValidators: SignerWithAddress;
      beforeEach(async () => {
        [validatorGroupWithThreeValidators] = await randomSigner(parseUnits("40000"));
        const memberCount = 3;
        await registerValidatorGroup(validatorGroupWithThreeValidators, memberCount);

        const electedValidatorIndex = 0;

        for (let i = 0; i < memberCount; i++) {
          const [validator, validatorWallet] = await randomSigner(parseUnits("11000"));
          await registerValidatorAndAddToGroupMembers(
            validatorGroupWithThreeValidators,
            validator,
            validatorWallet
          );

          if (i === memberCount - 1) {
            await groupHealthContract.setElectedValidator(electedValidatorIndex, validator.address);
          }
        }
        await groupHealthContract.updateGroupHealth(validatorGroupWithThreeValidators.address);
        const [head] = await defaultStrategyContract.getGroupsHead();
        await defaultStrategyContract
          .connect(owner)
          .activateGroup(validatorGroupWithThreeValidators.address, ADDRESS_ZERO, head);
      });

      it("should revert with Healthy group message", async () => {
        await expect(
          defaultStrategyContract.deactivateUnhealthyGroup(
            validatorGroupWithThreeValidators.address
          )
        ).revertedWith(`HealthyGroup("${validatorGroupWithThreeValidators.address}")`);
      });
    });

    describe("when the group is slashed", () => {
      beforeEach(async () => {
        await updateGroupSlashingMultiplier(
          registryContract,
          lockedGoldContract,
          validatorsContract,
          deactivatedGroup,
          mockSlasher
        );
        await mineToNextEpoch(hre.web3);
        await electMockValidatorGroupsAndUpdate(validators, groupHealthContract, [
          deactivatedGroup.address,
        ]);
      });

      it("should remove group", async () => {
        await expect(
          await defaultStrategyContract.deactivateUnhealthyGroup(deactivatedGroup.address)
        )
          .to.emit(defaultStrategyContract, "GroupRemoved")
          .withArgs(groupAddresses[1]);
      });
    });
  });

  describe("V1 -> V2 migration test", () => {
    const votes = [parseUnits("95824"), parseUnits("0"), parseUnits("95664")];

    beforeEach(async () => {
      for (let i = 0; i < 3; i++) {
        await account.setCeloForGroup(groupAddresses[i], votes[i]);
      }
    });

    it("should set correct accounting for group[0]", async () => {
      await defaultStrategyContract
        .connect(owner)
        .activateGroup(groupAddresses[0], ADDRESS_ZERO, ADDRESS_ZERO);

      const stCeloInDefault = await defaultStrategyContract.stCeloInGroup(groupAddresses[0]);
      expect(stCeloInDefault).to.deep.eq(votes[0]);
    });

    it("should set correct accounting for group that has 0 celo locked", async () => {
      await defaultStrategyContract
        .connect(owner)
        .activateGroup(groupAddresses[1], ADDRESS_ZERO, ADDRESS_ZERO);

      const stCeloInDefault = await defaultStrategyContract.stCeloInGroup(groupAddresses[1]);
      expect(stCeloInDefault).to.deep.eq(BigNumber.from("0"));
    });
  });

  describe("#setPauser", () => {
    it("sets the pauser address to the owner of the contract", async () => {
      await defaultStrategyContract.connect(owner).setPauser();
      const newPauser = await defaultStrategyContract.pauser();
      expect(newPauser).to.eq(owner.address);
    });

    it("emits a PauserSet event", async () => {
      await expect(defaultStrategyContract.connect(owner).setPauser())
        .to.emit(defaultStrategyContract, "PauserSet")
        .withArgs(owner.address);
    });

    it("cannot be called by a non-owner", async () => {
      await expect(defaultStrategyContract.connect(nonManager).setPauser()).revertedWith(
        "Ownable: caller is not the owner"
      );
    });

    describe("when the owner is changed", async () => {
      beforeEach(async () => {
        await defaultStrategyContract.connect(owner).transferOwnership(nonManager.address);
      });

      it("sets the pauser to the new owner", async () => {
        await defaultStrategyContract.connect(nonManager).setPauser();
        const newPauser = await defaultStrategyContract.pauser();
        expect(newPauser).to.eq(nonManager.address);
      });
    });
  });

  describe("#pause", () => {
    it("can be called by the pauser", async () => {
      await defaultStrategyContract.connect(pauser).pause();
      const isPaused = await defaultStrategyContract.isPaused();
      expect(isPaused).to.be.true;
    });

    it("emits a ContractPaused event", async () => {
      await expect(defaultStrategyContract.connect(pauser).pause()).to.emit(
        defaultStrategyContract,
        "ContractPaused"
      );
    });

    it("cannot be called by a random account", async () => {
      await expect(defaultStrategyContract.connect(nonOwner).pause()).revertedWith("OnlyPauser()");
      const isPaused = await defaultStrategyContract.isPaused();
      expect(isPaused).to.be.false;
    });
  });

  describe("#unpause", () => {
    beforeEach(async () => {
      await defaultStrategyContract.connect(pauser).pause();
    });

    it("can be called by the pauser", async () => {
      await defaultStrategyContract.connect(pauser).unpause();
      const isPaused = await defaultStrategyContract.isPaused();
      expect(isPaused).to.be.false;
    });

    it("emits a ContractUnpaused event", async () => {
      await expect(defaultStrategyContract.connect(pauser).unpause()).to.emit(
        defaultStrategyContract,
        "ContractUnpaused"
      );
    });

    it("cannot be called by a random account", async () => {
      await expect(defaultStrategyContract.connect(nonOwner).unpause()).revertedWith(
        "OnlyPauser()"
      );
      const isPaused = await defaultStrategyContract.isPaused();
      expect(isPaused).to.be.true;
    });
  });

  describe("when paused", () => {
    beforeEach(async () => {
      await defaultStrategyContract.connect(pauser).pause();
    });

    it("can't call updateActiveGroupOrder", async () => {
      await expect(
        defaultStrategyContract.updateActiveGroupOrder(ADDRESS_ZERO, ADDRESS_ZERO, ADDRESS_ZERO)
      ).revertedWith("Paused()");
    });

    it("can't call rebalance", async () => {
      await expect(defaultStrategyContract.rebalance(ADDRESS_ZERO, ADDRESS_ZERO)).revertedWith(
        "Paused()"
      );
    });

    it("can't call deactivateUnhealthyGroup", async () => {
      await expect(defaultStrategyContract.deactivateUnhealthyGroup(ADDRESS_ZERO)).revertedWith(
        "Paused()"
      );
    });
  });
});<|MERGE_RESOLUTION|>--- conflicted
+++ resolved
@@ -572,14 +572,10 @@
 
             it("should schedule transfer to tail of default strategy", async () => {
               const [tail] = await defaultStrategyContract.getGroupsTail();
-<<<<<<< HEAD
               const originalStCeloInTail = await defaultStrategyContract.stCeloInGroup(tail);
-              await defaultStrategyContract.deactivateGroup(deactivatedGroup.address);
-=======
               await defaultStrategyContract
                 .connect(owner)
                 .deactivateGroup(deactivatedGroup.address);
->>>>>>> fee3791e
 
               expect(await defaultStrategyContract.stCeloInGroup(deactivatedGroup.address)).to.eq(
                 0
@@ -597,14 +593,10 @@
 
             it("should schedule transfer to tail of default strategy", async () => {
               const [tail] = await defaultStrategyContract.getGroupsTail();
-<<<<<<< HEAD
               const originalStCeloInTail = await defaultStrategyContract.stCeloInGroup(tail);
-              await defaultStrategyContract.deactivateGroup(deactivatedGroup.address);
-=======
               await defaultStrategyContract
                 .connect(owner)
                 .deactivateGroup(deactivatedGroup.address);
->>>>>>> fee3791e
 
               expect(await defaultStrategyContract.stCeloInGroup(deactivatedGroup.address)).to.eq(
                 0
@@ -618,12 +610,8 @@
 
         it("should schedule transfer to tail of default strategy", async () => {
           const [tail] = await defaultStrategyContract.getGroupsTail();
-<<<<<<< HEAD
           const originalStCeloInTail = await defaultStrategyContract.stCeloInGroup(tail);
-          await defaultStrategyContract.deactivateGroup(deactivatedGroup.address);
-=======
           await defaultStrategyContract.connect(owner).deactivateGroup(deactivatedGroup.address);
->>>>>>> fee3791e
 
           expect(await defaultStrategyContract.stCeloInGroup(deactivatedGroup.address)).to.eq(0);
           expect(await defaultStrategyContract.stCeloInGroup(tail)).to.eq(
