--- conflicted
+++ resolved
@@ -2565,17 +2565,10 @@
       beforeEach(async () => {
         for (let i = 0; i < 2; i++) {
           const [head] = await defaultStrategyContract.getGroupsHead();
-<<<<<<< HEAD
-          await defaultStrategyContract
-            .connect(owner)
-            .activateGroup(groupAddresses[i], ADDRESS_ZERO, head);
+          await defaultStrategyContract.connect(owner).addActivatableGroup(groupAddresses[i]);
+          await defaultStrategyContract.activateGroup(groupAddresses[i], ADDRESS_ZERO, head);
           await account.setVotesForGroup(groupAddresses[i], withdrawals[i] / 2);
           await account.setScheduledVotes(groupAddresses[i], withdrawals[i] / 2);
-=======
-          await defaultStrategyContract.connect(owner).addActivatableGroup(groupAddresses[i]);
-          await defaultStrategyContract.activateGroup(groupAddresses[i], ADDRESS_ZERO, head);
-          await account.setCeloForGroup(groupAddresses[i], withdrawals[i]);
->>>>>>> 81403102
         }
 
         await manager.changeStrategy(groupAddresses[2]);
@@ -2599,6 +2592,7 @@
       beforeEach(async () => {
         for (let i = 0; i < 2; i++) {
           const [head] = await defaultStrategyContract.getGroupsHead();
+          await defaultStrategyContract.connect(owner).addActivatableGroup(groupAddresses[i]);
           await defaultStrategyContract
             .connect(owner)
             .activateGroup(groupAddresses[i], ADDRESS_ZERO, head);
@@ -2715,17 +2709,10 @@
       beforeEach(async () => {
         for (let i = 0; i < 2; i++) {
           const [head] = await defaultStrategyContract.getGroupsHead();
-<<<<<<< HEAD
-          await defaultStrategyContract
-            .connect(owner)
-            .activateGroup(groupAddresses[i], ADDRESS_ZERO, head);
+          await defaultStrategyContract.connect(owner).addActivatableGroup(groupAddresses[i]);
+          await defaultStrategyContract.activateGroup(groupAddresses[i], ADDRESS_ZERO, head);
           await account.setVotesForGroup(groupAddresses[i], withdrawals[i] / 2);
           await account.setScheduledVotes(groupAddresses[i], withdrawals[i] / 2);
-=======
-          await defaultStrategyContract.connect(owner).addActivatableGroup(groupAddresses[i]);
-          await defaultStrategyContract.activateGroup(groupAddresses[i], ADDRESS_ZERO, head);
-          await account.setCeloForGroup(groupAddresses[i], withdrawals[i]);
->>>>>>> 81403102
         }
 
         await manager.deposit({ value: depositedValue });
@@ -2771,17 +2758,10 @@
       beforeEach(async () => {
         for (let i = 0; i < 2; i++) {
           const [head] = await defaultStrategyContract.getGroupsHead();
-<<<<<<< HEAD
-          await defaultStrategyContract
-            .connect(owner)
-            .activateGroup(groupAddresses[i], ADDRESS_ZERO, head);
+          await defaultStrategyContract.connect(owner).addActivatableGroup(groupAddresses[i]);
+          await defaultStrategyContract.activateGroup(groupAddresses[i], ADDRESS_ZERO, head);
           await account.setVotesForGroup(groupAddresses[i], withdrawals[i] / 2);
           await account.setScheduledVotes(groupAddresses[i], withdrawals[i] / 2);
-=======
-          await defaultStrategyContract.connect(owner).addActivatableGroup(groupAddresses[i]);
-          await defaultStrategyContract.activateGroup(groupAddresses[i], ADDRESS_ZERO, head);
-          await account.setCeloForGroup(groupAddresses[i], withdrawals[i]);
->>>>>>> 81403102
         }
       });
 
