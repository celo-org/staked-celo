import hre from "hardhat";
import { BigNumber } from "ethers";
import BigNumberJs from "bignumber.js";
import { ElectionWrapper } from "@celo/contractkit/lib/wrappers/Election";
import { LockedGoldWrapper } from "@celo/contractkit/lib/wrappers/LockedGold";
import { ValidatorsWrapper } from "@celo/contractkit/lib/wrappers/Validators";

import { MockLockedGold } from "../typechain-types/MockLockedGold";
import { MockLockedGold__factory } from "../typechain-types/factories/MockLockedGold__factory";
import { MockRegistry } from "../typechain-types/MockRegistry";
import { MockRegistry__factory } from "../typechain-types/factories/MockRegistry__factory";
import { MockValidators } from "../typechain-types/MockValidators";
import { MockValidators__factory } from "../typechain-types/factories/MockValidators__factory";

import { Manager } from "../typechain-types/Manager";
import { MockAccount } from "../typechain-types/MockAccount";
import { MockAccount__factory } from "../typechain-types/factories/MockAccount__factory";
import { MockStakedCelo } from "../typechain-types/MockStakedCelo";
import { MockStakedCelo__factory } from "../typechain-types/factories/MockStakedCelo__factory";
<<<<<<< HEAD
import { MockVote__factory } from "../typechain-types/factories/MockVote__factory";
import { MockVote } from "../typechain-types/MockVote";
=======

>>>>>>> 78e4af31
import { expect } from "chai";
import { parseUnits } from "ethers/lib/utils";
import { SignerWithAddress } from "@nomiclabs/hardhat-ethers/signers";

import {
<<<<<<< HEAD
  getImpersonatedSigner,
=======
  removeMembersFromGroup,
  deregisterValidatorGroup,
>>>>>>> 78e4af31
  randomSigner,
  registerValidatorAndAddToGroupMembers,
  registerValidatorGroup,
  resetNetwork,
  electMinimumNumberOfValidators,
  electGroup,
  registerValidatorAndOnlyAffiliateToGroup,
  updateGroupSlashingMultiplier,
} from "./utils";

const sum = (xs: BigNumber[]): BigNumber => xs.reduce((a, b) => a.add(b));

after(() => {
  hre.kit.stop();
});

describe("Manager", () => {
  let account: MockAccount;
  let stakedCelo: MockStakedCelo;
<<<<<<< HEAD
  let voteContract: MockVote;
=======
  let lockedGoldContract: MockLockedGold;
  let validatorsContract: MockValidators;
  let registryContract: MockRegistry;

>>>>>>> 78e4af31
  let manager: Manager;
  let vote: SignerWithAddress;
  let nonVote: SignerWithAddress;

  let election: ElectionWrapper;
  let lockedGold: LockedGoldWrapper;
  let validators: ValidatorsWrapper;

  let owner: SignerWithAddress;
  let nonOwner: SignerWithAddress;
  let someone: SignerWithAddress;
  let mockSlasher: SignerWithAddress;
  let depositor: SignerWithAddress;
  let voter: SignerWithAddress;
  let groups: SignerWithAddress[];
  let groupAddresses: string[];

  let snapshotId: any;

  before(async function () {
    this.timeout(100000);
    await resetNetwork();
    lockedGold = await hre.kit.contracts.getLockedGold();
    election = await hre.kit.contracts.getElection();
    validators = await hre.kit.contracts.getValidators();

    await hre.deployments.fixture("TestManager");
    manager = await hre.ethers.getContract("Manager");

    [owner] = await randomSigner(parseUnits("100"));
    [nonOwner] = await randomSigner(parseUnits("100"));
    [someone] = await randomSigner(parseUnits("100"));
    [mockSlasher] = await randomSigner(parseUnits("100"));
    [depositor] = await randomSigner(parseUnits("300"));
    [voter] = await randomSigner(parseUnits("10000000000"));
    [vote] = await randomSigner(parseUnits("100"));
    [nonVote] = await randomSigner(parseUnits("100"));

    const accountFactory: MockAccount__factory = (
      await hre.ethers.getContractFactory("MockAccount")
    ).connect(owner) as MockAccount__factory;
    account = await accountFactory.deploy();

    const lockedGoldFactory: MockLockedGold__factory = (
      await hre.ethers.getContractFactory("MockLockedGold")
    ).connect(owner) as MockLockedGold__factory;
    lockedGoldContract = lockedGoldFactory.attach(lockedGold.address);

    const validatorsFactory: MockValidators__factory = (
      await hre.ethers.getContractFactory("MockValidators")
    ).connect(owner) as MockValidators__factory;
    validatorsContract = validatorsFactory.attach(validators.address);

    const registryFactory: MockRegistry__factory = (
      await hre.ethers.getContractFactory("MockRegistry")
    ).connect(owner) as MockRegistry__factory;
    registryContract = registryFactory.attach(REGISTRY_ADDRESS);

    const stakedCeloFactory: MockStakedCelo__factory = (
      await hre.ethers.getContractFactory("MockStakedCelo")
    ).connect(owner) as MockStakedCelo__factory;
    stakedCelo = await stakedCeloFactory.deploy();

<<<<<<< HEAD
    const mockVoteFactory: MockVote__factory = (
      await hre.ethers.getContractFactory("MockVote")
    ).connect(owner) as MockVote__factory;
    voteContract = await mockVoteFactory.deploy();

    await manager.setDependencies(stakedCelo.address, account.address);

    const managerOwner = await manager.owner();
    const ownerSigner = await getImpersonatedSigner(managerOwner);
    await manager.connect(ownerSigner).setVoteContract(voteContract.address);
=======
    await manager.setDependencies(stakedCelo.address, account.address);
    const accounts = await hre.kit.contracts.getAccounts();
    await accounts.createAccount().sendAndWaitForReceipt({
      from: voter.address,
    });
    await accounts.createAccount().sendAndWaitForReceipt({
      from: someone.address,
    });
>>>>>>> 78e4af31

    groups = [];
    groupAddresses = [];
    for (let i = 0; i < 11; i++) {
      const [group] = await randomSigner(parseUnits("21000"));
      groups.push(group);
      groupAddresses.push(group.address);
    }
    for (let i = 0; i < 11; i++) {
      if (i == 1) {
        // For groups[1] we register an extra validator so it has a higher voting limit.
        await registerValidatorGroup(groups[i], 2);
        const [validator, validatorWallet] = await randomSigner(parseUnits("11000"));
        await registerValidatorAndAddToGroupMembers(groups[i], validator, validatorWallet);
      } else {
        await registerValidatorGroup(groups[i], 1);
      }
      const [validator, validatorWallet] = await randomSigner(parseUnits("11000"));
      await registerValidatorAndAddToGroupMembers(groups[i], validator, validatorWallet);
    }

    await electMinimumNumberOfValidators(groups, voter); // first 10 groups
  });

  beforeEach(async () => {
    snapshotId = await hre.ethers.provider.send("evm_snapshot", []);
  });

  afterEach(async () => {
    await hre.ethers.provider.send("evm_revert", [snapshotId]);
  });

  describe("#activateGroup()", () => {
    it("adds a group", async () => {
      await manager.activateGroup(groupAddresses[0]);
      const activeGroups = await manager.getGroups();
      expect(activeGroups).to.deep.eq([groupAddresses[0]]);
    });

    it("emits a GroupActivated event", async () => {
      await expect(manager.activateGroup(groupAddresses[0]))
        .to.emit(manager, "GroupActivated")
        .withArgs(groupAddresses[0]);
    });

    it("cannot be called by a non owner", async () => {
      await expect(manager.connect(nonOwner).activateGroup(groupAddresses[0])).revertedWith(
        "Ownable: caller is not the owner"
      );
    });

    describe("when group is not registered", () => {
      it("reverts when trying to add an unregistered group", async () => {
        let unregisteredGroup: SignerWithAddress;
        [unregisteredGroup] = await randomSigner(parseUnits("100"));

        await expect(manager.activateGroup(unregisteredGroup.address)).revertedWith(
          `GroupNotEligible("${unregisteredGroup.address}")`
        );
      });
    });

    describe("when group has no members", () => {
      let noMemberedGroup: SignerWithAddress;
      beforeEach(async () => {
        [noMemberedGroup] = await randomSigner(parseUnits("21000"));
        await registerValidatorGroup(noMemberedGroup);
        const [validator, validatorWallet] = await randomSigner(parseUnits("11000"));
        await registerValidatorAndOnlyAffiliateToGroup(noMemberedGroup, validator, validatorWallet);
      });

      it("reverts when trying to add a group with no members", async () => {
        await expect(manager.activateGroup(noMemberedGroup.address)).revertedWith(
          `GroupNotEligible("${noMemberedGroup.address}")`
        );
      });
    });

    describe("when group is not elected", () => {
      it("reverts when trying to add non elected group", async () => {
        const nonElectedGroup = groups[10];
        await expect(manager.activateGroup(nonElectedGroup.address)).revertedWith(
          `GroupNotEligible("${nonElectedGroup.address}")`
        );
      });
    });

    describe("when group has low slash multiplier", () => {
      let slashedGroup: SignerWithAddress;
      beforeEach(async () => {
        [slashedGroup] = await randomSigner(parseUnits("21000"));
        await registerValidatorGroup(slashedGroup);
        const [validator, validatorWallet] = await randomSigner(parseUnits("11000"));
        await registerValidatorAndAddToGroupMembers(slashedGroup, validator, validatorWallet);
        await electGroup(slashedGroup.address, someone);

        await updateGroupSlashingMultiplier(
          registryContract,
          lockedGoldContract,
          validatorsContract,
          slashedGroup,
          mockSlasher
        );
      });

      it("reverts when trying to add slashed group", async () => {
        await expect(manager.activateGroup(slashedGroup.address)).revertedWith(
          `GroupNotEligible("${slashedGroup.address}")`
        );
      });
    });

    describe("when some groups are already added", () => {
      beforeEach(async () => {
        for (let i = 0; i < 3; i++) {
          await manager.activateGroup(groupAddresses[i]);
        }
      });

      it("adds another group", async () => {
        await manager.activateGroup(groupAddresses[3]);
        const activeGroups = await manager.getGroups();
        expect(activeGroups).to.deep.eq(groupAddresses.slice(0, 4));
      });

      it("emits a GroupActivated event", async () => {
        await expect(manager.activateGroup(groupAddresses[3]))
          .to.emit(manager, "GroupActivated")
          .withArgs(groupAddresses[3]);
      });

      it("reverts when trying to add an existing group", async () => {
        await expect(manager.activateGroup(groupAddresses[1])).revertedWith(
          `GroupAlreadyAdded("${groupAddresses[1]}")`
        );
      });
    });

    describe("when maxNumGroupsVotedFor have been voted for", async () => {
      let additionalGroup: SignerWithAddress;

      beforeEach(async () => {
        additionalGroup = groups[10];
        await electGroup(additionalGroup.address, someone);

        for (let i = 0; i < 10; i++) {
          await manager.activateGroup(groups[i].address);
        }
      });

      it("cannot add another group", async () => {
        await expect(manager.activateGroup(additionalGroup.address)).revertedWith(
          "MaxGroupsVotedForReached()"
        );
      });

      describe("when some of the groups are currently deprecated", () => {
        beforeEach(async () => {
          await account.setCeloForGroup(groupAddresses[2], 100);
          await account.setCeloForGroup(groupAddresses[7], 100);
          await manager.deprecateGroup(groupAddresses[2]);
          await manager.deprecateGroup(groupAddresses[7]);
        });

        it("cannot add another group", async () => {
          await expect(manager.activateGroup(additionalGroup.address)).revertedWith(
            "MaxGroupsVotedForReached()"
          );
        });

        it("reactivates a deprecated group", async () => {
          await manager.activateGroup(groupAddresses[2]);
          const activeGroups = await manager.getGroups();
          expect(activeGroups[8]).to.equal(groupAddresses[2]);
        });

        it("emits a GroupActivated event", async () => {
          await expect(manager.activateGroup(groupAddresses[2]))
            .to.emit(manager, "GroupActivated")
            .withArgs(groupAddresses[2]);
        });

        it("removes the group from deprecated", async () => {
          await manager.activateGroup(groupAddresses[2]);
          const deprecatedGroups = await manager.getDeprecatedGroups();
          expect(deprecatedGroups).to.deep.equal([groupAddresses[7]]);
        });
      });
    });
  });

  describe("#deprecateGroup()", () => {
    let deprecatedGroup: SignerWithAddress;

    beforeEach(async () => {
      deprecatedGroup = groups[1];
      for (let i = 0; i < 3; i++) {
        await manager.activateGroup(groups[i].address);
      }
    });

    describe("when the group is voted for", () => {
      beforeEach(async () => {
        await account.setCeloForGroup(deprecatedGroup.address, 100);
      });

      it("removes the group from the groups array", async () => {
        await manager.deprecateGroup(deprecatedGroup.address);
        const activeGroups = await manager.getGroups();
        expect(activeGroups).to.deep.eq([groupAddresses[0], groupAddresses[2]]);
      });

      it("adds the group to the deprecatedd array", async () => {
        await manager.deprecateGroup(deprecatedGroup.address);
        const deprecatedGroups = await manager.getDeprecatedGroups();
        expect(deprecatedGroups).to.deep.eq([groupAddresses[1]]);
      });

      it("emits a GroupDeprecated event", async () => {
        await expect(manager.deprecateGroup(deprecatedGroup.address))
          .to.emit(manager, "GroupDeprecated")
          .withArgs(deprecatedGroup.address);
      });

      it("reverts when deprecating a non active group", async () => {
        await expect(manager.deprecateGroup(groupAddresses[3])).revertedWith(
          `GroupNotActive("${groupAddresses[3]}")`
        );
      });

      it("cannot be called by a non owner", async () => {
        await expect(
          manager.connect(nonOwner).deprecateGroup(deprecatedGroup.address)
        ).revertedWith("Ownable: caller is not the owner");
      });
    });

    describe("when the group is not voted for", () => {
      it("removes the group from the groups array", async () => {
        await manager.deprecateGroup(deprecatedGroup.address);
        const activeGroups = await manager.getGroups();
        expect(activeGroups).to.deep.eq([groupAddresses[0], groupAddresses[2]]);
      });

      it("does not add the group to the deprecatedd array", async () => {
        await manager.deprecateGroup(deprecatedGroup.address);
        const deprecatedGroups = await manager.getDeprecatedGroups();
        expect(deprecatedGroups).to.deep.eq([]);
      });

      it("emits a GroupDeprecated event", async () => {
        await expect(manager.deprecateGroup(deprecatedGroup.address))
          .to.emit(manager, "GroupDeprecated")
          .withArgs(deprecatedGroup.address);
      });

      it("emits a GroupRemoved event", async () => {
        await expect(manager.deprecateGroup(deprecatedGroup.address))
          .to.emit(manager, "GroupRemoved")
          .withArgs(deprecatedGroup.address);
      });

      it("reverts when deprecating a non active group", async () => {
        await expect(manager.deprecateGroup(groupAddresses[3])).revertedWith(
          `GroupNotActive("${groupAddresses[3]}")`
        );
      });

      it("cannot be called by a non owner", async () => {
        await expect(
          manager.connect(nonOwner).deprecateGroup(deprecatedGroup.address)
        ).revertedWith("Ownable: caller is not the owner");
      });
    });
  });

  describe("#deprecateUnhealthyGroup()", () => {
    let deprecatedGroup: SignerWithAddress;

    beforeEach(async () => {
      deprecatedGroup = groups[1];
      for (let i = 0; i < 3; i++) {
        await manager.activateGroup(groups[i].address);
      }
    });

    it("should revert when group is healthy", async () => {
      await expect(manager.deprecateUnhealthyGroup(groupAddresses[1])).revertedWith(
        `HealthyGroup("${groupAddresses[1]}")`
      );
    });

    describe("when the group is not elected", () => {
      beforeEach(async () => {
        const groupVotes = await election.getVotesForGroupByAccount(
          voter.address,
          deprecatedGroup.address
        );

        const revokeTx = await election.revoke(
          voter.address,
          deprecatedGroup.address,
          groupVotes.active
        );
        for (let i = 0; i < revokeTx.length; i++) {
          await revokeTx[i].sendAndWaitForReceipt({ from: voter.address });
        }
        await electGroup(groups[10].address, someone);
      });

      it("should deprecate group", async () => {
        await expect(await manager.deprecateUnhealthyGroup(groupAddresses[1]))
          .to.emit(manager, "GroupDeprecated")
          .withArgs(groupAddresses[1]);
      });
    });

    describe("when the group is not registered", () => {
      beforeEach(async () => {
        await deregisterValidatorGroup(deprecatedGroup);
      });

      it("should deprecate group", async () => {
        await expect(await manager.deprecateUnhealthyGroup(deprecatedGroup.address))
          .to.emit(manager, "GroupDeprecated")
          .withArgs(deprecatedGroup.address);
      });
    });

    describe("when the group has no members", () => {
      // if voting for a group that has no members, i get no rewards.
      beforeEach(async () => {
        await removeMembersFromGroup(deprecatedGroup);
      });

      it("should deprecate group", async () => {
        await expect(await manager.deprecateUnhealthyGroup(deprecatedGroup.address))
          .to.emit(manager, "GroupDeprecated")
          .withArgs(deprecatedGroup.address);
      });
    });

    describe("when the group is slashed", () => {
      beforeEach(async () => {
        await updateGroupSlashingMultiplier(
          registryContract,
          lockedGoldContract,
          validatorsContract,
          deprecatedGroup,
          mockSlasher
        );
      });

      it("should deprecate group", async () => {
        await expect(await manager.deprecateUnhealthyGroup(deprecatedGroup.address))
          .to.emit(manager, "GroupDeprecated")
          .withArgs(groupAddresses[1]);
      });
    });
  });

  describe("#deposit()", () => {
    it("reverts when there are no active groups", async () => {
      await expect(manager.connect(depositor).deposit({ value: 100 })).revertedWith(
        "NoActiveGroups()"
      );
    });

    describe("when all groups have equal votes", () => {
      beforeEach(async () => {
        for (let i = 0; i < 3; i++) {
          await manager.activateGroup(groupAddresses[i]);
          await account.setCeloForGroup(groupAddresses[i], 100);
        }
      });

      it("distributes votes evenly", async () => {
        await manager.connect(depositor).deposit({ value: 99 });
        const [votedGroups, votes] = await account.getLastScheduledVotes();
        expect(votedGroups).to.deep.equal(groupAddresses.slice(0, 3));
        expect(votes).to.deep.equal([
          BigNumber.from("33"),
          BigNumber.from("33"),
          BigNumber.from("33"),
        ]);
      });

      it("distributes a slight overflow correctly", async () => {
        await manager.connect(depositor).deposit({ value: 100 });
        const [votedGroups, votes] = await account.getLastScheduledVotes();
        expect(votedGroups).to.deep.equal(groupAddresses.slice(0, 3));
        expect(votes).to.deep.equal([
          BigNumber.from("34"),
          BigNumber.from("33"),
          BigNumber.from("33"),
        ]);
      });

      it("distributes a different slight overflow correctly", async () => {
        await manager.connect(depositor).deposit({ value: 101 });
        const [votedGroups, votes] = await account.getLastScheduledVotes();
        expect(votedGroups).to.deep.equal(groupAddresses.slice(0, 3));
        expect(votes).to.deep.equal([
          BigNumber.from("34"),
          BigNumber.from("34"),
          BigNumber.from("33"),
        ]);
      });

      describe("when one of the groups is deprecated", () => {
        beforeEach(async () => {
          await manager.deprecateGroup(groupAddresses[1]);
        });

        it("distributes votes evenly between the two active groups", async () => {
          await manager.connect(depositor).deposit({ value: 100 });
          const [votedGroups, votes] = await account.getLastScheduledVotes();
          expect(votedGroups).to.deep.equal([groupAddresses[0], groupAddresses[2]]);
          expect(votes).to.deep.equal([BigNumber.from("50"), BigNumber.from("50")]);
        });

        it("distributes a slight overflow correctly", async () => {
          await manager.connect(depositor).deposit({ value: 101 });
          const [votedGroups, votes] = await account.getLastScheduledVotes();
          expect(votedGroups).to.deep.equal([groupAddresses[0], groupAddresses[2]]);
          expect(votes).to.deep.equal([BigNumber.from("51"), BigNumber.from("50")]);
        });
      });
    });

    describe("when groups have unequal votes", () => {
      const votes = [40, 100, 30];
      beforeEach(async () => {
        for (let i = 0; i < 3; i++) {
          await manager.activateGroup(groupAddresses[i]);
          await account.setCeloForGroup(groupAddresses[i], votes[i]);
        }
      });

      it("distributes a small deposit to the least voted validator only", async () => {
        await manager.connect(depositor).deposit({ value: 10 });
        const [votedGroups, votes] = await account.getLastScheduledVotes();
        expect(votedGroups).to.deep.equal([groupAddresses[2]]);
        expect(votes).to.deep.equal([BigNumber.from("10")]);
      });

      it("distributes a medium deposit to two validators only", async () => {
        await manager.connect(depositor).deposit({ value: 130 });
        const [votedGroups, votes] = await account.getLastScheduledVotes();
        expect(votedGroups).to.deep.equal([groupAddresses[2], groupAddresses[0]]);
        expect(votes).to.deep.equal([BigNumber.from("70"), BigNumber.from("60")]);
      });

      it("distributes a medium deposit with overflow correctly", async () => {
        await manager.connect(depositor).deposit({ value: 131 });
        const [votedGroups, votes] = await account.getLastScheduledVotes();
        expect(votedGroups).to.deep.equal([groupAddresses[2], groupAddresses[0]]);
        expect(votes).to.deep.equal([BigNumber.from("71"), BigNumber.from("60")]);
      });

      it("distributes a large deposit to all validators", async () => {
        await manager.connect(depositor).deposit({ value: 160 });
        const [votedGroups, votes] = await account.getLastScheduledVotes();
        expect(votedGroups).to.deep.equal([
          groupAddresses[2],
          groupAddresses[0],
          groupAddresses[1],
        ]);
        expect(votes).to.deep.equal([
          BigNumber.from("80"),
          BigNumber.from("70"),
          BigNumber.from("10"),
        ]);
      });

      it("distributes a large deposit with overflow correctly", async () => {
        await manager.connect(depositor).deposit({ value: 162 });
        const [votedGroups, votes] = await account.getLastScheduledVotes();
        expect(votedGroups).to.deep.equal([
          groupAddresses[2],
          groupAddresses[0],
          groupAddresses[1],
        ]);
        expect(votes).to.deep.equal([
          BigNumber.from("81"),
          BigNumber.from("71"),
          BigNumber.from("10"),
        ]);
      });

      describe("when one of the groups is deprecated", () => {
        beforeEach(async () => {
          await manager.deprecateGroup(groupAddresses[0]);
        });

        it("distributes a small deposit to the least voted validator only", async () => {
          await manager.connect(depositor).deposit({ value: 10 });
          const [votedGroups, votes] = await account.getLastScheduledVotes();
          expect(votedGroups).to.deep.equal([groupAddresses[2]]);
          expect(votes).to.deep.equal([BigNumber.from("10")]);
        });

        it("distributes another small deposit to the least voted validator only", async () => {
          await manager.connect(depositor).deposit({ value: 70 });
          const [votedGroups, votes] = await account.getLastScheduledVotes();
          expect(votedGroups).to.deep.equal([groupAddresses[2]]);
          expect(votes).to.deep.equal([BigNumber.from("70")]);
        });

        it("distributes a larger deposit to both active groups", async () => {
          await manager.connect(depositor).deposit({ value: 80 });
          const [votedGroups, votes] = await account.getLastScheduledVotes();
          expect(votedGroups).to.deep.equal([groupAddresses[2], groupAddresses[1]]);
          expect(votes).to.deep.equal([BigNumber.from("75"), BigNumber.from("5")]);
        });

        it("distributes a larger deposit with overflow correctly", async () => {
          await manager.connect(depositor).deposit({ value: 81 });
          const [votedGroups, votes] = await account.getLastScheduledVotes();
          expect(votedGroups).to.deep.equal([groupAddresses[2], groupAddresses[1]]);
          expect(votes).to.deep.equal([BigNumber.from("76"), BigNumber.from("5")]);
        });
      });
    });

    describe("stCELO minting", () => {
      beforeEach(async () => {
        for (let i = 0; i < 3; i++) {
          await manager.activateGroup(groupAddresses[i]);
        }
      });

      describe("when there are no tokens in the system", () => {
        beforeEach(async () => {
          await account.setTotalCelo(0);
        });

        it("mints CELO 1:1 with stCELO", async () => {
          await manager.connect(depositor).deposit({ value: 100 });
          const stCelo = await stakedCelo.balanceOf(depositor.address);
          expect(stCelo).to.eq(100);
        });

        it("calculates CELO 1:1 with stCELO for a different amount", async () => {
          await manager.connect(depositor).deposit({ value: 10 });
          const stCelo = await stakedCelo.balanceOf(depositor.address);
          expect(stCelo).to.eq(10);
        });
      });

      describe("when there are equal amount of CELO and stCELO in the system", () => {
        beforeEach(async () => {
          await account.setTotalCelo(100);
          await stakedCelo.mint(someone.address, 100);
        });

        it("calculates CELO 1:1 with stCELO", async () => {
          await manager.connect(depositor).deposit({ value: 100 });
          const stCelo = await stakedCelo.balanceOf(depositor.address);
          expect(stCelo).to.eq(100);
        });

        it("calculates CELO 1:1 with stCELO for a different amount", async () => {
          await manager.connect(depositor).deposit({ value: 10 });
          const stCelo = await stakedCelo.balanceOf(depositor.address);
          expect(stCelo).to.eq(10);
        });
      });

      describe("when there is more CELO than stCELO in the system", () => {
        beforeEach(async () => {
          await account.setTotalCelo(200);
          await stakedCelo.mint(someone.address, 100);
        });

        it("calculates less stCELO than the input CELO", async () => {
          await manager.connect(depositor).deposit({ value: 100 });
          const stCelo = await stakedCelo.balanceOf(depositor.address);
          expect(stCelo).to.eq(50);
        });

        it("calculates less stCELO than the input CELO for a different amount", async () => {
          await manager.connect(depositor).deposit({ value: 10 });
          const stCelo = await stakedCelo.balanceOf(depositor.address);
          expect(stCelo).to.eq(5);
        });
      });

      describe("when there is less CELO than stCELO in the system", () => {
        beforeEach(async () => {
          await account.setTotalCelo(100);
          await stakedCelo.mint(someone.address, 200);
        });

        it("calculates more stCELO than the input CELO", async () => {
          await manager.connect(depositor).deposit({ value: 100 });
          const stCelo = await stakedCelo.balanceOf(depositor.address);
          expect(stCelo).to.eq(200);
        });

        it("calculates more stCELO than the input CELO for a different amount", async () => {
          await manager.connect(depositor).deposit({ value: 10 });
          const stCelo = await stakedCelo.balanceOf(depositor.address);
          expect(stCelo).to.eq(20);
        });
      });
    });

    describe("when groups are close to their voting limit", () => {
      beforeEach(async () => {
        // These numbers are derived from a system of linear equations such that
        // given 12 validators registered and elected, as above, we have the following
        // limits for the first three groups:
        // group[0] and group[2]: 95864 Locked CELO
        // group[1]: 143797 Locked CELO
        // and the remaining receivable votes are [40, 100, 200] (in CELO) for
        // the three groups, respectively.
        const votes = [parseUnits("95824"), parseUnits("143697"), parseUnits("95664")];

        for (let i = 0; i < 3; i++) {
          await manager.activateGroup(groupAddresses[i]);

          await lockedGold.lock().sendAndWaitForReceipt({
            from: voter.address,
            value: votes[i].toString(),
          });
        }

        // We have to do this in a separate loop because the voting limits
        // depend on total locked CELO. The votes we want to cast are very close
        // to the final limit we'll arrive at, so we first lock all CELO, then
        // cast it as votes.
        for (let i = 0; i < 3; i++) {
          const voteTx = await election.vote(
            groupAddresses[i],
            new BigNumberJs(votes[i].toString())
          );
          await voteTx.sendAndWaitForReceipt({ from: voter.address });
        }
      });

      it("skips the first group when the deposit total would push it over its capacity", async () => {
        await manager.connect(depositor).deposit({ value: parseUnits("50") });

        const [votedGroups, votes] = await account.getLastScheduledVotes();
        expect(votedGroups).to.deep.equal([groupAddresses[1], groupAddresses[2]]);

        expect(votes).to.deep.equal([parseUnits("25"), parseUnits("25")]);
      });

      it("skips the first two groups when the deposit total would push them over their capacity", async () => {
        await manager.connect(depositor).deposit({ value: parseUnits("110") });

        const [votedGroups, votes] = await account.getLastScheduledVotes();
        expect(votedGroups).to.deep.equal([groupAddresses[2]]);

        expect(votes).to.deep.equal([parseUnits("110")]);
      });

      it("reverts when the deposit total would push all groups over their capacity", async () => {
        await expect(manager.connect(depositor).deposit({ value: parseUnits("210") })).revertedWith(
          "NoVotableGroups()"
        );
      });

      describe("when there are scheduled votes for the groups", () => {
        beforeEach(async () => {
          await account.setScheduledVotes(groupAddresses[0], parseUnits("50"));
          await account.setScheduledVotes(groupAddresses[1], parseUnits("50"));
          // Schedule more votes for group[2] so it gets skipped before
          // group[1].
          await account.setScheduledVotes(groupAddresses[2], parseUnits("170"));
        });

        it("skips the first group at a smaller deposit", async () => {
          await manager.connect(depositor).deposit({ value: parseUnits("2") });

          const [votedGroups, votes] = await account.getLastScheduledVotes();
          expect(votedGroups).to.deep.equal([groupAddresses[1], groupAddresses[2]]);

          expect(votes).to.deep.equal([parseUnits("1"), parseUnits("1")]);
        });

        it("skips the first and last group at a small deposit", async () => {
          await manager.connect(depositor).deposit({ value: parseUnits("31") });

          const [votedGroups, votes] = await account.getLastScheduledVotes();
          expect(votedGroups).to.deep.equal([groupAddresses[1]]);

          expect(votes).to.deep.equal([parseUnits("31")]);
        });

        it("reverts when the deposit total would push all groups over their capacity", async () => {
          await expect(
            manager.connect(depositor).deposit({ value: parseUnits("51") })
          ).revertedWith("NoVotableGroups()");
        });
      });
    });
  });

  describe("#withdraw()", () => {
    it("reverts when there are no active or deprecated groups", async () => {
      await expect(manager.connect(depositor).withdraw(100)).revertedWith("NoGroups()");
    });

    describe("when all groups have equal votes", () => {
      beforeEach(async () => {
        for (let i = 0; i < 3; i++) {
          await manager.activateGroup(groupAddresses[i]);
          await account.setCeloForGroup(groupAddresses[i], 100);
        }

        await stakedCelo.mint(depositor.address, 300);
        await account.setTotalCelo(300);
      });

      it("distributes withdrawals evenly", async () => {
        await manager.connect(depositor).withdraw(99);
        const [withdrawnGroups, withdrawals] = await account.getLastScheduledWithdrawals();
        expect(withdrawnGroups).to.deep.equal(groupAddresses.slice(0, 3));
        expect(withdrawals).to.deep.equal([
          BigNumber.from("33"),
          BigNumber.from("33"),
          BigNumber.from("33"),
        ]);
      });

      it("distributes a slight overflow correctly", async () => {
        await manager.connect(depositor).withdraw(100);
        const [withdrawnGroups, withdrawals] = await account.getLastScheduledWithdrawals();
        expect(withdrawnGroups).to.deep.equal(groupAddresses.slice(0, 3));
        expect(withdrawals).to.deep.equal([
          BigNumber.from("33"),
          BigNumber.from("33"),
          BigNumber.from("34"),
        ]);
      });

      it("distributes a different slight overflow correctly", async () => {
        await manager.connect(depositor).withdraw(101);
        const [withdrawnGroups, withdrawals] = await account.getLastScheduledWithdrawals();
        expect(withdrawnGroups).to.deep.equal(groupAddresses.slice(0, 3));
        expect(withdrawals).to.deep.equal([
          BigNumber.from("33"),
          BigNumber.from("34"),
          BigNumber.from("34"),
        ]);
      });

      describe("when one of the groups is deprecated", () => {
        beforeEach(async () => {
          await manager.deprecateGroup(groupAddresses[1]);
        });

        it("withdraws a small withdrawal from the deprecated group only", async () => {
          await manager.connect(depositor).withdraw(30);
          const [withdrawnGroups, withdrawals] = await account.getLastScheduledWithdrawals();
          expect(withdrawnGroups).to.deep.equal([groupAddresses[1]]);
          expect(withdrawals).to.deep.equal([BigNumber.from("30")]);
        });

        it("withdraws a larger withdrawal from the deprecated group first, then the remaining groups", async () => {
          await manager.connect(depositor).withdraw(120);
          const [withdrawnGroups, withdrawals] = await account.getLastScheduledWithdrawals();
          expect(withdrawnGroups).to.deep.equal([
            groupAddresses[1],
            groupAddresses[0],
            groupAddresses[2],
          ]);
          expect(withdrawals).to.deep.equal([
            BigNumber.from("100"),
            BigNumber.from("10"),
            BigNumber.from("10"),
          ]);
        });

        it("removes the deprecated group if it is no longer voted for", async () => {
          await manager.connect(depositor).withdraw(120);
          const deprecatedGroups = await manager.getDeprecatedGroups();
          expect(deprecatedGroups).to.deep.eq([]);
        });

        it("emits a GroupRemoved event", async () => {
          await expect(manager.connect(depositor).withdraw(120))
            .to.emit(manager, "GroupRemoved")
            .withArgs(groupAddresses[1]);
        });
      });
    });

    describe("when groups have unequal votes", () => {
      const withdrawals = [40, 100, 30];
      beforeEach(async () => {
        for (let i = 0; i < 3; i++) {
          await manager.activateGroup(groupAddresses[i]);
          await account.setCeloForGroup(groupAddresses[i], withdrawals[i]);
        }

        await stakedCelo.mint(depositor.address, 170);
        await account.setTotalCelo(170);
      });

      it("takes a small withdrawal from the most voted validator only", async () => {
        await manager.connect(depositor).withdraw(60);
        const [withdrawnGroups, withdrawals] = await account.getLastScheduledWithdrawals();
        expect(withdrawnGroups).to.deep.equal([groupAddresses[1]]);
        expect(withdrawals).to.deep.equal([BigNumber.from("60")]);
      });

      it("takes a medium withdrawal from two validators only", async () => {
        await manager.connect(depositor).withdraw(70);
        const [withdrawnGroups, withdrawals] = await account.getLastScheduledWithdrawals();
        expect(withdrawnGroups).to.deep.equal([groupAddresses[0], groupAddresses[1]]);
        expect(withdrawals).to.deep.equal([BigNumber.from("5"), BigNumber.from("65")]);
      });

      it("takes a medium withdrawal with overflow correctly", async () => {
        await manager.connect(depositor).withdraw(71);
        const [withdrawnGroups, withdrawals] = await account.getLastScheduledWithdrawals();
        expect(withdrawnGroups).to.deep.equal([groupAddresses[0], groupAddresses[1]]);
        expect(withdrawals).to.deep.equal([BigNumber.from("5"), BigNumber.from("66")]);
      });

      it("distributes a large withdrawal across all validators", async () => {
        await manager.connect(depositor).withdraw(89);
        const [withdrawnGroups, withdrawals] = await account.getLastScheduledWithdrawals();
        expect(withdrawnGroups).to.deep.equal([
          groupAddresses[2],
          groupAddresses[0],
          groupAddresses[1],
        ]);
        expect(withdrawals).to.deep.equal([
          BigNumber.from("3"),
          BigNumber.from("13"),
          BigNumber.from("73"),
        ]);
      });

      it("distributes a large deposit with overflow correctly", async () => {
        await manager.connect(depositor).withdraw(90);
        const [withdrawnGroups, withdrawals] = await account.getLastScheduledWithdrawals();
        expect(withdrawnGroups).to.deep.equal([
          groupAddresses[2],
          groupAddresses[0],
          groupAddresses[1],
        ]);
        expect(withdrawals).to.deep.equal([
          BigNumber.from("3"),
          BigNumber.from("13"),
          BigNumber.from("74"),
        ]);
      });

      describe("when one of the groups is deprecated", () => {
        beforeEach(async () => {
          await manager.deprecateGroup(groupAddresses[0]);
        });

        it("takes a small withdrawal from the deprecated group only", async () => {
          await manager.connect(depositor).withdraw(30);
          const [withdrawnGroups, withdrawals] = await account.getLastScheduledWithdrawals();
          expect(withdrawnGroups).to.deep.equal([groupAddresses[0]]);
          expect(withdrawals).to.deep.equal([BigNumber.from("30")]);
        });

        it("takes another small withdrawal from the deprecated group only", async () => {
          await manager.connect(depositor).withdraw(40);
          const [withdrawnGroups, withdrawals] = await account.getLastScheduledWithdrawals();
          expect(withdrawnGroups).to.deep.equal([groupAddresses[0]]);
          expect(withdrawals).to.deep.equal([BigNumber.from("40")]);
        });

        it("removes the deprecated group if it is no longer voted for", async () => {
          await manager.connect(depositor).withdraw(40);
          const deprecatedGroups = await manager.getDeprecatedGroups();
          expect(deprecatedGroups).to.deep.eq([]);
        });

        it("emits a GroupRemoved event", async () => {
          await expect(manager.connect(depositor).withdraw(40))
            .to.emit(manager, "GroupRemoved")
            .withArgs(groupAddresses[0]);
        });

        it("takes a medium withdrawal first from deprecated group, then from most voted active group", async () => {
          await manager.connect(depositor).withdraw(110);
          const [withdrawnGroups, withdrawals] = await account.getLastScheduledWithdrawals();
          expect(withdrawnGroups).to.deep.equal([groupAddresses[0], groupAddresses[1]]);
          expect(withdrawals).to.deep.equal([BigNumber.from("40"), BigNumber.from("70")]);
        });

        it("takes a large withdrawal from from deprecated group, then distributes correctly over active groups", async () => {
          await manager.connect(depositor).withdraw(120);
          const [withdrawnGroups, withdrawals] = await account.getLastScheduledWithdrawals();
          expect(withdrawnGroups).to.deep.equal([
            groupAddresses[0],
            groupAddresses[2],
            groupAddresses[1],
          ]);
          expect(withdrawals).to.deep.equal([
            BigNumber.from("40"),
            BigNumber.from("5"),
            BigNumber.from("75"),
          ]);
        });

        it("distributes a large withdrawal with overflow correctly", async () => {
          await manager.connect(depositor).withdraw(121);
          const [withdrawnGroups, withdrawals] = await account.getLastScheduledWithdrawals();
          expect(withdrawnGroups).to.deep.equal([
            groupAddresses[0],
            groupAddresses[2],
            groupAddresses[1],
          ]);
          expect(withdrawals).to.deep.equal([
            BigNumber.from("40"),
            BigNumber.from("5"),
            BigNumber.from("76"),
          ]);
        });
      });
    });

    describe("stCELO burning", () => {
      beforeEach(async () => {
        for (let i = 0; i < 3; i++) {
          await manager.activateGroup(groupAddresses[i]);
          await account.setCeloForGroup(groupAddresses[i], 100);
        }

        await stakedCelo.mint(depositor.address, 100);
      });

      describe("when there are equal amount of CELO and stCELO in the system", () => {
        beforeEach(async () => {
          await account.setTotalCelo(200);
          await stakedCelo.mint(someone.address, 100);
        });

        it("calculates CELO 1:1 with stCELO", async () => {
          await manager.connect(depositor).withdraw(100);
          const [withdrawnGroups, withdrawals] = await account.getLastScheduledWithdrawals();
          const celo = sum(withdrawals);
          expect(celo).to.eq(100);
        });

        it("burns the stCELO", async () => {
          await manager.connect(depositor).withdraw(100);
          const stCelo = await stakedCelo.balanceOf(depositor.address);
          expect(stCelo).to.eq(0);
        });

        it("calculates CELO 1:1 with stCELO for a different amount", async () => {
          await manager.connect(depositor).withdraw(10);
          const [withdrawnGroups, withdrawals] = await account.getLastScheduledWithdrawals();
          const celo = sum(withdrawals);
          expect(celo).to.eq(10);
        });

        it("burns the stCELO", async () => {
          await manager.connect(depositor).withdraw(10);
          const stCelo = await stakedCelo.balanceOf(depositor.address);
          expect(stCelo).to.eq(90);
        });
      });

      describe("when there is more CELO than stCELO in the system", () => {
        beforeEach(async () => {
          await account.setTotalCelo(200);
        });

        it("calculates more stCELO than the input CELO", async () => {
          await manager.connect(depositor).withdraw(100);
          const [withdrawnGroups, withdrawals] = await account.getLastScheduledWithdrawals();
          const celo = sum(withdrawals);
          expect(celo).to.eq(200);
        });

        it("burns the stCELO", async () => {
          await manager.connect(depositor).withdraw(100);
          const stCelo = await stakedCelo.balanceOf(depositor.address);
          expect(stCelo).to.eq(0);
        });

        it("calculates more stCELO than the input CELO for a different amount", async () => {
          await manager.connect(depositor).withdraw(10);
          const [withdrawnGroups, withdrawals] = await account.getLastScheduledWithdrawals();
          const celo = sum(withdrawals);
          expect(celo).to.eq(20);
        });

        it("burns the stCELO", async () => {
          await manager.connect(depositor).withdraw(10);
          const stCelo = await stakedCelo.balanceOf(depositor.address);
          expect(stCelo).to.eq(90);
        });
      });

      describe("when there is less CELO than stCELO in the system", () => {
        beforeEach(async () => {
          await account.setTotalCelo(100);
          await stakedCelo.mint(someone.address, 100);
        });

        it("calculates less stCELO than the input CELO", async () => {
          await manager.connect(depositor).withdraw(100);
          const [withdrawnGroups, withdrawals] = await account.getLastScheduledWithdrawals();
          const celo = sum(withdrawals);
          expect(celo).to.eq(50);
        });

        it("burns the stCELO", async () => {
          await manager.connect(depositor).withdraw(100);
          const stCelo = await stakedCelo.balanceOf(depositor.address);
          expect(stCelo).to.eq(0);
        });

        it("calculates less stCELO than the input CELO for a different amount", async () => {
          await manager.connect(depositor).withdraw(10);
          const [withdrawnGroups, withdrawals] = await account.getLastScheduledWithdrawals();
          const celo = sum(withdrawals);
          expect(celo).to.eq(5);
        });

        it("burns the stCELO", async () => {
          await manager.connect(depositor).withdraw(10);
          const stCelo = await stakedCelo.balanceOf(depositor.address);
          expect(stCelo).to.eq(90);
        });
      });
    });
  });

  describe("#setVoteContract()", () => {
    it("sets the vote contract", async () => {
      const managerOwner = await manager.owner();
      const ownerSigner = await getImpersonatedSigner(managerOwner);

      await manager.connect(ownerSigner).setVoteContract(nonVote.address);
      const newVoteContract = await manager.voteContract();
      expect(newVoteContract).to.eq(nonVote.address);
    });

    it("emits a VoteContractSet event", async () => {
      const managerOwner = await manager.owner();
      const ownerSigner = await getImpersonatedSigner(managerOwner);

      await expect(manager.connect(ownerSigner).setVoteContract(nonVote.address))
        .to.emit(manager, "VoteContractSet")
        .withArgs(nonVote.address);
    });

    it("cannot be called by a non-Owner account", async () => {
      await expect(manager.connect(nonOwner).setVoteContract(nonVote.address)).revertedWith(
        "Ownable: caller is not the owner"
      );
    });
  });

  describe("#voteProposal()", () => {
    const proposalId = 1;
    const index = 0;
    const yes = 10;
    const no = 20;
    const abstain = 30;

    it("should call all subsequent contracts correctly", async () => {
      const stakedCeloBalance = "1111";
      await manager.voteProposal(proposalId, index, yes, no, abstain);

      const stCeloLockedBalance = await stakedCelo.lockedBalance();
      expect(stCeloLockedBalance).to.eq(BigNumber.from(yes + no + abstain));

      const voteProposalIdVoted = await voteContract.proposalId();
      const voteYesVotesVoted = await voteContract.totalYesVotes();
      const voteNoVotesVoted = await voteContract.totalNoVotes();
      const voteAbstainVoteVoted = await voteContract.totalAbstainVotes();

      const accountProposalIdVoted = await account.proposalIdVoted();
      const accountIndexVoted = await account.indexVoted();
      const accountYesVotesVoted = await account.yesVotesVoted();
      const accountNoVotesVoted = await account.noVotesVoted();
      const accountAbstainVoteVoted = await account.abstainVoteVoted();

      expect(voteProposalIdVoted).to.eq(BigNumber.from(proposalId));
      expect(voteYesVotesVoted).to.eq(BigNumber.from(yes));
      expect(voteNoVotesVoted).to.eq(BigNumber.from(no));
      expect(voteAbstainVoteVoted).to.eq(BigNumber.from(abstain));

      expect(accountProposalIdVoted).to.eq(BigNumber.from(proposalId));
      expect(accountIndexVoted).to.eq(BigNumber.from(index));
      expect(accountYesVotesVoted).to.eq(BigNumber.from(yes));
      expect(accountNoVotesVoted).to.eq(BigNumber.from(no));
      expect(accountAbstainVoteVoted).to.eq(BigNumber.from(abstain));
    });
  });

  describe("#revokeVotes()", () => {
    const proposalId = 1;
    const index = 0;
    const yes = 10;
    const no = 20;
    const abstain = 30;

    it("should call all subsequent contracts correctly", async () => {
      const stakedCeloBalance = "1111";
      await voteContract.setVotes(yes, no, abstain);
      await manager.revokeVotes(proposalId, index);

      const voteProposalIdVoted = await voteContract.revokeProposalId();

      const accountProposalIdVoted = await account.proposalIdVoted();
      const accountIndexVoted = await account.indexVoted();
      const accountYesVotesVoted = await account.yesVotesVoted();
      const accountNoVotesVoted = await account.noVotesVoted();
      const accountAbstainVoteVoted = await account.abstainVoteVoted();

      expect(voteProposalIdVoted).to.eq(BigNumber.from(proposalId));

      expect(accountProposalIdVoted).to.eq(BigNumber.from(proposalId));
      expect(accountIndexVoted).to.eq(BigNumber.from(index));
      expect(accountYesVotesVoted).to.eq(BigNumber.from(yes));
      expect(accountNoVotesVoted).to.eq(BigNumber.from(no));
      expect(accountAbstainVoteVoted).to.eq(BigNumber.from(abstain));
    });
  });

  describe("#unlockBalance()", () => {
    it("should call all subsequent contracts correctly", async () => {
      await manager.unlockBalance(nonVote.address);

      const stCeloUnlockedFor = await stakedCelo.unlockedBalanceFor();
      expect(stCeloUnlockedFor).to.eq(nonVote.address);
    });
  });

  describe("#overrideLockBalance()", () => {
    it("should call all subsequent contracts correctly", async () => {
      const newLockBalance = 12456;
      await manager.overrideLockBalance(nonVote.address, newLockBalance);

      const overrideBalance = await stakedCelo.overrideBalance();
      const overrideFor = await stakedCelo.overrideFor();
      expect(overrideBalance).to.eq(newLockBalance);
      expect(overrideFor).to.eq(nonVote.address);
    });
  });

  describe("#updateHistoryAndReturnLockedStCeloInVoting()", () => {
    it("should call all subsequent contracts correctly", async () => {
      await manager.updateHistoryAndReturnLockedStCeloInVoting(nonVote.address);

      const updatedHistoryFor = await voteContract.updatedHistoryFor();
      expect(updatedHistoryFor).to.eq(nonVote.address);
    });
  });
});<|MERGE_RESOLUTION|>--- conflicted
+++ resolved
@@ -17,23 +17,16 @@
 import { MockAccount__factory } from "../typechain-types/factories/MockAccount__factory";
 import { MockStakedCelo } from "../typechain-types/MockStakedCelo";
 import { MockStakedCelo__factory } from "../typechain-types/factories/MockStakedCelo__factory";
-<<<<<<< HEAD
 import { MockVote__factory } from "../typechain-types/factories/MockVote__factory";
 import { MockVote } from "../typechain-types/MockVote";
-=======
-
->>>>>>> 78e4af31
 import { expect } from "chai";
 import { parseUnits } from "ethers/lib/utils";
 import { SignerWithAddress } from "@nomiclabs/hardhat-ethers/signers";
 
 import {
-<<<<<<< HEAD
   getImpersonatedSigner,
-=======
   removeMembersFromGroup,
   deregisterValidatorGroup,
->>>>>>> 78e4af31
   randomSigner,
   registerValidatorAndAddToGroupMembers,
   registerValidatorGroup,
@@ -42,6 +35,7 @@
   electGroup,
   registerValidatorAndOnlyAffiliateToGroup,
   updateGroupSlashingMultiplier,
+  REGISTRY_ADDRESS,
 } from "./utils";
 
 const sum = (xs: BigNumber[]): BigNumber => xs.reduce((a, b) => a.add(b));
@@ -53,14 +47,11 @@
 describe("Manager", () => {
   let account: MockAccount;
   let stakedCelo: MockStakedCelo;
-<<<<<<< HEAD
   let voteContract: MockVote;
-=======
   let lockedGoldContract: MockLockedGold;
   let validatorsContract: MockValidators;
   let registryContract: MockRegistry;
 
->>>>>>> 78e4af31
   let manager: Manager;
   let vote: SignerWithAddress;
   let nonVote: SignerWithAddress;
@@ -124,7 +115,6 @@
     ).connect(owner) as MockStakedCelo__factory;
     stakedCelo = await stakedCeloFactory.deploy();
 
-<<<<<<< HEAD
     const mockVoteFactory: MockVote__factory = (
       await hre.ethers.getContractFactory("MockVote")
     ).connect(owner) as MockVote__factory;
@@ -135,8 +125,6 @@
     const managerOwner = await manager.owner();
     const ownerSigner = await getImpersonatedSigner(managerOwner);
     await manager.connect(ownerSigner).setVoteContract(voteContract.address);
-=======
-    await manager.setDependencies(stakedCelo.address, account.address);
     const accounts = await hre.kit.contracts.getAccounts();
     await accounts.createAccount().sendAndWaitForReceipt({
       from: voter.address,
@@ -144,7 +132,6 @@
     await accounts.createAccount().sendAndWaitForReceipt({
       from: someone.address,
     });
->>>>>>> 78e4af31
 
     groups = [];
     groupAddresses = [];
