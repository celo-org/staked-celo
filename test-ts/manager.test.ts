--- conflicted
+++ resolved
@@ -2262,9 +2262,7 @@
           differentSpecificGroupStrategyDeposit
         );
 
-<<<<<<< HEAD
         const [head] = await defaultStrategyContract.getGroupsHead()
-=======
         await account.setCeloForGroup(
           groupAddresses[0],
           differentSpecificGroupStrategyDeposit.div(2)
@@ -2274,7 +2272,6 @@
           groupAddresses[1],
           differentSpecificGroupStrategyDeposit.div(2)
         );
->>>>>>> b2616130
 
         await manager
           .connect(stakedCeloSigner)
@@ -2287,16 +2284,8 @@
           lastTransferToVotes,
         ] = await account.getLastTransferValues();
 
-<<<<<<< HEAD
         expect(lastTransferFromGroups).to.deep.eq([head]);
         expect(lastTransferFromVotes).to.deep.eq([differentSpecificGroupStrategyDeposit]);
-=======
-        expect(lastTransferFromGroups).to.have.deep.members([groupAddresses[1], groupAddresses[0]]);
-        expect(lastTransferFromVotes.length).to.eq(2);
-        expect(lastTransferFromVotes[0].add(lastTransferFromVotes[1])).to.deep.eq(
-          differentSpecificGroupStrategyDeposit
-        );
->>>>>>> b2616130
 
         expect(lastTransferToGroups).to.deep.eq([specificGroupStrategyAddress]);
         expect(lastTransferToVotes).to.deep.eq([differentSpecificGroupStrategyDeposit]);
