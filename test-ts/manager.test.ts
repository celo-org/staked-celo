import { ElectionWrapper } from "@celo/contractkit/lib/wrappers/Election";
import { LockedGoldWrapper } from "@celo/contractkit/lib/wrappers/LockedGold";
import { ValidatorsWrapper } from "@celo/contractkit/lib/wrappers/Validators";
import { SignerWithAddress } from "@nomiclabs/hardhat-ethers/signers";
import BigNumberJs from "bignumber.js";
import { expect } from "chai";
import { BigNumber } from "ethers";
import { parseUnits } from "ethers/lib/utils";
import hre from "hardhat";
import { MockAccount__factory } from "../typechain-types/factories/MockAccount__factory";
import { MockLockedGold__factory } from "../typechain-types/factories/MockLockedGold__factory";
import { MockRegistry__factory } from "../typechain-types/factories/MockRegistry__factory";
import { MockStakedCelo__factory } from "../typechain-types/factories/MockStakedCelo__factory";
import { MockValidators__factory } from "../typechain-types/factories/MockValidators__factory";
import { MockVote__factory } from "../typechain-types/factories/MockVote__factory";
import { Manager } from "../typechain-types/Manager";
import { MockAccount } from "../typechain-types/MockAccount";
import { MockLockedGold } from "../typechain-types/MockLockedGold";
import { MockRegistry } from "../typechain-types/MockRegistry";
import { MockStakedCelo } from "../typechain-types/MockStakedCelo";
<<<<<<< HEAD
import { MockStakedCelo__factory } from "../typechain-types/factories/MockStakedCelo__factory";

import { expect } from "chai";
import { parseUnits } from "ethers/lib/utils";
import { SignerWithAddress } from "@nomiclabs/hardhat-ethers/signers";
import electionContractData from "./code/abi/electionAbi.json";

=======
import { MockValidators } from "../typechain-types/MockValidators";
import { MockVote } from "../typechain-types/MockVote";
>>>>>>> 66d3330d
import {
  ADDRESS_ZERO,
  deregisterValidatorGroup,
  electGroup,
  electMinimumNumberOfValidators,
  getImpersonatedSigner,
  randomSigner,
  registerValidatorAndAddToGroupMembers,
  registerValidatorAndOnlyAffiliateToGroup,
  registerValidatorGroup,
  REGISTRY_ADDRESS,
  removeMembersFromGroup,
  resetNetwork,
  updateGroupSlashingMultiplier,
  impersonateAccount,
} from "./utils";

const sum = (xs: BigNumber[]): BigNumber => xs.reduce((a, b) => a.add(b));

after(() => {
  hre.kit.stop();
});

describe("Manager", () => {
  let account: MockAccount;
  let stakedCelo: MockStakedCelo;
  let voteContract: MockVote;
  let lockedGoldContract: MockLockedGold;
  let validatorsContract: MockValidators;
  let registryContract: MockRegistry;

  let manager: Manager;
  let nonVote: SignerWithAddress;
  let nonStakedCelo: SignerWithAddress;
  let nonAccount: SignerWithAddress;

  let election: ElectionWrapper;
  let lockedGold: LockedGoldWrapper;
  let validators: ValidatorsWrapper;

  let owner: SignerWithAddress;
  let nonOwner: SignerWithAddress;
  let someone: SignerWithAddress;
  let mockSlasher: SignerWithAddress;
  let depositor: SignerWithAddress;
  let voter: SignerWithAddress;
  let groups: SignerWithAddress[];
  let groupAddresses: string[];

  // eslint-disable-next-line @typescript-eslint/no-explicit-any
  let snapshotId: any;

  before(async function () {
    this.timeout(100000);
    await resetNetwork();
    lockedGold = await hre.kit.contracts.getLockedGold();
    election = await hre.kit.contracts.getElection();
    validators = await hre.kit.contracts.getValidators();

    await hre.deployments.fixture("TestManager");
    manager = await hre.ethers.getContract("Manager");

    [owner] = await randomSigner(parseUnits("100"));
    [nonOwner] = await randomSigner(parseUnits("100"));
    [someone] = await randomSigner(parseUnits("100"));
    [mockSlasher] = await randomSigner(parseUnits("100"));
    [depositor] = await randomSigner(parseUnits("300"));
    [voter] = await randomSigner(parseUnits("10000000000"));
    [nonVote] = await randomSigner(parseUnits("100"));
    [nonStakedCelo] = await randomSigner(parseUnits("100"));
    [nonAccount] = await randomSigner(parseUnits("100"));

    const accountFactory: MockAccount__factory = (
      await hre.ethers.getContractFactory("MockAccount")
    ).connect(owner) as MockAccount__factory;
    account = await accountFactory.deploy();

    const lockedGoldFactory: MockLockedGold__factory = (
      await hre.ethers.getContractFactory("MockLockedGold")
    ).connect(owner) as MockLockedGold__factory;
    lockedGoldContract = lockedGoldFactory.attach(lockedGold.address);

    const validatorsFactory: MockValidators__factory = (
      await hre.ethers.getContractFactory("MockValidators")
    ).connect(owner) as MockValidators__factory;
    validatorsContract = validatorsFactory.attach(validators.address);

    const registryFactory: MockRegistry__factory = (
      await hre.ethers.getContractFactory("MockRegistry")
    ).connect(owner) as MockRegistry__factory;
    registryContract = registryFactory.attach(REGISTRY_ADDRESS);

    const stakedCeloFactory: MockStakedCelo__factory = (
      await hre.ethers.getContractFactory("MockStakedCelo")
    ).connect(owner) as MockStakedCelo__factory;
    stakedCelo = await stakedCeloFactory.deploy();

    const mockVoteFactory: MockVote__factory = (
      await hre.ethers.getContractFactory("MockVote")
    ).connect(owner) as MockVote__factory;
    voteContract = await mockVoteFactory.deploy();

    await manager.setDependencies(stakedCelo.address, account.address, voteContract.address);

    const accounts = await hre.kit.contracts.getAccounts();
    await accounts.createAccount().sendAndWaitForReceipt({
      from: voter.address,
    });
    await accounts.createAccount().sendAndWaitForReceipt({
      from: someone.address,
    });

    groups = [];
    groupAddresses = [];
    for (let i = 0; i < 11; i++) {
      const [group] = await randomSigner(parseUnits("21000"));
      groups.push(group);
      groupAddresses.push(group.address);
    }
    for (let i = 0; i < 11; i++) {
      if (i == 1) {
        // For groups[1] we register an extra validator so it has a higher voting limit.
        await registerValidatorGroup(groups[i], 2);
        const [validator, validatorWallet] = await randomSigner(parseUnits("11000"));
        await registerValidatorAndAddToGroupMembers(groups[i], validator, validatorWallet);
      } else {
        await registerValidatorGroup(groups[i], 1);
      }
      const [validator, validatorWallet] = await randomSigner(parseUnits("11000"));
      await registerValidatorAndAddToGroupMembers(groups[i], validator, validatorWallet);
    }

    await electMinimumNumberOfValidators(groups, voter); // first 10 groups
  });

  beforeEach(async () => {
    snapshotId = await hre.ethers.provider.send("evm_snapshot", []);
  });

  afterEach(async () => {
    await hre.ethers.provider.send("evm_revert", [snapshotId]);
  });

  describe("#activateGroup()", () => {
    it("adds a group", async () => {
      await manager.activateGroup(groupAddresses[0]);
      const activeGroups = await manager.getGroups();
      expect(activeGroups).to.deep.eq([groupAddresses[0]]);
    });

    it("emits a GroupActivated event", async () => {
      await expect(manager.activateGroup(groupAddresses[0]))
        .to.emit(manager, "GroupActivated")
        .withArgs(groupAddresses[0]);
    });

    it("cannot be called by a non owner", async () => {
      await expect(manager.connect(nonOwner).activateGroup(groupAddresses[0])).revertedWith(
        "Ownable: caller is not the owner"
      );
    });

    describe("when group is not registered", () => {
      it("reverts when trying to add an unregistered group", async () => {
        const [unregisteredGroup] = await randomSigner(parseUnits("100"));

        await expect(manager.activateGroup(unregisteredGroup.address)).revertedWith(
          `GroupNotEligible("${unregisteredGroup.address}")`
        );
      });
    });

    describe("when group has no members", () => {
      let noMemberedGroup: SignerWithAddress;
      beforeEach(async () => {
        [noMemberedGroup] = await randomSigner(parseUnits("21000"));
        await registerValidatorGroup(noMemberedGroup);
        const [validator, validatorWallet] = await randomSigner(parseUnits("11000"));
        await registerValidatorAndOnlyAffiliateToGroup(noMemberedGroup, validator, validatorWallet);
      });

      it("reverts when trying to add a group with no members", async () => {
        await expect(manager.activateGroup(noMemberedGroup.address)).revertedWith(
          `GroupNotEligible("${noMemberedGroup.address}")`
        );
      });
    });

    describe("when group is not elected", () => {
      it("reverts when trying to add non elected group", async () => {
        const nonElectedGroup = groups[10];
        await expect(manager.activateGroup(nonElectedGroup.address)).revertedWith(
          `GroupNotEligible("${nonElectedGroup.address}")`
        );
      });
    });

    describe("when group has 3 validators, but only 1 is elected.", () => {
      let gloup: SignerWithAddress;
      beforeEach(async () => {
        [gloup] = await randomSigner(parseUnits("31000"));
        await registerValidatorGroup(gloup);

        for (let i = 0; i < 3; i++) {
          const [validator, validatorWallet] = await randomSigner(parseUnits("11000"));

          if (i === 2) {
            await registerValidatorAndAddToGroupMembers(gloup, validator, validatorWallet);
            await electGroup(gloup.address, someone);
          } else {
            await registerValidatorAndOnlyAffiliateToGroup(gloup, validator, validatorWallet);
          }
        }
      });

      it("emits a GroupActivated event", async () => {
        await expect(manager.activateGroup(gloup.address))
          .to.emit(manager, "GroupActivated")
          .withArgs(gloup.address);
      });
    });

    describe("when group has low slash multiplier", () => {
      let slashedGroup: SignerWithAddress;
      beforeEach(async () => {
        [slashedGroup] = await randomSigner(parseUnits("21000"));
        await registerValidatorGroup(slashedGroup);
        const [validator, validatorWallet] = await randomSigner(parseUnits("11000"));
        await registerValidatorAndAddToGroupMembers(slashedGroup, validator, validatorWallet);
        await electGroup(slashedGroup.address, someone);

        await updateGroupSlashingMultiplier(
          registryContract,
          lockedGoldContract,
          validatorsContract,
          slashedGroup,
          mockSlasher
        );
      });

      it("reverts when trying to add slashed group", async () => {
        await expect(manager.activateGroup(slashedGroup.address)).revertedWith(
          `GroupNotEligible("${slashedGroup.address}")`
        );
      });
    });

    describe("when some groups are already added", () => {
      beforeEach(async () => {
        for (let i = 0; i < 3; i++) {
          await manager.activateGroup(groupAddresses[i]);
        }
      });

      it("adds another group", async () => {
        await manager.activateGroup(groupAddresses[3]);
        const activeGroups = await manager.getGroups();
        expect(activeGroups).to.deep.eq(groupAddresses.slice(0, 4));
      });

      it("emits a GroupActivated event", async () => {
        await expect(manager.activateGroup(groupAddresses[3]))
          .to.emit(manager, "GroupActivated")
          .withArgs(groupAddresses[3]);
      });

      it("reverts when trying to add an existing group", async () => {
        await expect(manager.activateGroup(groupAddresses[1])).revertedWith(
          `GroupAlreadyAdded("${groupAddresses[1]}")`
        );
      });
    });

    describe("when maxNumGroupsVotedFor have been voted for", async () => {
      let additionalGroup: SignerWithAddress;

      beforeEach(async () => {
        additionalGroup = groups[10];
        await electGroup(additionalGroup.address, someone);

        for (let i = 0; i < 10; i++) {
          await manager.activateGroup(groups[i].address);
        }
      });

      it("cannot add another group", async () => {
        await expect(manager.activateGroup(additionalGroup.address)).revertedWith(
          "MaxGroupsVotedForReached()"
        );
      });

      it("can add another group when enabled in Election contract", async () => {
        const accountAddress = account.address;
        const sendFundsTx = await nonOwner.sendTransaction({
          value: parseUnits("1"),
          to: accountAddress,
        });
        await sendFundsTx.wait();
        await impersonateAccount(accountAddress);

        const accountsContract = await hre.kit.contracts.getAccounts();
        const createAccountTxObject = accountsContract.createAccount();
        await createAccountTxObject.send({
          from: accountAddress,
        });
        // TODO: once contractkit updated - use just election contract from contractkit
        const electionContract = new hre.kit.web3.eth.Contract(
          electionContractData.abi as any,
          election.address
        );
        const setAllowedToVoteOverMaxNumberOfGroupsTxObject =
          electionContract.methods.setAllowedToVoteOverMaxNumberOfGroups(true);
        await setAllowedToVoteOverMaxNumberOfGroupsTxObject.send({
          from: accountAddress,
        });

        await expect(manager.activateGroup(additionalGroup.address))
          .to.emit(manager, "GroupActivated")
          .withArgs(additionalGroup.address);
      });

      describe("when some of the groups are currently deprecated", () => {
        beforeEach(async () => {
          await account.setCeloForGroup(groupAddresses[2], 100);
          await account.setCeloForGroup(groupAddresses[7], 100);
          await manager.deprecateGroup(groupAddresses[2]);
          await manager.deprecateGroup(groupAddresses[7]);
        });

        it("cannot add another group", async () => {
          await expect(manager.activateGroup(additionalGroup.address)).revertedWith(
            "MaxGroupsVotedForReached()"
          );
        });

        it("reactivates a deprecated group", async () => {
          await manager.activateGroup(groupAddresses[2]);
          const activeGroups = await manager.getGroups();
          expect(activeGroups[8]).to.equal(groupAddresses[2]);
        });

        it("emits a GroupActivated event", async () => {
          await expect(manager.activateGroup(groupAddresses[2]))
            .to.emit(manager, "GroupActivated")
            .withArgs(groupAddresses[2]);
        });

        it("removes the group from deprecated", async () => {
          await manager.activateGroup(groupAddresses[2]);
          const deprecatedGroups = await manager.getDeprecatedGroups();
          expect(deprecatedGroups).to.deep.equal([groupAddresses[7]]);
        });
      });
    });
  });

  describe("#deprecateGroup()", () => {
    let deprecatedGroup: SignerWithAddress;

    beforeEach(async () => {
      deprecatedGroup = groups[1];
      for (let i = 0; i < 3; i++) {
        await manager.activateGroup(groups[i].address);
      }
    });

    describe("when the group is voted for", () => {
      beforeEach(async () => {
        await account.setCeloForGroup(deprecatedGroup.address, 100);
      });

      it("removes the group from the groups array", async () => {
        await manager.deprecateGroup(deprecatedGroup.address);
        const activeGroups = await manager.getGroups();
        expect(activeGroups).to.deep.eq([groupAddresses[0], groupAddresses[2]]);
      });

      it("adds the group to the deprecatedd array", async () => {
        await manager.deprecateGroup(deprecatedGroup.address);
        const deprecatedGroups = await manager.getDeprecatedGroups();
        expect(deprecatedGroups).to.deep.eq([groupAddresses[1]]);
      });

      it("emits a GroupDeprecated event", async () => {
        await expect(manager.deprecateGroup(deprecatedGroup.address))
          .to.emit(manager, "GroupDeprecated")
          .withArgs(deprecatedGroup.address);
      });

      it("reverts when deprecating a non active group", async () => {
        await expect(manager.deprecateGroup(groupAddresses[3])).revertedWith(
          `GroupNotActive("${groupAddresses[3]}")`
        );
      });

      it("cannot be called by a non owner", async () => {
        await expect(
          manager.connect(nonOwner).deprecateGroup(deprecatedGroup.address)
        ).revertedWith("Ownable: caller is not the owner");
      });
    });

    describe("when the group is not voted for", () => {
      it("removes the group from the groups array", async () => {
        await manager.deprecateGroup(deprecatedGroup.address);
        const activeGroups = await manager.getGroups();
        expect(activeGroups).to.deep.eq([groupAddresses[0], groupAddresses[2]]);
      });

      it("does not add the group to the deprecated array", async () => {
        await manager.deprecateGroup(deprecatedGroup.address);
        const deprecatedGroups = await manager.getDeprecatedGroups();
        expect(deprecatedGroups).to.deep.eq([]);
      });

      it("emits a GroupDeprecated event", async () => {
        await expect(manager.deprecateGroup(deprecatedGroup.address))
          .to.emit(manager, "GroupDeprecated")
          .withArgs(deprecatedGroup.address);
      });

      it("emits a GroupRemoved event", async () => {
        await expect(manager.deprecateGroup(deprecatedGroup.address))
          .to.emit(manager, "GroupRemoved")
          .withArgs(deprecatedGroup.address);
      });

      it("reverts when deprecating a non active group", async () => {
        await expect(manager.deprecateGroup(groupAddresses[3])).revertedWith(
          `GroupNotActive("${groupAddresses[3]}")`
        );
      });

      it("cannot be called by a non owner", async () => {
        await expect(
          manager.connect(nonOwner).deprecateGroup(deprecatedGroup.address)
        ).revertedWith("Ownable: caller is not the owner");
      });
    });
  });

  describe("#deprecateUnhealthyGroup()", () => {
    let deprecatedGroup: SignerWithAddress;

    beforeEach(async () => {
      deprecatedGroup = groups[1];
      for (let i = 0; i < 3; i++) {
        await manager.activateGroup(groups[i].address);
      }
    });

    it("should revert when group is healthy", async () => {
      await expect(manager.deprecateUnhealthyGroup(groupAddresses[1])).revertedWith(
        `HealthyGroup("${groupAddresses[1]}")`
      );
    });

    describe("when the group is not elected", () => {
      beforeEach(async () => {
        const groupVotes = await election.getVotesForGroupByAccount(
          voter.address,
          deprecatedGroup.address
        );

        const revokeTx = await election.revoke(
          voter.address,
          deprecatedGroup.address,
          groupVotes.active
        );
        for (let i = 0; i < revokeTx.length; i++) {
          await revokeTx[i].sendAndWaitForReceipt({ from: voter.address });
        }
        await electGroup(groups[10].address, someone);
      });

      it("should deprecate group", async () => {
        await expect(await manager.deprecateUnhealthyGroup(groupAddresses[1]))
          .to.emit(manager, "GroupDeprecated")
          .withArgs(groupAddresses[1]);
      });
    });

    describe("when the group is not registered", () => {
      beforeEach(async () => {
        await deregisterValidatorGroup(deprecatedGroup);
      });

      it("should deprecate group", async () => {
        await expect(await manager.deprecateUnhealthyGroup(deprecatedGroup.address))
          .to.emit(manager, "GroupDeprecated")
          .withArgs(deprecatedGroup.address);
      });
    });

    describe("when the group has no members", () => {
      // if voting for a group that has no members, i get no rewards.
      beforeEach(async () => {
        await removeMembersFromGroup(deprecatedGroup);
      });

      it("should deprecate group", async () => {
        await expect(await manager.deprecateUnhealthyGroup(deprecatedGroup.address))
          .to.emit(manager, "GroupDeprecated")
          .withArgs(deprecatedGroup.address);
      });
    });

    describe("when group has 3 validators, but only 1 is elected.", () => {
      let gloups: SignerWithAddress;
      beforeEach(async () => {
        [gloups] = await randomSigner(parseUnits("21000"));
        await registerValidatorGroup(gloups);

        for (let i = 0; i < 3; i++) {
          const [validator, validatorWallet] = await randomSigner(parseUnits("11000"));

          if (i === 2) {
            await registerValidatorAndAddToGroupMembers(gloups, validator, validatorWallet);
            await electGroup(gloups.address, someone);
          } else {
            await registerValidatorAndOnlyAffiliateToGroup(gloups, validator, validatorWallet);
          }
        }
        await manager.activateGroup(gloups.address);
      });

      it("should revert with Healthy group message", async () => {
        await expect(manager.deprecateUnhealthyGroup(gloups.address)).revertedWith(
          `HealthyGroup("${gloups.address}")`
        );
      });
    });

    describe("when the group is slashed", () => {
      beforeEach(async () => {
        await updateGroupSlashingMultiplier(
          registryContract,
          lockedGoldContract,
          validatorsContract,
          deprecatedGroup,
          mockSlasher
        );
      });

      it("should deprecate group", async () => {
        await expect(await manager.deprecateUnhealthyGroup(deprecatedGroup.address))
          .to.emit(manager, "GroupDeprecated")
          .withArgs(groupAddresses[1]);
      });
    });
  });

  describe("#deposit()", () => {
    it("reverts when there are no active groups", async () => {
      await expect(manager.connect(depositor).deposit({ value: 100 })).revertedWith(
        "NoActiveGroups()"
      );
    });

    describe("when all groups have equal votes", () => {
      beforeEach(async () => {
        for (let i = 0; i < 3; i++) {
          await manager.activateGroup(groupAddresses[i]);
          await account.setCeloForGroup(groupAddresses[i], 100);
        }
      });

      it("distributes votes evenly", async () => {
        await manager.connect(depositor).deposit({ value: 99 });
        const [votedGroups, votes] = await account.getLastScheduledVotes();
        expect(votedGroups).to.deep.equal(groupAddresses.slice(0, 3));
        expect(votes).to.deep.equal([
          BigNumber.from("33"),
          BigNumber.from("33"),
          BigNumber.from("33"),
        ]);
      });

      it("distributes a slight overflow correctly", async () => {
        await manager.connect(depositor).deposit({ value: 100 });
        const [votedGroups, votes] = await account.getLastScheduledVotes();
        expect(votedGroups).to.deep.equal(groupAddresses.slice(0, 3));
        expect(votes).to.deep.equal([
          BigNumber.from("34"),
          BigNumber.from("33"),
          BigNumber.from("33"),
        ]);
      });

      it("distributes a different slight overflow correctly", async () => {
        await manager.connect(depositor).deposit({ value: 101 });
        const [votedGroups, votes] = await account.getLastScheduledVotes();
        expect(votedGroups).to.deep.equal(groupAddresses.slice(0, 3));
        expect(votes).to.deep.equal([
          BigNumber.from("34"),
          BigNumber.from("34"),
          BigNumber.from("33"),
        ]);
      });

      describe("when one of the groups is deprecated", () => {
        beforeEach(async () => {
          await manager.deprecateGroup(groupAddresses[1]);
        });

        it("distributes votes evenly between the two active groups", async () => {
          await manager.connect(depositor).deposit({ value: 100 });
          const [votedGroups, votes] = await account.getLastScheduledVotes();
          expect(votedGroups).to.deep.equal([groupAddresses[0], groupAddresses[2]]);
          expect(votes).to.deep.equal([BigNumber.from("50"), BigNumber.from("50")]);
        });

        it("distributes a slight overflow correctly", async () => {
          await manager.connect(depositor).deposit({ value: 101 });
          const [votedGroups, votes] = await account.getLastScheduledVotes();
          expect(votedGroups).to.deep.equal([groupAddresses[0], groupAddresses[2]]);
          expect(votes).to.deep.equal([BigNumber.from("51"), BigNumber.from("50")]);
        });
      });
    });

    describe("when groups have unequal votes", () => {
      const votes = [40, 100, 30];
      beforeEach(async () => {
        for (let i = 0; i < 3; i++) {
          await manager.activateGroup(groupAddresses[i]);
          await account.setCeloForGroup(groupAddresses[i], votes[i]);
        }
      });

      it("distributes a small deposit to the least voted validator only", async () => {
        await manager.connect(depositor).deposit({ value: 10 });
        const [votedGroups, votes] = await account.getLastScheduledVotes();
        expect(votedGroups).to.deep.equal([groupAddresses[2]]);
        expect(votes).to.deep.equal([BigNumber.from("10")]);
      });

      it("distributes a medium deposit to two validators only", async () => {
        await manager.connect(depositor).deposit({ value: 130 });
        const [votedGroups, votes] = await account.getLastScheduledVotes();
        expect(votedGroups).to.deep.equal([groupAddresses[2], groupAddresses[0]]);
        expect(votes).to.deep.equal([BigNumber.from("70"), BigNumber.from("60")]);
      });

      it("distributes a medium deposit with overflow correctly", async () => {
        await manager.connect(depositor).deposit({ value: 131 });
        const [votedGroups, votes] = await account.getLastScheduledVotes();
        expect(votedGroups).to.deep.equal([groupAddresses[2], groupAddresses[0]]);
        expect(votes).to.deep.equal([BigNumber.from("71"), BigNumber.from("60")]);
      });

      it("distributes a large deposit to all validators", async () => {
        await manager.connect(depositor).deposit({ value: 160 });
        const [votedGroups, votes] = await account.getLastScheduledVotes();
        expect(votedGroups).to.deep.equal([
          groupAddresses[2],
          groupAddresses[0],
          groupAddresses[1],
        ]);
        expect(votes).to.deep.equal([
          BigNumber.from("80"),
          BigNumber.from("70"),
          BigNumber.from("10"),
        ]);
      });

      it("distributes a large deposit with overflow correctly", async () => {
        await manager.connect(depositor).deposit({ value: 162 });
        const [votedGroups, votes] = await account.getLastScheduledVotes();
        expect(votedGroups).to.deep.equal([
          groupAddresses[2],
          groupAddresses[0],
          groupAddresses[1],
        ]);
        expect(votes).to.deep.equal([
          BigNumber.from("81"),
          BigNumber.from("71"),
          BigNumber.from("10"),
        ]);
      });

      describe("when one of the groups is deprecated", () => {
        beforeEach(async () => {
          await manager.deprecateGroup(groupAddresses[0]);
        });

        it("distributes a small deposit to the least voted validator only", async () => {
          await manager.connect(depositor).deposit({ value: 10 });
          const [votedGroups, votes] = await account.getLastScheduledVotes();
          expect(votedGroups).to.deep.equal([groupAddresses[2]]);
          expect(votes).to.deep.equal([BigNumber.from("10")]);
        });

        it("distributes another small deposit to the least voted validator only", async () => {
          await manager.connect(depositor).deposit({ value: 70 });
          const [votedGroups, votes] = await account.getLastScheduledVotes();
          expect(votedGroups).to.deep.equal([groupAddresses[2]]);
          expect(votes).to.deep.equal([BigNumber.from("70")]);
        });

        it("distributes a larger deposit to both active groups", async () => {
          await manager.connect(depositor).deposit({ value: 80 });
          const [votedGroups, votes] = await account.getLastScheduledVotes();
          expect(votedGroups).to.deep.equal([groupAddresses[2], groupAddresses[1]]);
          expect(votes).to.deep.equal([BigNumber.from("75"), BigNumber.from("5")]);
        });

        it("distributes a larger deposit with overflow correctly", async () => {
          await manager.connect(depositor).deposit({ value: 81 });
          const [votedGroups, votes] = await account.getLastScheduledVotes();
          expect(votedGroups).to.deep.equal([groupAddresses[2], groupAddresses[1]]);
          expect(votes).to.deep.equal([BigNumber.from("76"), BigNumber.from("5")]);
        });
      });
    });

    describe("stCELO minting", () => {
      beforeEach(async () => {
        for (let i = 0; i < 3; i++) {
          await manager.activateGroup(groupAddresses[i]);
        }
      });

      describe("when there are no tokens in the system", () => {
        beforeEach(async () => {
          await account.setTotalCelo(0);
        });

        it("mints CELO 1:1 with stCELO", async () => {
          await manager.connect(depositor).deposit({ value: 100 });
          const stCelo = await stakedCelo.balanceOf(depositor.address);
          expect(stCelo).to.eq(100);
        });

        it("calculates CELO 1:1 with stCELO for a different amount", async () => {
          await manager.connect(depositor).deposit({ value: 10 });
          const stCelo = await stakedCelo.balanceOf(depositor.address);
          expect(stCelo).to.eq(10);
        });
      });

      describe("when there are equal amount of CELO and stCELO in the system", () => {
        beforeEach(async () => {
          await account.setTotalCelo(100);
          await stakedCelo.mint(someone.address, 100);
        });

        it("calculates CELO 1:1 with stCELO", async () => {
          await manager.connect(depositor).deposit({ value: 100 });
          const stCelo = await stakedCelo.balanceOf(depositor.address);
          expect(stCelo).to.eq(100);
        });

        it("calculates CELO 1:1 with stCELO for a different amount", async () => {
          await manager.connect(depositor).deposit({ value: 10 });
          const stCelo = await stakedCelo.balanceOf(depositor.address);
          expect(stCelo).to.eq(10);
        });
      });

      describe("when there is more CELO than stCELO in the system", () => {
        beforeEach(async () => {
          await account.setTotalCelo(200);
          await stakedCelo.mint(someone.address, 100);
        });

        it("calculates less stCELO than the input CELO", async () => {
          await manager.connect(depositor).deposit({ value: 100 });
          const stCelo = await stakedCelo.balanceOf(depositor.address);
          expect(stCelo).to.eq(50);
        });

        it("calculates less stCELO than the input CELO for a different amount", async () => {
          await manager.connect(depositor).deposit({ value: 10 });
          const stCelo = await stakedCelo.balanceOf(depositor.address);
          expect(stCelo).to.eq(5);
        });
      });

      describe("when there is less CELO than stCELO in the system", () => {
        beforeEach(async () => {
          await account.setTotalCelo(100);
          await stakedCelo.mint(someone.address, 200);
        });

        it("calculates more stCELO than the input CELO", async () => {
          await manager.connect(depositor).deposit({ value: 100 });
          const stCelo = await stakedCelo.balanceOf(depositor.address);
          expect(stCelo).to.eq(200);
        });

        it("calculates more stCELO than the input CELO for a different amount", async () => {
          await manager.connect(depositor).deposit({ value: 10 });
          const stCelo = await stakedCelo.balanceOf(depositor.address);
          expect(stCelo).to.eq(20);
        });
      });
    });

    describe("when groups are close to their voting limit", () => {
      beforeEach(async () => {
        // These numbers are derived from a system of linear equations such that
        // given 12 validators registered and elected, as above, we have the following
        // limits for the first three groups:
        // group[0] and group[2]: 95864 Locked CELO
        // group[1]: 143797 Locked CELO
        // and the remaining receivable votes are [40, 100, 200] (in CELO) for
        // the three groups, respectively.
        const votes = [parseUnits("95824"), parseUnits("143697"), parseUnits("95664")];

        for (let i = 0; i < 3; i++) {
          await manager.activateGroup(groupAddresses[i]);

          await lockedGold.lock().sendAndWaitForReceipt({
            from: voter.address,
            value: votes[i].toString(),
          });
        }

        // We have to do this in a separate loop because the voting limits
        // depend on total locked CELO. The votes we want to cast are very close
        // to the final limit we'll arrive at, so we first lock all CELO, then
        // cast it as votes.
        for (let i = 0; i < 3; i++) {
          const voteTx = await election.vote(
            groupAddresses[i],
            new BigNumberJs(votes[i].toString())
          );
          await voteTx.sendAndWaitForReceipt({ from: voter.address });
        }
      });

      it("skips the first group when the deposit total would push it over its capacity", async () => {
        await manager.connect(depositor).deposit({ value: parseUnits("50") });

        const [votedGroups, votes] = await account.getLastScheduledVotes();
        expect(votedGroups).to.deep.equal([groupAddresses[1], groupAddresses[2]]);

        expect(votes).to.deep.equal([parseUnits("25"), parseUnits("25")]);
      });

      it("skips the first two groups when the deposit total would push them over their capacity", async () => {
        await manager.connect(depositor).deposit({ value: parseUnits("110") });

        const [votedGroups, votes] = await account.getLastScheduledVotes();
        expect(votedGroups).to.deep.equal([groupAddresses[2]]);

        expect(votes).to.deep.equal([parseUnits("110")]);
      });

      it("reverts when the deposit total would push all groups over their capacity", async () => {
        await expect(manager.connect(depositor).deposit({ value: parseUnits("210") })).revertedWith(
          "NoVotableGroups()"
        );
      });

      describe("when there are scheduled votes for the groups", () => {
        beforeEach(async () => {
          await account.setScheduledVotes(groupAddresses[0], parseUnits("50"));
          await account.setScheduledVotes(groupAddresses[1], parseUnits("50"));
          // Schedule more votes for group[2] so it gets skipped before
          // group[1].
          await account.setScheduledVotes(groupAddresses[2], parseUnits("170"));
        });

        it("skips the first group at a smaller deposit", async () => {
          await manager.connect(depositor).deposit({ value: parseUnits("2") });

          const [votedGroups, votes] = await account.getLastScheduledVotes();
          expect(votedGroups).to.deep.equal([groupAddresses[1], groupAddresses[2]]);

          expect(votes).to.deep.equal([parseUnits("1"), parseUnits("1")]);
        });

        it("skips the first and last group at a small deposit", async () => {
          await manager.connect(depositor).deposit({ value: parseUnits("31") });

          const [votedGroups, votes] = await account.getLastScheduledVotes();
          expect(votedGroups).to.deep.equal([groupAddresses[1]]);

          expect(votes).to.deep.equal([parseUnits("31")]);
        });

        it("reverts when the deposit total would push all groups over their capacity", async () => {
          await expect(
            manager.connect(depositor).deposit({ value: parseUnits("51") })
          ).revertedWith("NoVotableGroups()");
        });
      });
    });
  });

  describe("#withdraw()", () => {
    it("reverts when there are no active or deprecated groups", async () => {
      await expect(manager.connect(depositor).withdraw(100)).revertedWith("NoGroups()");
    });

    describe("when all groups have equal votes", () => {
      beforeEach(async () => {
        for (let i = 0; i < 3; i++) {
          await manager.activateGroup(groupAddresses[i]);
          await account.setCeloForGroup(groupAddresses[i], 100);
        }

        await stakedCelo.mint(depositor.address, 300);
        await account.setTotalCelo(300);
      });

      it("distributes withdrawals evenly", async () => {
        await manager.connect(depositor).withdraw(99);
        const [withdrawnGroups, withdrawals] = await account.getLastScheduledWithdrawals();
        expect(withdrawnGroups).to.deep.equal(groupAddresses.slice(0, 3));
        expect(withdrawals).to.deep.equal([
          BigNumber.from("33"),
          BigNumber.from("33"),
          BigNumber.from("33"),
        ]);
      });

      it("distributes a slight overflow correctly", async () => {
        await manager.connect(depositor).withdraw(100);
        const [withdrawnGroups, withdrawals] = await account.getLastScheduledWithdrawals();
        expect(withdrawnGroups).to.deep.equal(groupAddresses.slice(0, 3));
        expect(withdrawals).to.deep.equal([
          BigNumber.from("33"),
          BigNumber.from("33"),
          BigNumber.from("34"),
        ]);
      });

      it("distributes a different slight overflow correctly", async () => {
        await manager.connect(depositor).withdraw(101);
        const [withdrawnGroups, withdrawals] = await account.getLastScheduledWithdrawals();
        expect(withdrawnGroups).to.deep.equal(groupAddresses.slice(0, 3));
        expect(withdrawals).to.deep.equal([
          BigNumber.from("33"),
          BigNumber.from("34"),
          BigNumber.from("34"),
        ]);
      });

      describe("when one of the groups is deprecated", () => {
        beforeEach(async () => {
          await manager.deprecateGroup(groupAddresses[1]);
        });

        it("withdraws a small withdrawal from the deprecated group only", async () => {
          await manager.connect(depositor).withdraw(30);
          const [withdrawnGroups, withdrawals] = await account.getLastScheduledWithdrawals();
          expect(withdrawnGroups).to.deep.equal([groupAddresses[1]]);
          expect(withdrawals).to.deep.equal([BigNumber.from("30")]);
        });

        it("withdraws a larger withdrawal from the deprecated group first, then the remaining groups", async () => {
          await manager.connect(depositor).withdraw(120);
          const [withdrawnGroups, withdrawals] = await account.getLastScheduledWithdrawals();
          expect(withdrawnGroups).to.deep.equal([
            groupAddresses[1],
            groupAddresses[0],
            groupAddresses[2],
          ]);
          expect(withdrawals).to.deep.equal([
            BigNumber.from("100"),
            BigNumber.from("10"),
            BigNumber.from("10"),
          ]);
        });

        it("removes the deprecated group if it is no longer voted for", async () => {
          await manager.connect(depositor).withdraw(120);
          const deprecatedGroups = await manager.getDeprecatedGroups();
          expect(deprecatedGroups).to.deep.eq([]);
        });

        it("emits a GroupRemoved event", async () => {
          await expect(manager.connect(depositor).withdraw(120))
            .to.emit(manager, "GroupRemoved")
            .withArgs(groupAddresses[1]);
        });
      });
    });

    describe("when groups have unequal votes", () => {
      const withdrawals = [40, 100, 30];
      beforeEach(async () => {
        for (let i = 0; i < 3; i++) {
          await manager.activateGroup(groupAddresses[i]);
          await account.setCeloForGroup(groupAddresses[i], withdrawals[i]);
        }

        await stakedCelo.mint(depositor.address, 170);
        await account.setTotalCelo(170);
      });

      it("takes a small withdrawal from the most voted validator only", async () => {
        await manager.connect(depositor).withdraw(60);
        const [withdrawnGroups, withdrawals] = await account.getLastScheduledWithdrawals();
        expect(withdrawnGroups).to.deep.equal([groupAddresses[1]]);
        expect(withdrawals).to.deep.equal([BigNumber.from("60")]);
      });

      it("takes a medium withdrawal from two validators only", async () => {
        await manager.connect(depositor).withdraw(70);
        const [withdrawnGroups, withdrawals] = await account.getLastScheduledWithdrawals();
        expect(withdrawnGroups).to.deep.equal([groupAddresses[0], groupAddresses[1]]);
        expect(withdrawals).to.deep.equal([BigNumber.from("5"), BigNumber.from("65")]);
      });

      it("takes a medium withdrawal with overflow correctly", async () => {
        await manager.connect(depositor).withdraw(71);
        const [withdrawnGroups, withdrawals] = await account.getLastScheduledWithdrawals();
        expect(withdrawnGroups).to.deep.equal([groupAddresses[0], groupAddresses[1]]);
        expect(withdrawals).to.deep.equal([BigNumber.from("5"), BigNumber.from("66")]);
      });

      it("distributes a large withdrawal across all validators", async () => {
        await manager.connect(depositor).withdraw(89);
        const [withdrawnGroups, withdrawals] = await account.getLastScheduledWithdrawals();
        expect(withdrawnGroups).to.deep.equal([
          groupAddresses[2],
          groupAddresses[0],
          groupAddresses[1],
        ]);
        expect(withdrawals).to.deep.equal([
          BigNumber.from("3"),
          BigNumber.from("13"),
          BigNumber.from("73"),
        ]);
      });

      it("distributes a large deposit with overflow correctly", async () => {
        await manager.connect(depositor).withdraw(90);
        const [withdrawnGroups, withdrawals] = await account.getLastScheduledWithdrawals();
        expect(withdrawnGroups).to.deep.equal([
          groupAddresses[2],
          groupAddresses[0],
          groupAddresses[1],
        ]);
        expect(withdrawals).to.deep.equal([
          BigNumber.from("3"),
          BigNumber.from("13"),
          BigNumber.from("74"),
        ]);
      });

      describe("when one of the groups is deprecated", () => {
        beforeEach(async () => {
          await manager.deprecateGroup(groupAddresses[0]);
        });

        it("takes a small withdrawal from the deprecated group only", async () => {
          await manager.connect(depositor).withdraw(30);
          const [withdrawnGroups, withdrawals] = await account.getLastScheduledWithdrawals();
          expect(withdrawnGroups).to.deep.equal([groupAddresses[0]]);
          expect(withdrawals).to.deep.equal([BigNumber.from("30")]);
        });

        it("takes another small withdrawal from the deprecated group only", async () => {
          await manager.connect(depositor).withdraw(40);
          const [withdrawnGroups, withdrawals] = await account.getLastScheduledWithdrawals();
          expect(withdrawnGroups).to.deep.equal([groupAddresses[0]]);
          expect(withdrawals).to.deep.equal([BigNumber.from("40")]);
        });

        it("removes the deprecated group if it is no longer voted for", async () => {
          await manager.connect(depositor).withdraw(40);
          const deprecatedGroups = await manager.getDeprecatedGroups();
          expect(deprecatedGroups).to.deep.eq([]);
        });

        it("emits a GroupRemoved event", async () => {
          await expect(manager.connect(depositor).withdraw(40))
            .to.emit(manager, "GroupRemoved")
            .withArgs(groupAddresses[0]);
        });

        it("takes a medium withdrawal first from deprecated group, then from most voted active group", async () => {
          await manager.connect(depositor).withdraw(110);
          const [withdrawnGroups, withdrawals] = await account.getLastScheduledWithdrawals();
          expect(withdrawnGroups).to.deep.equal([groupAddresses[0], groupAddresses[1]]);
          expect(withdrawals).to.deep.equal([BigNumber.from("40"), BigNumber.from("70")]);
        });

        it("takes a large withdrawal from from deprecated group, then distributes correctly over active groups", async () => {
          await manager.connect(depositor).withdraw(120);
          const [withdrawnGroups, withdrawals] = await account.getLastScheduledWithdrawals();
          expect(withdrawnGroups).to.deep.equal([
            groupAddresses[0],
            groupAddresses[2],
            groupAddresses[1],
          ]);
          expect(withdrawals).to.deep.equal([
            BigNumber.from("40"),
            BigNumber.from("5"),
            BigNumber.from("75"),
          ]);
        });

        it("distributes a large withdrawal with overflow correctly", async () => {
          await manager.connect(depositor).withdraw(121);
          const [withdrawnGroups, withdrawals] = await account.getLastScheduledWithdrawals();
          expect(withdrawnGroups).to.deep.equal([
            groupAddresses[0],
            groupAddresses[2],
            groupAddresses[1],
          ]);
          expect(withdrawals).to.deep.equal([
            BigNumber.from("40"),
            BigNumber.from("5"),
            BigNumber.from("76"),
          ]);
        });
      });
    });

    describe("stCELO burning", () => {
      beforeEach(async () => {
        for (let i = 0; i < 3; i++) {
          await manager.activateGroup(groupAddresses[i]);
          await account.setCeloForGroup(groupAddresses[i], 100);
        }

        await stakedCelo.mint(depositor.address, 100);
      });

      describe("when there are equal amount of CELO and stCELO in the system", () => {
        beforeEach(async () => {
          await account.setTotalCelo(200);
          await stakedCelo.mint(someone.address, 100);
        });

        it("calculates CELO 1:1 with stCELO", async () => {
          await manager.connect(depositor).withdraw(100);
          const [, withdrawals] = await account.getLastScheduledWithdrawals();
          const celo = sum(withdrawals);
          expect(celo).to.eq(100);
        });

        it("burns the stCELO", async () => {
          await manager.connect(depositor).withdraw(100);
          const stCelo = await stakedCelo.balanceOf(depositor.address);
          expect(stCelo).to.eq(0);
        });

        it("calculates CELO 1:1 with stCELO for a different amount", async () => {
          await manager.connect(depositor).withdraw(10);
          const [, withdrawals] = await account.getLastScheduledWithdrawals();
          const celo = sum(withdrawals);
          expect(celo).to.eq(10);
        });

        it("burns the stCELO", async () => {
          await manager.connect(depositor).withdraw(10);
          const stCelo = await stakedCelo.balanceOf(depositor.address);
          expect(stCelo).to.eq(90);
        });
      });

      describe("when there is more CELO than stCELO in the system", () => {
        beforeEach(async () => {
          await account.setTotalCelo(200);
        });

        it("calculates more stCELO than the input CELO", async () => {
          await manager.connect(depositor).withdraw(100);
          const [, withdrawals] = await account.getLastScheduledWithdrawals();
          const celo = sum(withdrawals);
          expect(celo).to.eq(200);
        });

        it("burns the stCELO", async () => {
          await manager.connect(depositor).withdraw(100);
          const stCelo = await stakedCelo.balanceOf(depositor.address);
          expect(stCelo).to.eq(0);
        });

        it("calculates more stCELO than the input CELO for a different amount", async () => {
          await manager.connect(depositor).withdraw(10);
          const [, withdrawals] = await account.getLastScheduledWithdrawals();
          const celo = sum(withdrawals);
          expect(celo).to.eq(20);
        });

        it("burns the stCELO", async () => {
          await manager.connect(depositor).withdraw(10);
          const stCelo = await stakedCelo.balanceOf(depositor.address);
          expect(stCelo).to.eq(90);
        });
      });

      describe("when there is less CELO than stCELO in the system", () => {
        beforeEach(async () => {
          await account.setTotalCelo(100);
          await stakedCelo.mint(someone.address, 100);
        });

        it("calculates less stCELO than the input CELO", async () => {
          await manager.connect(depositor).withdraw(100);
          const [, withdrawals] = await account.getLastScheduledWithdrawals();
          const celo = sum(withdrawals);
          expect(celo).to.eq(50);
        });

        it("burns the stCELO", async () => {
          await manager.connect(depositor).withdraw(100);
          const stCelo = await stakedCelo.balanceOf(depositor.address);
          expect(stCelo).to.eq(0);
        });

        it("calculates less stCELO than the input CELO for a different amount", async () => {
          await manager.connect(depositor).withdraw(10);
          const [, withdrawals] = await account.getLastScheduledWithdrawals();
          const celo = sum(withdrawals);
          expect(celo).to.eq(5);
        });

        it("burns the stCELO", async () => {
          await manager.connect(depositor).withdraw(10);
          const stCelo = await stakedCelo.balanceOf(depositor.address);
          expect(stCelo).to.eq(90);
        });
      });
    });
  });

  describe("#setDependencies()", () => {
    let ownerSigner: SignerWithAddress;

    before(async () => {
      const managerOwner = await manager.owner();
      ownerSigner = await getImpersonatedSigner(managerOwner);
    });

    it("reverts with zero stCelo address", async () => {
      await expect(
        manager
          .connect(ownerSigner)
          .setDependencies(ADDRESS_ZERO, nonAccount.address, nonVote.address)
      ).revertedWith("stakedCelo null address");
    });

    it("reverts with zero account address", async () => {
      await expect(
        manager
          .connect(ownerSigner)
          .setDependencies(nonStakedCelo.address, ADDRESS_ZERO, nonVote.address)
      ).revertedWith("account null address");
    });

    it("reverts with zero vote address", async () => {
      await expect(
        manager
          .connect(ownerSigner)
          .setDependencies(nonStakedCelo.address, nonAccount.address, ADDRESS_ZERO)
      ).revertedWith("vote null address");
    });

    it("sets the vote contract", async () => {
      await manager
        .connect(ownerSigner)
        .setDependencies(nonStakedCelo.address, nonAccount.address, nonVote.address);
      const newVoteContract = await manager.voteContract();
      expect(newVoteContract).to.eq(nonVote.address);
    });

    it("emits a VoteContractSet event", async () => {
      const managerOwner = await manager.owner();
      const ownerSigner = await getImpersonatedSigner(managerOwner);

      await expect(
        manager
          .connect(ownerSigner)
          .setDependencies(nonStakedCelo.address, nonAccount.address, nonVote.address)
      )
        .to.emit(manager, "VoteContractSet")
        .withArgs(nonVote.address);
    });

    it("cannot be called by a non-Owner account", async () => {
      await expect(
        manager
          .connect(nonOwner)
          .setDependencies(nonStakedCelo.address, nonAccount.address, nonVote.address)
      ).revertedWith("Ownable: caller is not the owner");
    });
  });

  describe("#voteProposal()", () => {
    const proposalId = 1;
    const index = 0;
    const yes = 10;
    const no = 20;
    const abstain = 30;

    it("should call all subsequent contracts correctly", async () => {
      await manager.voteProposal(proposalId, index, yes, no, abstain);

      const stCeloLockedBalance = await stakedCelo.lockedBalance();
      expect(stCeloLockedBalance).to.eq(BigNumber.from(yes + no + abstain));

      const voteProposalIdVoted = await voteContract.proposalId();
      const voteYesVotesVoted = await voteContract.totalYesVotes();
      const voteNoVotesVoted = await voteContract.totalNoVotes();
      const voteAbstainVoteVoted = await voteContract.totalAbstainVotes();

      const accountProposalIdVoted = await account.proposalIdVoted();
      const accountIndexVoted = await account.indexVoted();
      const accountYesVotesVoted = await account.yesVotesVoted();
      const accountNoVotesVoted = await account.noVotesVoted();
      const accountAbstainVoteVoted = await account.abstainVoteVoted();

      expect(voteProposalIdVoted).to.eq(BigNumber.from(proposalId));
      expect(voteYesVotesVoted).to.eq(BigNumber.from(yes));
      expect(voteNoVotesVoted).to.eq(BigNumber.from(no));
      expect(voteAbstainVoteVoted).to.eq(BigNumber.from(abstain));

      expect(accountProposalIdVoted).to.eq(BigNumber.from(proposalId));
      expect(accountIndexVoted).to.eq(BigNumber.from(index));
      expect(accountYesVotesVoted).to.eq(BigNumber.from(yes));
      expect(accountNoVotesVoted).to.eq(BigNumber.from(no));
      expect(accountAbstainVoteVoted).to.eq(BigNumber.from(abstain));
    });
  });

  describe("#revokeVotes()", () => {
    const proposalId = 1;
    const index = 0;
    const yes = 10;
    const no = 20;
    const abstain = 30;

    it("should call all subsequent contracts correctly", async () => {
      await voteContract.setVotes(yes, no, abstain);
      await manager.revokeVotes(proposalId, index);

      const voteProposalIdVoted = await voteContract.revokeProposalId();

      const accountProposalIdVoted = await account.proposalIdVoted();
      const accountIndexVoted = await account.indexVoted();
      const accountYesVotesVoted = await account.yesVotesVoted();
      const accountNoVotesVoted = await account.noVotesVoted();
      const accountAbstainVoteVoted = await account.abstainVoteVoted();

      expect(voteProposalIdVoted).to.eq(BigNumber.from(proposalId));

      expect(accountProposalIdVoted).to.eq(BigNumber.from(proposalId));
      expect(accountIndexVoted).to.eq(BigNumber.from(index));
      expect(accountYesVotesVoted).to.eq(BigNumber.from(yes));
      expect(accountNoVotesVoted).to.eq(BigNumber.from(no));
      expect(accountAbstainVoteVoted).to.eq(BigNumber.from(abstain));
    });
  });

  describe("#unlockBalance()", () => {
    it("should call all subsequent contracts correctly", async () => {
      await manager.unlockBalance(nonVote.address);

      const stCeloUnlockedFor = await stakedCelo.unlockedBalanceFor();
      expect(stCeloUnlockedFor).to.eq(nonVote.address);
    });
  });

  describe("#updateHistoryAndReturnLockedStCeloInVoting()", () => {
    it("should call all subsequent contracts correctly", async () => {
      await manager.updateHistoryAndReturnLockedStCeloInVoting(nonVote.address);

      const updatedHistoryFor = await voteContract.updatedHistoryFor();
      expect(updatedHistoryFor).to.eq(nonVote.address);
    });
  });
});<|MERGE_RESOLUTION|>--- conflicted
+++ resolved
@@ -18,24 +18,16 @@
 import { MockLockedGold } from "../typechain-types/MockLockedGold";
 import { MockRegistry } from "../typechain-types/MockRegistry";
 import { MockStakedCelo } from "../typechain-types/MockStakedCelo";
-<<<<<<< HEAD
-import { MockStakedCelo__factory } from "../typechain-types/factories/MockStakedCelo__factory";
-
-import { expect } from "chai";
-import { parseUnits } from "ethers/lib/utils";
-import { SignerWithAddress } from "@nomiclabs/hardhat-ethers/signers";
-import electionContractData from "./code/abi/electionAbi.json";
-
-=======
 import { MockValidators } from "../typechain-types/MockValidators";
 import { MockVote } from "../typechain-types/MockVote";
->>>>>>> 66d3330d
+import electionContractData from "./code/abi/electionAbi.json";
 import {
   ADDRESS_ZERO,
   deregisterValidatorGroup,
   electGroup,
   electMinimumNumberOfValidators,
   getImpersonatedSigner,
+  impersonateAccount,
   randomSigner,
   registerValidatorAndAddToGroupMembers,
   registerValidatorAndOnlyAffiliateToGroup,
@@ -44,7 +36,6 @@
   removeMembersFromGroup,
   resetNetwork,
   updateGroupSlashingMultiplier,
-  impersonateAccount,
 } from "./utils";
 
 const sum = (xs: BigNumber[]): BigNumber => xs.reduce((a, b) => a.add(b));
