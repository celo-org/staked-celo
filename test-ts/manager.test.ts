import { ElectionWrapper } from "@celo/contractkit/lib/wrappers/Election";
import { LockedGoldWrapper } from "@celo/contractkit/lib/wrappers/LockedGold";
import { ValidatorsWrapper } from "@celo/contractkit/lib/wrappers/Validators";
import { SignerWithAddress } from "@nomiclabs/hardhat-ethers/signers";
import BigNumberJs from "bignumber.js";
import { expect } from "chai";
import { BigNumber } from "ethers";
import { parseUnits } from "ethers/lib/utils";
import hre from "hardhat";
import { MockAccount__factory } from "../typechain-types/factories/MockAccount__factory";
import { MockLockedGold__factory } from "../typechain-types/factories/MockLockedGold__factory";
import { MockRegistry__factory } from "../typechain-types/factories/MockRegistry__factory";
import { MockStakedCelo__factory } from "../typechain-types/factories/MockStakedCelo__factory";
import { MockValidators__factory } from "../typechain-types/factories/MockValidators__factory";
import { MockVote__factory } from "../typechain-types/factories/MockVote__factory";
import { Manager } from "../typechain-types/Manager";
import { MockAccount } from "../typechain-types/MockAccount";
import { MockDefaultStrategyFull } from "../typechain-types/MockDefaultStrategyFull";
import { MockGroupHealth } from "../typechain-types/MockGroupHealth";
import { MockLockedGold } from "../typechain-types/MockLockedGold";
import { MockRegistry } from "../typechain-types/MockRegistry";
import { MockStakedCelo } from "../typechain-types/MockStakedCelo";
import { MockValidators } from "../typechain-types/MockValidators";
import { MockVote } from "../typechain-types/MockVote";
import { SpecificGroupStrategy } from "../typechain-types/SpecificGroupStrategy";
import electionContractData from "./code/abi/electionAbi.json";
import {
  ADDRESS_ZERO,
  deregisterValidatorGroup,
  electGroup,
  electMockValidatorGroupsAndUpdate,
  getImpersonatedSigner,
  impersonateAccount,
  mineToNextEpoch,
  randomSigner,
  registerValidatorAndAddToGroupMembers,
  registerValidatorAndOnlyAffiliateToGroup,
  registerValidatorGroup,
  REGISTRY_ADDRESS,
  removeMembersFromGroup,
  resetNetwork,
  revokeElectionOnMockValidatorGroupsAndUpdate,
  updateGroupSlashingMultiplier,
} from "./utils";

const sum = (xs: BigNumber[]): BigNumber => xs.reduce((a, b) => a.add(b));

after(() => {
  hre.kit.stop();
});

describe("Manager", () => {
  let account: MockAccount;
  let stakedCelo: MockStakedCelo;
  let voteContract: MockVote;
  let lockedGoldContract: MockLockedGold;
  let validatorsContract: MockValidators;
  let registryContract: MockRegistry;

  let manager: Manager;
  let groupHealthContract: MockGroupHealth;
  let specificGroupStrategyContract: SpecificGroupStrategy;
  let defaultStrategyContract: MockDefaultStrategyFull;
  let nonVote: SignerWithAddress;
  let nonStakedCelo: SignerWithAddress;
  let nonAccount: SignerWithAddress;

  let election: ElectionWrapper;
  let lockedGold: LockedGoldWrapper;
  let validators: ValidatorsWrapper;

  let owner: SignerWithAddress;
  let nonOwner: SignerWithAddress;
  let someone: SignerWithAddress;
  let mockSlasher: SignerWithAddress;
  let depositor: SignerWithAddress;
  let depositor2: SignerWithAddress;
  let voter: SignerWithAddress;
  let groups: SignerWithAddress[];
  let groupAddresses: string[];

  // eslint-disable-next-line @typescript-eslint/no-explicit-any
  let snapshotId: any;

  before(async function () {
    try {
      this.timeout(100000);
      await resetNetwork();
      lockedGold = await hre.kit.contracts.getLockedGold();
      election = await hre.kit.contracts.getElection();
      validators = await hre.kit.contracts.getValidators();

      await hre.deployments.fixture("FullTestManager");
      manager = await hre.ethers.getContract("Manager");
      groupHealthContract = await hre.ethers.getContract("MockGroupHealth");
      specificGroupStrategyContract = await hre.ethers.getContract("SpecificGroupStrategy");
      defaultStrategyContract = await hre.ethers.getContract("MockDefaultStrategyFull");

      [owner] = await randomSigner(parseUnits("100"));
      [nonOwner] = await randomSigner(parseUnits("100"));
      [someone] = await randomSigner(parseUnits("100"));
      [mockSlasher] = await randomSigner(parseUnits("100"));
      [depositor] = await randomSigner(parseUnits("300"));
      [depositor2] = await randomSigner(parseUnits("300"));
      [voter] = await randomSigner(parseUnits("10000000000"));
      [nonVote] = await randomSigner(parseUnits("100000"));
      [nonStakedCelo] = await randomSigner(parseUnits("100"));
      [nonAccount] = await randomSigner(parseUnits("100"));

      const accountFactory: MockAccount__factory = (
        await hre.ethers.getContractFactory("MockAccount")
      ).connect(owner) as MockAccount__factory;
      account = await accountFactory.deploy();

      const lockedGoldFactory: MockLockedGold__factory = (
        await hre.ethers.getContractFactory("MockLockedGold")
      ).connect(owner) as MockLockedGold__factory;
      lockedGoldContract = lockedGoldFactory.attach(lockedGold.address);

      const validatorsFactory: MockValidators__factory = (
        await hre.ethers.getContractFactory("MockValidators")
      ).connect(owner) as MockValidators__factory;
      validatorsContract = validatorsFactory.attach(validators.address);

      const registryFactory: MockRegistry__factory = (
        await hre.ethers.getContractFactory("MockRegistry")
      ).connect(owner) as MockRegistry__factory;
      registryContract = registryFactory.attach(REGISTRY_ADDRESS);

      const stakedCeloFactory: MockStakedCelo__factory = (
        await hre.ethers.getContractFactory("MockStakedCelo")
      ).connect(owner) as MockStakedCelo__factory;
      stakedCelo = await stakedCeloFactory.deploy();

      const mockVoteFactory: MockVote__factory = (
        await hre.ethers.getContractFactory("MockVote")
      ).connect(owner) as MockVote__factory;
      voteContract = await mockVoteFactory.deploy();

      await manager.setDependencies(
        stakedCelo.address,
        account.address,
        voteContract.address,
        groupHealthContract.address,
        specificGroupStrategyContract.address,
        defaultStrategyContract.address
      );
      await groupHealthContract.setDependencies(
        stakedCelo.address,
        account.address,
        specificGroupStrategyContract.address,
        defaultStrategyContract.address,
        manager.address
      );
      await specificGroupStrategyContract.setDependencies(
        account.address,
        groupHealthContract.address,
        defaultStrategyContract.address
      );
      await defaultStrategyContract.setDependencies(
        account.address,
        groupHealthContract.address,
        specificGroupStrategyContract.address
      );
      const accounts = await hre.kit.contracts.getAccounts();
      await accounts.createAccount().sendAndWaitForReceipt({
        from: voter.address,
      });
      await accounts.createAccount().sendAndWaitForReceipt({
        from: someone.address,
      });

      groups = [];
      groupAddresses = [];
      for (let i = 0; i < 11; i++) {
        const [group] = await randomSigner(parseUnits("21000"));
        groups.push(group);
        groupAddresses.push(group.address);
      }
      for (let i = 0; i < 11; i++) {
        if (i == 1) {
          // For groups[1] we register an extra validator so it has a higher voting limit.
          await registerValidatorGroup(groups[i], 2);
          const [validator, validatorWallet] = await randomSigner(parseUnits("11000"));
          await registerValidatorAndAddToGroupMembers(groups[i], validator, validatorWallet);
        } else {
          await registerValidatorGroup(groups[i], 1);
        }
        const [validator, validatorWallet] = await randomSigner(parseUnits("11000"));
        await registerValidatorAndAddToGroupMembers(groups[i], validator, validatorWallet);
      }

      await electMockValidatorGroupsAndUpdate(validators, groupHealthContract, groupAddresses);
    } catch (error) {
      console.error(error);
    }
  });

  beforeEach(async () => {
    snapshotId = await hre.ethers.provider.send("evm_snapshot", []);
  });

  afterEach(async () => {
    await hre.ethers.provider.send("evm_revert", [snapshotId]);
  });

  describe("#activateGroup()", () => {
    it("adds a group", async () => {
      await defaultStrategyContract.activateGroup(groupAddresses[0]);
      const activeGroups = await defaultStrategyContract.getGroups();
      const activeGroupsLength = await defaultStrategyContract.getGroupsLength();
      const firstActiveGroup = await defaultStrategyContract.getGroup(0);
      expect(activeGroups).to.deep.eq([groupAddresses[0]]);
      expect(activeGroupsLength).to.eq(1);
      expect(firstActiveGroup).to.eq(groupAddresses[0]);
    });

    it("emits a GroupActivated event", async () => {
      await expect(defaultStrategyContract.activateGroup(groupAddresses[0]))
        .to.emit(defaultStrategyContract, "GroupActivated")
        .withArgs(groupAddresses[0]);
    });

    it("cannot be called by a non owner", async () => {
      await expect(
        defaultStrategyContract.connect(nonOwner).activateGroup(groupAddresses[0])
      ).revertedWith("Ownable: caller is not the owner");
    });

    describe("when group is not registered", () => {
      it("reverts when trying to add an unregistered group", async () => {
        const [unregisteredGroup] = await randomSigner(parseUnits("100"));
        await expect(defaultStrategyContract.activateGroup(unregisteredGroup.address)).revertedWith(
          `GroupNotEligible("${unregisteredGroup.address}")`
        );
      });
    });

    describe("when group has no members", () => {
      let noMemberedGroup: SignerWithAddress;
      beforeEach(async () => {
        [noMemberedGroup] = await randomSigner(parseUnits("21000"));
        await registerValidatorGroup(noMemberedGroup);
        const [validator, validatorWallet] = await randomSigner(parseUnits("11000"));
        await registerValidatorAndOnlyAffiliateToGroup(noMemberedGroup, validator, validatorWallet);
      });

      it("reverts when trying to add a group with no members", async () => {
        await expect(defaultStrategyContract.activateGroup(noMemberedGroup.address)).revertedWith(
          `GroupNotEligible("${noMemberedGroup.address}")`
        );
      });
    });

    describe("when group is not elected", () => {
      it("reverts when trying to add non elected group", async () => {
        const nonElectedGroup = groups[10];
        await mineToNextEpoch(hre.web3);
        await revokeElectionOnMockValidatorGroupsAndUpdate(validators, groupHealthContract, [
          nonElectedGroup.address,
        ]);
        await expect(defaultStrategyContract.activateGroup(nonElectedGroup.address)).revertedWith(
          `GroupNotEligible("${nonElectedGroup.address}")`
        );
      });
    });

    describe("when group has 3 validators, but only 1 is elected.", () => {
      let validatorGroupWithThreeValidators: SignerWithAddress;
      beforeEach(async () => {
        [validatorGroupWithThreeValidators] = await randomSigner(parseUnits("40000"));
        const memberCount = 3;
        await registerValidatorGroup(validatorGroupWithThreeValidators, memberCount);

        const electedValidatorIndex = 0;

        for (let i = 0; i < memberCount; i++) {
          const [validator, validatorWallet] = await randomSigner(parseUnits("11000"));
          await registerValidatorAndAddToGroupMembers(
            validatorGroupWithThreeValidators,
            validator,
            validatorWallet
          );

          if (i === memberCount - 1) {
            await groupHealthContract.setElectedValidator(electedValidatorIndex, validator.address);
          }
        }
        await groupHealthContract.updateGroupHealth(validatorGroupWithThreeValidators.address, [
          Number.MAX_SAFE_INTEGER.toString(),
          Number.MAX_SAFE_INTEGER.toString(),
          electedValidatorIndex,
        ]);
      });

      it("emits a GroupActivated event", async () => {
        await expect(
          defaultStrategyContract.activateGroup(validatorGroupWithThreeValidators.address)
        )
          .to.emit(defaultStrategyContract, "GroupActivated")
          .withArgs(validatorGroupWithThreeValidators.address);
      });
    });

    describe("when group has low slash multiplier", () => {
      let slashedGroup: SignerWithAddress;
      beforeEach(async () => {
        [slashedGroup] = await randomSigner(parseUnits("21000"));
        await registerValidatorGroup(slashedGroup);
        const [validator, validatorWallet] = await randomSigner(parseUnits("11000"));
        await registerValidatorAndAddToGroupMembers(slashedGroup, validator, validatorWallet);
        await electGroup(slashedGroup.address, someone);

        await updateGroupSlashingMultiplier(
          registryContract,
          lockedGoldContract,
          validatorsContract,
          slashedGroup,
          mockSlasher
        );
      });

      it("reverts when trying to add slashed group", async () => {
        await expect(defaultStrategyContract.activateGroup(slashedGroup.address)).revertedWith(
          `GroupNotEligible("${slashedGroup.address}")`
        );
      });
    });

    describe("when some groups are already added", () => {
      beforeEach(async () => {
        for (let i = 0; i < 3; i++) {
          await defaultStrategyContract.activateGroup(groupAddresses[i]);
        }
      });

      it("adds another group", async () => {
        await defaultStrategyContract.activateGroup(groupAddresses[3]);
        const activeGroups = await defaultStrategyContract.getGroups();
        expect(activeGroups).to.deep.eq(groupAddresses.slice(0, 4));
      });

      it("emits a GroupActivated event", async () => {
        await expect(defaultStrategyContract.activateGroup(groupAddresses[3]))
          .to.emit(defaultStrategyContract, "GroupActivated")
          .withArgs(groupAddresses[3]);
      });

      it("reverts when trying to add an existing group", async () => {
        await expect(defaultStrategyContract.activateGroup(groupAddresses[1])).revertedWith(
          `GroupAlreadyAdded("${groupAddresses[1]}")`
        );
      });
    });

    describe("when maxNumGroupsVotedFor have been voted for", async () => {
      let additionalGroup: SignerWithAddress;

      beforeEach(async () => {
        additionalGroup = groups[10];
        await electGroup(additionalGroup.address, someone);

        for (let i = 0; i < 10; i++) {
          await defaultStrategyContract.activateGroup(groups[i].address);
        }
      });

      it("cannot add another group", async () => {
        await expect(defaultStrategyContract.activateGroup(additionalGroup.address)).revertedWith(
          "MaxGroupsVotedForReached()"
        );
      });

      it("can add another group when enabled in Election contract", async () => {
        const accountAddress = account.address;
        const sendFundsTx = await nonOwner.sendTransaction({
          value: parseUnits("1"),
          to: accountAddress,
        });
        await sendFundsTx.wait();
        await impersonateAccount(accountAddress);

        const accountsContract = await hre.kit.contracts.getAccounts();
        const createAccountTxObject = accountsContract.createAccount();
        await createAccountTxObject.send({
          from: accountAddress,
        });
        // TODO: once contractkit updated - use just election contract from contractkit
        const electionContract = new hre.kit.web3.eth.Contract(
          // eslint-disable-next-line @typescript-eslint/no-explicit-any
          electionContractData.abi as any,
          election.address
        );
        const setAllowedToVoteOverMaxNumberOfGroupsTxObject =
          electionContract.methods.setAllowedToVoteOverMaxNumberOfGroups(true);
        await setAllowedToVoteOverMaxNumberOfGroupsTxObject.send({
          from: accountAddress,
        });

        await expect(defaultStrategyContract.activateGroup(additionalGroup.address))
          .to.emit(defaultStrategyContract, "GroupActivated")
          .withArgs(additionalGroup.address);
      });

      describe("when some of the groups are currently deprecated", () => {
        beforeEach(async () => {
          // await account.setCeloForGroup(groupAddresses[2], 100);
          await manager.deposit({ value: 1000 });
          // await account.setCeloForGroup(groupAddresses[7], 100);
          await defaultStrategyContract.deprecateGroup(groupAddresses[2]);
          await defaultStrategyContract.deprecateGroup(groupAddresses[7]);
        });

        it("cannot add another group", async () => {
          await expect(defaultStrategyContract.activateGroup(additionalGroup.address)).revertedWith(
            "MaxGroupsVotedForReached()"
          );
        });

        it("reactivates a deprecated group", async () => {
          await defaultStrategyContract.activateGroup(groupAddresses[2]);
          const activeGroups = await defaultStrategyContract.getGroups();
          expect(activeGroups[8]).to.equal(groupAddresses[2]);
        });

        it("emits a GroupActivated event", async () => {
          await expect(defaultStrategyContract.activateGroup(groupAddresses[2]))
            .to.emit(defaultStrategyContract, "GroupActivated")
            .withArgs(groupAddresses[2]);
        });

        it("removes the group from deprecated", async () => {
          await defaultStrategyContract.activateGroup(groupAddresses[2]);
          const deprecatedGroups = await defaultStrategyContract.getDeprecatedGroups();
          expect(deprecatedGroups).to.deep.equal([groupAddresses[7]]);
        });
      });
    });
  });

  describe("#allowStrategy()", () => {
    it("adds a strategy", async () => {
      await specificGroupStrategyContract.allowStrategy(groupAddresses[0]);
      const specificGroupStrategy =
        await specificGroupStrategyContract.getSpecificGroupStrategies();
      const specificGroupStrategyLength =
        await specificGroupStrategyContract.getSpecificGroupStrategiesLength();
      const firstSpecificGroupStrategy =
        await specificGroupStrategyContract.getSpecificGroupStrategy(0);
      expect(specificGroupStrategy).to.deep.eq([groupAddresses[0]]);
      expect(specificGroupStrategyLength).to.eq(1);
      expect(firstSpecificGroupStrategy).to.eq(groupAddresses[0]);
    });

    it("emits a StrategyAllowed event", async () => {
      await expect(specificGroupStrategyContract.allowStrategy(groupAddresses[0]))
        .to.emit(specificGroupStrategyContract, "StrategyAllowed")
        .withArgs(groupAddresses[0]);
    });

    it("cannot be called by a non owner", async () => {
      await expect(
        specificGroupStrategyContract.connect(nonOwner).allowStrategy(groupAddresses[0])
      ).revertedWith("Ownable: caller is not the owner");
    });

    describe("when strategy is not registered", () => {
      it("reverts when trying to add an unregistered group", async () => {
        const [unregisteredGroup] = await randomSigner(parseUnits("100"));

        await expect(
          specificGroupStrategyContract.allowStrategy(unregisteredGroup.address)
        ).revertedWith(`StrategyNotEligible("${unregisteredGroup.address}")`);
      });
    });

    describe("when group has no members", () => {
      let noMemberedGroup: SignerWithAddress;
      beforeEach(async () => {
        [noMemberedGroup] = await randomSigner(parseUnits("21000"));
        await registerValidatorGroup(noMemberedGroup);
        const [validator, validatorWallet] = await randomSigner(parseUnits("11000"));
        await registerValidatorAndOnlyAffiliateToGroup(noMemberedGroup, validator, validatorWallet);
      });

      it("reverts when trying to add a strategy with no members", async () => {
        await expect(
          specificGroupStrategyContract.allowStrategy(noMemberedGroup.address)
        ).revertedWith(`StrategyNotEligible("${noMemberedGroup.address}")`);
      });
    });

    describe("when group is not elected", () => {
      it("reverts when trying to add non elected group", async () => {
        const nonElectedGroup = groups[10];
        await mineToNextEpoch(hre.web3);
        await revokeElectionOnMockValidatorGroupsAndUpdate(validators, groupHealthContract, [
          groups[10].address,
        ]);
        await expect(
          specificGroupStrategyContract.allowStrategy(nonElectedGroup.address)
        ).revertedWith(`StrategyNotEligible("${nonElectedGroup.address}")`);
      });
    });

    describe("when group has 3 validators, but only 1 is elected.", () => {
      let validatorGroupWithThreeValidators: SignerWithAddress;
      beforeEach(async () => {
        [validatorGroupWithThreeValidators] = await randomSigner(parseUnits("40000"));
        const memberCount = 3;
        await registerValidatorGroup(validatorGroupWithThreeValidators, memberCount);

        const electedValidatorIndex = 0;

        for (let i = 0; i < memberCount; i++) {
          const [validator, validatorWallet] = await randomSigner(parseUnits("11000"));
          await registerValidatorAndAddToGroupMembers(
            validatorGroupWithThreeValidators,
            validator,
            validatorWallet
          );

          if (i === memberCount - 1) {
            await groupHealthContract.setElectedValidator(electedValidatorIndex, validator.address);
          }
        }
        await groupHealthContract.updateGroupHealth(validatorGroupWithThreeValidators.address, [
          Number.MAX_SAFE_INTEGER.toString(),
          Number.MAX_SAFE_INTEGER.toString(),
          electedValidatorIndex,
        ]);
        await defaultStrategyContract.activateGroup(validatorGroupWithThreeValidators.address);
      });

      it("emits a StrategyAllowed event", async () => {
        await expect(
          specificGroupStrategyContract.allowStrategy(validatorGroupWithThreeValidators.address)
        )
          .to.emit(specificGroupStrategyContract, "StrategyAllowed")
          .withArgs(validatorGroupWithThreeValidators.address);
      });
    });

    describe("when group has low slash multiplier", () => {
      let slashedGroup: SignerWithAddress;
      beforeEach(async () => {
        [slashedGroup] = await randomSigner(parseUnits("21000"));
        await registerValidatorGroup(slashedGroup);
        const [validator, validatorWallet] = await randomSigner(parseUnits("11000"));
        await registerValidatorAndAddToGroupMembers(slashedGroup, validator, validatorWallet);
        await electGroup(slashedGroup.address, someone);

        await updateGroupSlashingMultiplier(
          registryContract,
          lockedGoldContract,
          validatorsContract,
          slashedGroup,
          mockSlasher
        );
      });

      it("reverts when trying to add slashed group", async () => {
        await expect(
          specificGroupStrategyContract.allowStrategy(slashedGroup.address)
        ).revertedWith(`StrategyNotEligible("${slashedGroup.address}")`);
      });
    });
    describe("when maxNumGroupsVotedFor have been voted for", async () => {
      let additionalGroup: SignerWithAddress;

      beforeEach(async () => {
        additionalGroup = groups[10];
        await electGroup(additionalGroup.address, someone);

        for (let i = 0; i < 10; i++) {
          await defaultStrategyContract.activateGroup(groups[i].address);
        }
      });
    });
  });

  describe("#deprecateGroup()", () => {
    let deprecatedGroup: SignerWithAddress;

    describe("When 3 active groups", () => {
      beforeEach(async () => {
        deprecatedGroup = groups[1];
        for (let i = 0; i < 3; i++) {
          await defaultStrategyContract.activateGroup(groups[i].address);
        }
      });

      describe("when the group is voted for", () => {
        beforeEach(async () => {
          await manager.deposit({ value: 100 });
        });

        it("removes the group from the groups array", async () => {
          await defaultStrategyContract.deprecateGroup(deprecatedGroup.address);
          const activeGroups = await defaultStrategyContract.getGroups();
          expect(activeGroups).to.deep.eq([groupAddresses[0], groupAddresses[2]]);
        });

        it("adds the group to the deprecated array", async () => {
          await defaultStrategyContract.deprecateGroup(deprecatedGroup.address);
          const deprecatedGroups = await defaultStrategyContract.getDeprecatedGroups();
          expect(deprecatedGroups).to.deep.eq([groupAddresses[1]]);
        });

        it("emits a GroupDeprecated event", async () => {
          await expect(defaultStrategyContract.deprecateGroup(deprecatedGroup.address))
            .to.emit(defaultStrategyContract, "GroupDeprecated")
            .withArgs(deprecatedGroup.address);
        });

        it("reverts when deprecating a non active group", async () => {
          await expect(defaultStrategyContract.deprecateGroup(groupAddresses[3])).revertedWith(
            `GroupNotActive("${groupAddresses[3]}")`
          );
        });

        it("cannot be called by a non owner", async () => {
          await expect(
            defaultStrategyContract.connect(nonOwner).deprecateGroup(deprecatedGroup.address)
          ).revertedWith("Ownable: caller is not the owner");
        });
      });

      describe("when the group is not voted for", () => {
        it("removes the group from the groups array", async () => {
          await defaultStrategyContract.deprecateGroup(deprecatedGroup.address);
          const activeGroups = await defaultStrategyContract.getGroups();
          expect(activeGroups).to.deep.eq([groupAddresses[0], groupAddresses[2]]);
        });

        it("does not add the group to the deprecated array", async () => {
          await defaultStrategyContract.deprecateGroup(deprecatedGroup.address);
          const deprecatedGroups = await defaultStrategyContract.getDeprecatedGroups();
          expect(deprecatedGroups).to.deep.eq([]);
        });

        it("emits a GroupDeprecated event", async () => {
          await expect(defaultStrategyContract.deprecateGroup(deprecatedGroup.address))
            .to.emit(defaultStrategyContract, "GroupDeprecated")
            .withArgs(deprecatedGroup.address);
        });

        it("emits a GroupRemoved event", async () => {
          await expect(defaultStrategyContract.deprecateGroup(deprecatedGroup.address))
            .to.emit(defaultStrategyContract, "GroupRemoved")
            .withArgs(deprecatedGroup.address);
        });

        it("reverts when deprecating a non active group", async () => {
          await expect(defaultStrategyContract.deprecateGroup(groupAddresses[3])).revertedWith(
            `GroupNotActive("${groupAddresses[3]}")`
          );
        });

        it("cannot be called by a non owner", async () => {
          await expect(
            defaultStrategyContract.connect(nonOwner).deprecateGroup(deprecatedGroup.address)
          ).revertedWith("Ownable: caller is not the owner");
        });
      });
    });
  });

  describe("#blockStrategy()", () => {
    it("reverts when no active groups", async () => {
      await specificGroupStrategyContract.allowStrategy(groupAddresses[3]);
      await expect(specificGroupStrategyContract.blockStrategy(groupAddresses[3])).revertedWith(
        `NoActiveGroups()`
      );
    });

    describe("When 2 active groups", () => {
      let specificGroupStrategy: SignerWithAddress;
      beforeEach(async () => {
        specificGroupStrategy = groups[2];
        for (let i = 0; i < 2; i++) {
          await defaultStrategyContract.activateGroup(groups[i].address);
        }
      });

      describe("when the group is allowed", () => {
        let specificGroupStrategyDeposit: BigNumber;

        beforeEach(async () => {
          await account.setCeloForGroup(specificGroupStrategy.address, 100);
          specificGroupStrategyDeposit = parseUnits("1");
          await specificGroupStrategyContract.allowStrategy(specificGroupStrategy.address);
          await manager.connect(depositor).changeStrategy(specificGroupStrategy.address);
          await manager.connect(depositor).deposit({ value: specificGroupStrategyDeposit });
        });

        it("added group to allowed strategies", async () => {
          const activeGroups = await defaultStrategyContract.connect(depositor).getGroups();
          const deprecatedGroups = await defaultStrategyContract
            .connect(depositor)
            .getDeprecatedGroups();
          const allowedStrategies = await specificGroupStrategyContract
            .connect(depositor)
            .getSpecificGroupStrategies();
          expect(activeGroups).to.deep.eq([groupAddresses[0], groupAddresses[1]]);
          expect(deprecatedGroups).to.deep.eq([]);
          expect(allowedStrategies).to.deep.eq([specificGroupStrategy.address]);
        });

        it("removes the group from the groups array", async () => {
          await specificGroupStrategyContract.blockStrategy(specificGroupStrategy.address);
          const activeGroups = await defaultStrategyContract.connect(depositor).getGroups();
          const deprecatedGroups = await defaultStrategyContract
            .connect(depositor)
            .getDeprecatedGroups();
          const allowedStrategies = await specificGroupStrategyContract
            .connect(depositor)
            .getSpecificGroupStrategies();
          expect(activeGroups).to.deep.eq([groupAddresses[0], groupAddresses[1]]);
          expect(deprecatedGroups).to.deep.eq([]);
          expect(allowedStrategies).to.deep.eq([]);
        });

        it("emits a StrategyBlocked event", async () => {
          await expect(specificGroupStrategyContract.blockStrategy(specificGroupStrategy.address))
            .to.emit(specificGroupStrategyContract, "StrategyBlocked")
            .withArgs(specificGroupStrategy.address);
        });

        it("reverts when blocking already blocked strategy", async () => {
          await expect(specificGroupStrategyContract.blockStrategy(groupAddresses[3])).revertedWith(
            `StrategyAlreadyBlocked("${groupAddresses[3]}")`
          );
        });

        it("cannot be called by a non owner", async () => {
          await expect(
            specificGroupStrategyContract
              .connect(nonOwner)
              .blockStrategy(specificGroupStrategy.address)
          ).revertedWith("Ownable: caller is not the owner");
        });

        it("should schedule transfers to default strategy", async () => {
          await specificGroupStrategyContract.blockStrategy(specificGroupStrategy.address);
          const [
            lastTransferFromGroups,
            lastTransferFromVotes,
            lastTransferToGroups,
            lastTransferToVotes,
          ] = await account.getLastTransferValues();

          expect(lastTransferFromGroups).to.deep.eq([specificGroupStrategy.address]);
          expect(lastTransferFromVotes).to.deep.eq([specificGroupStrategyDeposit]);

          expect(lastTransferToGroups).to.deep.eq([groupAddresses[0], groupAddresses[1]]);
          expect(lastTransferToVotes.length).to.eq(2);
          expect(lastTransferToVotes[0].add(lastTransferToVotes[1])).to.deep.eq(
            specificGroupStrategyDeposit
          );
        });
      });
    });
  });

  describe("#deprecateUnhealthyGroup()", () => {
    let deprecatedGroup: SignerWithAddress;

    beforeEach(async () => {
      deprecatedGroup = groups[1];
      for (let i = 0; i < 3; i++) {
        await defaultStrategyContract.activateGroup(groups[i].address);
      }
    });

    it("should revert when group is healthy", async () => {
      await expect(defaultStrategyContract.deprecateUnhealthyGroup(groupAddresses[1])).revertedWith(
        `HealthyGroup("${groupAddresses[1]}")`
      );
    });

    describe("when the group is not elected", () => {
      beforeEach(async () => {
        await mineToNextEpoch(hre.web3);
        await revokeElectionOnMockValidatorGroupsAndUpdate(validators, groupHealthContract, [
          groupAddresses[1],
        ]);
      });

      it("should deprecate group", async () => {
        await expect(await defaultStrategyContract.deprecateUnhealthyGroup(groupAddresses[1]))
          .to.emit(defaultStrategyContract, "GroupDeprecated")
          .withArgs(groupAddresses[1]);
      });
    });

    describe("when the group is not registered", () => {
      beforeEach(async () => {
        await deregisterValidatorGroup(deprecatedGroup);
        await mineToNextEpoch(hre.web3);
        await electMockValidatorGroupsAndUpdate(validators, groupHealthContract, [
          deprecatedGroup.address,
        ]);
      });

      it("should deprecate group", async () => {
        await expect(await defaultStrategyContract.deprecateUnhealthyGroup(deprecatedGroup.address))
          .to.emit(defaultStrategyContract, "GroupDeprecated")
          .withArgs(deprecatedGroup.address);
      });
    });

    describe("when the group has no members", () => {
      // if voting for a group that has no members, i get no rewards.
      beforeEach(async () => {
        await removeMembersFromGroup(deprecatedGroup);
        await mineToNextEpoch(hre.web3);
        await electMockValidatorGroupsAndUpdate(validators, groupHealthContract, [
          deprecatedGroup.address,
        ]);
      });

      it("should deprecate group", async () => {
        await expect(await defaultStrategyContract.deprecateUnhealthyGroup(deprecatedGroup.address))
          .to.emit(defaultStrategyContract, "GroupDeprecated")
          .withArgs(deprecatedGroup.address);
      });
    });

    describe("when group has 3 validators, but only 1 is elected.", () => {
      let validatorGroupWithThreeValidators: SignerWithAddress;
      beforeEach(async () => {
        [validatorGroupWithThreeValidators] = await randomSigner(parseUnits("40000"));
        const memberCount = 3;
        await registerValidatorGroup(validatorGroupWithThreeValidators, memberCount);

        const electedValidatorIndex = 0;

        for (let i = 0; i < memberCount; i++) {
          const [validator, validatorWallet] = await randomSigner(parseUnits("11000"));
          await registerValidatorAndAddToGroupMembers(
            validatorGroupWithThreeValidators,
            validator,
            validatorWallet
          );

          if (i === memberCount - 1) {
            await groupHealthContract.setElectedValidator(electedValidatorIndex, validator.address);
          }
        }
        await groupHealthContract.updateGroupHealth(validatorGroupWithThreeValidators.address, [
          Number.MAX_SAFE_INTEGER.toString(),
          Number.MAX_SAFE_INTEGER.toString(),
          electedValidatorIndex,
        ]);
        await defaultStrategyContract.activateGroup(validatorGroupWithThreeValidators.address);
      });

      it("should revert with Healthy group message", async () => {
        await expect(
          defaultStrategyContract.deprecateUnhealthyGroup(validatorGroupWithThreeValidators.address)
        ).revertedWith(`HealthyGroup("${validatorGroupWithThreeValidators.address}")`);
      });
    });

    describe("when the group is slashed", () => {
      beforeEach(async () => {
        await updateGroupSlashingMultiplier(
          registryContract,
          lockedGoldContract,
          validatorsContract,
          deprecatedGroup,
          mockSlasher
        );
        await mineToNextEpoch(hre.web3);
        await electMockValidatorGroupsAndUpdate(validators, groupHealthContract, [
          deprecatedGroup.address,
        ]);
      });

      it("should deprecate group", async () => {
        await expect(await defaultStrategyContract.deprecateUnhealthyGroup(deprecatedGroup.address))
          .to.emit(defaultStrategyContract, "GroupDeprecated")
          .withArgs(groupAddresses[1]);
      });
    });
  });

  describe("#deposit()", () => {
    it("reverts when there are no active groups", async () => {
      await expect(manager.connect(depositor).deposit({ value: 100 })).revertedWith(
        "NoActiveGroups()"
      );
    });

    describe("when all groups have equal votes", () => {
      beforeEach(async () => {
        for (let i = 0; i < 3; i++) {
          await defaultStrategyContract.activateGroup(groupAddresses[i]);
          await account.setCeloForGroup(groupAddresses[i], 100);
        }
      });

      it("distributes votes evenly", async () => {
        await manager.connect(depositor).deposit({ value: 99 });
        const [votedGroups, votes] = await account.getLastScheduledVotes();
        expect(votedGroups).to.deep.equal(groupAddresses.slice(0, 3));
        expect(votes).to.deep.equal([
          BigNumber.from("33"),
          BigNumber.from("33"),
          BigNumber.from("33"),
        ]);
      });

      it("distributes a slight overflow correctly", async () => {
        await manager.connect(depositor).deposit({ value: 100 });
        const [votedGroups, votes] = await account.getLastScheduledVotes();
        expect(votedGroups).to.deep.equal(groupAddresses.slice(0, 3));
        expect(votes).to.deep.equal([
          BigNumber.from("34"),
          BigNumber.from("33"),
          BigNumber.from("33"),
        ]);
      });

      it("distributes a different slight overflow correctly", async () => {
        await manager.connect(depositor).deposit({ value: 101 });
        const [votedGroups, votes] = await account.getLastScheduledVotes();
        expect(votedGroups).to.deep.equal(groupAddresses.slice(0, 3));
        expect(votes).to.deep.equal([
          BigNumber.from("34"),
          BigNumber.from("34"),
          BigNumber.from("33"),
        ]);
      });

      describe("when one of the groups is deprecated", () => {
        beforeEach(async () => {
          await defaultStrategyContract.deprecateGroup(groupAddresses[1]);
        });

        it("distributes votes evenly between the two active groups", async () => {
          await manager.connect(depositor).deposit({ value: 100 });
          const [votedGroups, votes] = await account.getLastScheduledVotes();
          expect(votedGroups).to.deep.equal([groupAddresses[0], groupAddresses[2]]);
          expect(votes).to.deep.equal([BigNumber.from("50"), BigNumber.from("50")]);
        });

        it("distributes a slight overflow correctly", async () => {
          await manager.connect(depositor).deposit({ value: 101 });
          const [votedGroups, votes] = await account.getLastScheduledVotes();
          expect(votedGroups).to.deep.equal([groupAddresses[0], groupAddresses[2]]);
          expect(votes).to.deep.equal([BigNumber.from("51"), BigNumber.from("50")]);
        });
      });
    });

    describe("when groups have unequal votes", () => {
      const votes = [40, 100, 30];
      beforeEach(async () => {
        for (let i = 0; i < 3; i++) {
          await defaultStrategyContract.activateGroup(groupAddresses[i]);
          await account.setCeloForGroup(groupAddresses[i], votes[i]);
          await defaultStrategyContract.addToStrategyTotalStCeloVotesPublic(
            groupAddresses[i],
            votes[i]
          );
        }
      });

      it("distributes a small deposit to the least voted validator only", async () => {
        await manager.connect(depositor).deposit({ value: 10 });
        const [votedGroups, votes] = await account.getLastScheduledVotes();
        expect(votedGroups).to.deep.equal([groupAddresses[2]]);
        expect(votes).to.deep.equal([BigNumber.from("10")]);
      });

      it("distributes a medium deposit to two validators only", async () => {
        await manager.connect(depositor).deposit({ value: 130 });
        const [votedGroups, votes] = await account.getLastScheduledVotes();
        expect(votedGroups).to.deep.equal([groupAddresses[2], groupAddresses[0]]);
        expect(votes).to.deep.equal([BigNumber.from("70"), BigNumber.from("60")]);
      });

      it("distributes a medium deposit with overflow correctly", async () => {
        await manager.connect(depositor).deposit({ value: 131 });
        const [votedGroups, votes] = await account.getLastScheduledVotes();
        expect(votedGroups).to.deep.equal([groupAddresses[2], groupAddresses[0]]);
        expect(votes).to.deep.equal([BigNumber.from("71"), BigNumber.from("60")]);
      });

      it("distributes a large deposit to all validators", async () => {
        await manager.connect(depositor).deposit({ value: 160 });
        const [votedGroups, votes] = await account.getLastScheduledVotes();
        expect(votedGroups).to.deep.equal([
          groupAddresses[2],
          groupAddresses[0],
          groupAddresses[1],
        ]);
        expect(votes).to.deep.equal([
          BigNumber.from("80"),
          BigNumber.from("70"),
          BigNumber.from("10"),
        ]);
      });

      it("distributes a large deposit with overflow correctly", async () => {
        await manager.connect(depositor).deposit({ value: 162 });
        const [votedGroups, votes] = await account.getLastScheduledVotes();
        expect(votedGroups).to.deep.equal([
          groupAddresses[2],
          groupAddresses[0],
          groupAddresses[1],
        ]);
        expect(votes).to.deep.equal([
          BigNumber.from("81"),
          BigNumber.from("71"),
          BigNumber.from("10"),
        ]);
      });

      describe("when one of the groups is deprecated", () => {
        beforeEach(async () => {
          await defaultStrategyContract.deprecateGroup(groupAddresses[0]);
        });

        it("distributes a small deposit to the least voted validator only", async () => {
          await manager.connect(depositor).deposit({ value: 10 });
          const [votedGroups, votes] = await account.getLastScheduledVotes();
          expect(votedGroups).to.deep.equal([groupAddresses[2]]);
          expect(votes).to.deep.equal([BigNumber.from("10")]);
        });

        it("distributes another small deposit to the least voted validator only", async () => {
          await manager.connect(depositor).deposit({ value: 70 });
          const [votedGroups, votes] = await account.getLastScheduledVotes();
          expect(votedGroups).to.deep.equal([groupAddresses[2]]);
          expect(votes).to.deep.equal([BigNumber.from("70")]);
        });

        it("distributes a larger deposit to both active groups", async () => {
          await manager.connect(depositor).deposit({ value: 80 });
          const [votedGroups, votes] = await account.getLastScheduledVotes();
          expect(votedGroups).to.deep.equal([groupAddresses[2], groupAddresses[1]]);
          expect(votes).to.deep.equal([BigNumber.from("75"), BigNumber.from("5")]);
        });

        it("distributes a larger deposit with overflow correctly", async () => {
          await manager.connect(depositor).deposit({ value: 81 });
          const [votedGroups, votes] = await account.getLastScheduledVotes();
          expect(votedGroups).to.deep.equal([groupAddresses[2], groupAddresses[1]]);
          expect(votes).to.deep.equal([BigNumber.from("76"), BigNumber.from("5")]);
        });
      });
    });

    describe("stCELO minting", () => {
      beforeEach(async () => {
        for (let i = 0; i < 3; i++) {
          await defaultStrategyContract.activateGroup(groupAddresses[i]);
        }
      });

      describe("when there are no tokens in the system", () => {
        beforeEach(async () => {
          await account.setTotalCelo(0);
        });

        it("mints CELO 1:1 with stCELO", async () => {
          await manager.connect(depositor).deposit({ value: 100 });
          const stCelo = await stakedCelo.balanceOf(depositor.address);
          expect(stCelo).to.eq(100);
        });

        it("calculates CELO 1:1 with stCELO for a different amount", async () => {
          await manager.connect(depositor).deposit({ value: 10 });
          const stCelo = await stakedCelo.balanceOf(depositor.address);
          expect(stCelo).to.eq(10);
        });
      });

      describe("when there are equal amount of CELO and stCELO in the system", () => {
        beforeEach(async () => {
          await account.setTotalCelo(100);
          await stakedCelo.mint(someone.address, 100);
        });

        it("calculates CELO 1:1 with stCELO", async () => {
          await manager.connect(depositor).deposit({ value: 100 });
          const stCelo = await stakedCelo.balanceOf(depositor.address);
          expect(stCelo).to.eq(100);
        });

        it("calculates CELO 1:1 with stCELO for a different amount", async () => {
          await manager.connect(depositor).deposit({ value: 10 });
          const stCelo = await stakedCelo.balanceOf(depositor.address);
          expect(stCelo).to.eq(10);
        });
      });

      describe("when there is more CELO than stCELO in the system", () => {
        beforeEach(async () => {
          await account.setTotalCelo(200);
          await stakedCelo.mint(someone.address, 100);
        });

        it("calculates less stCELO than the input CELO", async () => {
          await manager.connect(depositor).deposit({ value: 100 });
          const stCelo = await stakedCelo.balanceOf(depositor.address);
          expect(stCelo).to.eq(50);
        });

        it("calculates less stCELO than the input CELO for a different amount", async () => {
          await manager.connect(depositor).deposit({ value: 10 });
          const stCelo = await stakedCelo.balanceOf(depositor.address);
          expect(stCelo).to.eq(5);
        });
      });

      describe("when there is less CELO than stCELO in the system", () => {
        beforeEach(async () => {
          await account.setTotalCelo(100);
          await stakedCelo.mint(someone.address, 200);
        });

        it("calculates more stCELO than the input CELO", async () => {
          await manager.connect(depositor).deposit({ value: 100 });
          const stCelo = await stakedCelo.balanceOf(depositor.address);
          expect(stCelo).to.eq(200);
        });

        it("calculates more stCELO than the input CELO for a different amount", async () => {
          await manager.connect(depositor).deposit({ value: 10 });
          const stCelo = await stakedCelo.balanceOf(depositor.address);
          expect(stCelo).to.eq(20);
        });
      });
    });

    describe("when groups are close to their voting limit", () => {
      beforeEach(async () => {
        // These numbers are derived from a system of linear equations such that
        // given 12 validators registered and elected, as above, we have the following
        // limits for the first three groups:
        // group[0] and group[2]: 95864 Locked CELO
        // group[1]: 143797 Locked CELO
        // and the remaining receivable votes are [40, 100, 200] (in CELO) for
        // the three groups, respectively.
        const votes = [parseUnits("95824"), parseUnits("143697"), parseUnits("95664")];

        for (let i = 0; i < 3; i++) {
          await defaultStrategyContract.activateGroup(groupAddresses[i]);

          await lockedGold.lock().sendAndWaitForReceipt({
            from: voter.address,
            value: votes[i].toString(),
          });
        }

        // We have to do this in a separate loop because the voting limits
        // depend on total locked CELO. The votes we want to cast are very close
        // to the final limit we'll arrive at, so we first lock all CELO, then
        // cast it as votes.
        for (let i = 0; i < 3; i++) {
          const voteTx = await election.vote(
            groupAddresses[i],
            new BigNumberJs(votes[i].toString())
          );
          await voteTx.sendAndWaitForReceipt({ from: voter.address });
        }
      });

      it("skips the first group when the deposit total would push it over its capacity", async () => {
        await manager.connect(depositor).deposit({ value: parseUnits("50") });

        const [votedGroups, votes] = await account.getLastScheduledVotes();
        expect(votedGroups).to.deep.equal([groupAddresses[1], groupAddresses[2]]);

        expect(votes).to.deep.equal([parseUnits("25"), parseUnits("25")]);
      });

      it("skips the first two groups when the deposit total would push them over their capacity", async () => {
        await manager.connect(depositor).deposit({ value: parseUnits("110") });

        const [votedGroups, votes] = await account.getLastScheduledVotes();
        expect(votedGroups).to.deep.equal([groupAddresses[2]]);

        expect(votes).to.deep.equal([parseUnits("110")]);
      });

      it("reverts when the deposit total would push all groups over their capacity", async () => {
        await expect(manager.connect(depositor).deposit({ value: parseUnits("210") })).revertedWith(
          "NoVotableGroups()"
        );
      });

      describe("when there are scheduled votes for the groups", () => {
        beforeEach(async () => {
          await account.setScheduledVotes(groupAddresses[0], parseUnits("50"));
          await account.setScheduledVotes(groupAddresses[1], parseUnits("50"));
          // Schedule more votes for group[2] so it gets skipped before
          // group[1].
          await account.setScheduledVotes(groupAddresses[2], parseUnits("170"));
        });

        it("skips the first group at a smaller deposit", async () => {
          await manager.connect(depositor).deposit({ value: parseUnits("2") });

          const [votedGroups, votes] = await account.getLastScheduledVotes();
          expect(votedGroups).to.deep.equal([groupAddresses[1], groupAddresses[2]]);

          expect(votes).to.deep.equal([parseUnits("1"), parseUnits("1")]);
        });

        it("skips the first and last group at a small deposit", async () => {
          await manager.connect(depositor).deposit({ value: parseUnits("31") });

          const [votedGroups, votes] = await account.getLastScheduledVotes();
          expect(votedGroups).to.deep.equal([groupAddresses[1]]);

          expect(votes).to.deep.equal([parseUnits("31")]);
        });

        it("reverts when the deposit total would push all groups over their capacity", async () => {
          await expect(
            manager.connect(depositor).deposit({ value: parseUnits("51") })
          ).revertedWith("NoVotableGroups()");
        });
      });
    });

    describe("When voted for allowed validator group", () => {
      beforeEach(async () => {
        await specificGroupStrategyContract.allowStrategy(groupAddresses[0]);
        await manager.connect(depositor).changeStrategy(groupAddresses[0]);
        await manager.connect(depositor).deposit({ value: 100 });
      });

      it("should add group to allowed strategies", async () => {
        const activeGroups = await defaultStrategyContract.connect(depositor).getGroups();
        const deprecatedGroups = await defaultStrategyContract
          .connect(depositor)
          .getDeprecatedGroups();
        const allowedStrategies = await specificGroupStrategyContract
          .connect(depositor)
          .getSpecificGroupStrategies();
        expect(activeGroups.length).to.eq(0);
        expect(deprecatedGroups.length).to.eq(0);
        expect(allowedStrategies.length).to.eq(1);
        expect(allowedStrategies[0]).to.eq(groupAddresses[0]);
      });

      it("should schedule votes for allowed group", async () => {
        const [votedGroups, votes] = await account.getLastScheduledVotes();
        expect(votedGroups).to.deep.equal(groupAddresses.slice(0, 1));
        expect(votes).to.deep.equal([BigNumber.from("100")]);
      });

      it("should mint 1:1 stCelo", async () => {
        const stCelo = await stakedCelo.balanceOf(depositor.address);
        expect(stCelo).to.eq(100);
      });
    });

    describe("When voted for originally valid validator group that is no longer valid", () => {
      beforeEach(async () => {
        for (let i = 0; i < 3; i++) {
          await defaultStrategyContract.activateGroup(groupAddresses[i]);
          await account.setCeloForGroup(groupAddresses[i], 100);
        }

        await specificGroupStrategyContract.allowStrategy(groupAddresses[4]);
        await manager.connect(depositor).changeStrategy(groupAddresses[4]);
        await account.setCeloForGroup(groupAddresses[4], 100);
        await updateGroupSlashingMultiplier(
          registryContract,
          lockedGoldContract,
          validatorsContract,
          groups[4],
          mockSlasher
        );
        await mineToNextEpoch(hre.web3);
        await electMockValidatorGroupsAndUpdate(validators, groupHealthContract, [
          groups[4].address,
        ]);

        await manager.connect(depositor).deposit({ value: 100 });
      });

      it("should not add group to allowed strategies", async () => {
        const activeGroups = await defaultStrategyContract.connect(depositor).getGroups();
        const deprecatedGroups = await defaultStrategyContract
          .connect(depositor)
          .getDeprecatedGroups();
        const allowedStrategies = await specificGroupStrategyContract
          .connect(depositor)
          .getSpecificGroupStrategies();
        expect(activeGroups).to.deep.eq(groupAddresses.slice(0, 3));
        expect(deprecatedGroups).to.deep.eq([]);
        expect(allowedStrategies).to.deep.eq([groupAddresses[4]]);
      });

      it("should schedule votes for default groups", async () => {
        const [votedGroups, votes] = await account.getLastScheduledVotes();
        expect(votedGroups).to.deep.equal(groupAddresses.slice(0, 3));
        expect(votes).to.deep.equal([
          BigNumber.from("34"),
          BigNumber.from("33"),
          BigNumber.from("33"),
        ]);
      });

      it("should not schedule transfers to default strategy when no balance for specific strategy", async () => {
        await specificGroupStrategyContract.blockStrategy(groupAddresses[4]);
        const [
          lastTransferFromGroups,
          lastTransferFromVotes,
          lastTransferToGroups,
          lastTransferToVotes,
        ] = await account.getLastTransferValues();

        expect(lastTransferFromGroups).to.deep.eq([]);
        expect(lastTransferFromVotes).to.deep.eq([]);

        expect(lastTransferToGroups).to.deep.eq([]);
        expect(lastTransferToVotes).to.deep.eq([]);
      });

      it("should mint 1:1 stCelo", async () => {
        const stCelo = await stakedCelo.balanceOf(depositor.address);
        expect(stCelo).to.eq(100);
      });
    });

    describe("When voted for deprecated group", () => {
      const depositedValue = 1000;
      let specificGroupStrategyAddress: string;

      describe("Block strategy - group other than active", () => {
        beforeEach(async () => {
          for (let i = 0; i < 2; i++) {
            await defaultStrategyContract.activateGroup(groupAddresses[i]);
            await account.setCeloForGroup(groupAddresses[i], 100);
          }
          specificGroupStrategyAddress = groupAddresses[2];

          await specificGroupStrategyContract.allowStrategy(specificGroupStrategyAddress);
          await manager.changeStrategy(specificGroupStrategyAddress);
          await manager.deposit({ value: depositedValue });
          await account.setCeloForGroup(specificGroupStrategyAddress, depositedValue);
          await specificGroupStrategyContract.blockStrategy(specificGroupStrategyAddress);
        });

        it("should schedule votes for default strategy", async () => {
          const secondDepositedValue = 1000;
          await manager.deposit({ value: secondDepositedValue });
          const [votedGroups, votes] = await account.getLastScheduledVotes();
          expect([groupAddresses[0], groupAddresses[1]]).to.deep.eq(votedGroups);
          expect(2).to.eq(votes.length);
          expect(secondDepositedValue).to.eq(votes[0].add(votes[1]));
        });
      });

      describe("Block strategy - group one of active", () => {
        beforeEach(async () => {
          for (let i = 0; i < 3; i++) {
            await defaultStrategyContract.activateGroup(groupAddresses[i]);
            await account.setCeloForGroup(groupAddresses[i], 100);
            await defaultStrategyContract.addToStrategyTotalStCeloVotesPublic(
              groupAddresses[i],
              100
            );
          }
          specificGroupStrategyAddress = groupAddresses[0];

          await specificGroupStrategyContract.allowStrategy(specificGroupStrategyAddress);
          await manager.changeStrategy(specificGroupStrategyAddress);
          await manager.deposit({ value: depositedValue });
          await account.setCeloForGroup(specificGroupStrategyAddress, depositedValue);
          await specificGroupStrategyContract.blockStrategy(specificGroupStrategyAddress);
        });

        it("should schedule votes for default strategy", async () => {
          const secondDepositedValue = 1000;
          await manager.deposit({ value: secondDepositedValue });
          const [votedGroups, votes] = await account.getLastScheduledVotes();
          expect([groupAddresses[1], groupAddresses[2], groupAddresses[0]]).to.deep.eq(votedGroups);
          expect(3).to.eq(votes.length);
          expect(secondDepositedValue).to.eq(votes[0].add(votes[1]).add(votes[2]));
        });
      });
    });

    describe("When we have 2 active validator groups", () => {
      beforeEach(async () => {
        for (let i = 0; i < 2; i++) {
          await defaultStrategyContract.activateGroup(groupAddresses[i]);
          await account.setCeloForGroup(groupAddresses[i], 100);
        }
      });

      describe("When voted for allowed validator group which is not in active groups", () => {
        beforeEach(async () => {
          await specificGroupStrategyContract.allowStrategy(groupAddresses[2]);
          await manager.connect(depositor).changeStrategy(groupAddresses[2]);
          await manager.connect(depositor).deposit({ value: 100 });
        });

        it("should add group to allowed strategies", async () => {
          const activeGroups = await defaultStrategyContract.connect(depositor).getGroups();
          const deprecatedGroups = await defaultStrategyContract
            .connect(depositor)
            .getDeprecatedGroups();
          const allowedStrategies = await specificGroupStrategyContract
            .connect(depositor)
            .getSpecificGroupStrategies();
          expect(activeGroups).to.deep.eq([groupAddresses[0], groupAddresses[1]]);
          expect(deprecatedGroups).to.deep.eq([]);
          expect(allowedStrategies).to.deep.eq([groupAddresses[2]]);
        });

        it("should schedule votes for allowed group", async () => {
          const [votedGroups, votes] = await account.getLastScheduledVotes();
          expect(votedGroups).to.deep.equal([groupAddresses[2]]);
          expect(votes).to.deep.equal([BigNumber.from("100")]);
        });

        it("should mint 1:1 stCelo", async () => {
          const stCelo = await stakedCelo.balanceOf(depositor.address);
          expect(stCelo).to.eq(100);
        });
      });

      describe("When voted for allowed validator group which is in active groups", () => {
        let specificGroupStrategyAddress: string;
        beforeEach(async () => {
          specificGroupStrategyAddress = groupAddresses[0];
          await specificGroupStrategyContract.allowStrategy(specificGroupStrategyAddress);
          await manager.connect(depositor).changeStrategy(specificGroupStrategyAddress);
          await manager.connect(depositor).deposit({ value: 100 });
        });

        it("should add group to allowed strategies", async () => {
          const activeGroups = await defaultStrategyContract.connect(depositor).getGroups();
          const deprecatedGroups = await defaultStrategyContract
            .connect(depositor)
            .getDeprecatedGroups();
          const allowedStrategies = await specificGroupStrategyContract
            .connect(depositor)
            .getSpecificGroupStrategies();
          expect(activeGroups).to.deep.eq([groupAddresses[0], groupAddresses[1]]);
          expect(deprecatedGroups).to.deep.eq([]);
          expect(allowedStrategies).to.deep.eq([specificGroupStrategyAddress]);
        });

        it("should schedule votes for allowed group", async () => {
          const [votedGroups, votes] = await account.getLastScheduledVotes();
          expect(votedGroups).to.deep.equal([groupAddresses[0]]);
          expect(votes).to.deep.equal([BigNumber.from("100")]);
        });

        it("should mint 1:1 stCelo", async () => {
          const stCelo = await stakedCelo.balanceOf(depositor.address);
          expect(stCelo).to.eq(100);
        });
      });
    });
  });

  describe("#withdraw()", () => {
    it("reverts when there are no active or deprecated groups", async () => {
      await expect(manager.connect(depositor).withdraw(100)).revertedWith("NoGroups()");
    });

    describe("when all groups have equal votes", () => {
      beforeEach(async () => {
        for (let i = 0; i < 3; i++) {
          await defaultStrategyContract.activateGroup(groupAddresses[i]);
          await account.setCeloForGroup(groupAddresses[i], 100);
          await defaultStrategyContract.addToStrategyTotalStCeloVotesPublic(groupAddresses[i], 100);
        }

        await stakedCelo.mint(depositor.address, 300);
        await account.setTotalCelo(300);
      });

      it("distributes withdrawals evenly", async () => {
        await manager.connect(depositor).withdraw(99);
        const [withdrawnGroups, withdrawals] = await account.getLastScheduledWithdrawals();
        expect(withdrawnGroups).to.deep.equal(groupAddresses.slice(0, 3));
        expect(withdrawals).to.deep.equal([
          BigNumber.from("33"),
          BigNumber.from("33"),
          BigNumber.from("33"),
        ]);
      });

      it("distributes a slight overflow correctly", async () => {
        await manager.connect(depositor).withdraw(100);
        const [withdrawnGroups, withdrawals] = await account.getLastScheduledWithdrawals();
        expect(withdrawnGroups).to.deep.equal(groupAddresses.slice(0, 3));
        expect(withdrawals).to.deep.equal([
          BigNumber.from("33"),
          BigNumber.from("33"),
          BigNumber.from("34"),
        ]);
      });

      it("distributes a different slight overflow correctly", async () => {
        await manager.connect(depositor).withdraw(101);
        const [withdrawnGroups, withdrawals] = await account.getLastScheduledWithdrawals();
        expect(withdrawnGroups).to.deep.equal(groupAddresses.slice(0, 3));
        expect(withdrawals).to.deep.equal([
          BigNumber.from("33"),
          BigNumber.from("34"),
          BigNumber.from("34"),
        ]);
      });

      describe("when one of the groups is deprecated", () => {
        beforeEach(async () => {
          await defaultStrategyContract.deprecateGroup(groupAddresses[1]);
        });

        it("withdraws a small withdrawal from the deprecated group only", async () => {
          await manager.connect(depositor).withdraw(30);
          const [withdrawnGroups, withdrawals] = await account.getLastScheduledWithdrawals();
          expect(withdrawnGroups).to.deep.equal([groupAddresses[1]]);
          expect(withdrawals).to.deep.equal([BigNumber.from("30")]);
        });

        it("withdraws a larger withdrawal from the deprecated group first, then the remaining groups", async () => {
          await manager.connect(depositor).withdraw(120);
          const [withdrawnGroups, withdrawals] = await account.getLastScheduledWithdrawals();
          expect(withdrawnGroups).to.deep.equal([
            groupAddresses[1],
            groupAddresses[0],
            groupAddresses[2],
          ]);
          expect(withdrawals).to.deep.equal([
            BigNumber.from("100"),
            BigNumber.from("10"),
            BigNumber.from("10"),
          ]);
        });

        it("removes the deprecated group if it is no longer voted for", async () => {
          await manager.connect(depositor).withdraw(120);
          const deprecatedGroups = await defaultStrategyContract.getDeprecatedGroups();
          expect(deprecatedGroups).to.deep.eq([]);
        });

        it("emits a GroupRemoved event", async () => {
          await expect(manager.connect(depositor).withdraw(120))
            .to.emit(defaultStrategyContract, "GroupRemoved")
            .withArgs(groupAddresses[1]);
        });
      });
    });

    describe("when all groups have equal votes and one of the groups was voted for as for allowed group", () => {
      let specificGroupStrategy: SignerWithAddress;
      beforeEach(async () => {
        specificGroupStrategy = groups[0];
        const specificGroupStrategyWithdrawal = 100;
        for (let i = 0; i < 3; i++) {
          await defaultStrategyContract.activateGroup(groupAddresses[i]);
          await account.setCeloForGroup(groupAddresses[i], 100);
          await defaultStrategyContract.addToStrategyTotalStCeloVotesPublic(groupAddresses[i], 100);
        }

        await account.setCeloForGroup(
          specificGroupStrategy.address,
          100 + specificGroupStrategyWithdrawal
        );

        await specificGroupStrategyContract.allowStrategy(specificGroupStrategy.address);
        await manager.connect(depositor2).changeStrategy(specificGroupStrategy.address);
        await manager.connect(depositor2).deposit({ value: specificGroupStrategyWithdrawal });

        await stakedCelo.mint(depositor.address, 300);
        await account.setTotalCelo(300 + specificGroupStrategyWithdrawal);
      });

      it("distributes withdrawals evenly", async () => {
        await manager.connect(depositor).withdraw(99);
        const [withdrawnGroups, withdrawals] = await account.getLastScheduledWithdrawals();
        expect(withdrawnGroups).to.deep.equal(groupAddresses.slice(0, 3));
        expect(withdrawals).to.deep.equal([
          BigNumber.from("33"),
          BigNumber.from("33"),
          BigNumber.from("33"),
        ]);
      });

      it("distributes a slight overflow correctly", async () => {
        await manager.connect(depositor).withdraw(100);
        const [withdrawnGroups, withdrawals] = await account.getLastScheduledWithdrawals();
        expect(withdrawnGroups).to.deep.equal(groupAddresses.slice(0, 3));
        expect(withdrawals).to.deep.equal([
          BigNumber.from("33"),
          BigNumber.from("33"),
          BigNumber.from("34"),
        ]);
      });

      it("distributes a different slight overflow correctly", async () => {
        await manager.connect(depositor).withdraw(101);
        const [withdrawnGroups, withdrawals] = await account.getLastScheduledWithdrawals();
        expect(withdrawnGroups).to.deep.equal(groupAddresses.slice(0, 3));
        expect(withdrawals).to.deep.equal([
          BigNumber.from("33"),
          BigNumber.from("34"),
          BigNumber.from("34"),
        ]);
      });

      describe("when one of the non allowed strategies is deprecated", () => {
        beforeEach(async () => {
          await defaultStrategyContract.deprecateGroup(groupAddresses[1]);
        });

        it("withdraws a small withdrawal from the deprecated group only", async () => {
          await manager.connect(depositor).withdraw(30);
          const [withdrawnGroups, withdrawals] = await account.getLastScheduledWithdrawals();
          expect(withdrawnGroups).to.deep.equal([groupAddresses[1]]);
          expect(withdrawals).to.deep.equal([BigNumber.from("30")]);
        });

        it("withdraws a larger withdrawal from the deprecated group first, then the remaining groups", async () => {
          await manager.connect(depositor).withdraw(120);
          const [withdrawnGroups, withdrawals] = await account.getLastScheduledWithdrawals();
          expect(withdrawnGroups).to.deep.equal([
            groupAddresses[1],
            groupAddresses[0],
            groupAddresses[2],
          ]);
          expect(withdrawals).to.deep.equal([
            BigNumber.from("100"),
            BigNumber.from("10"),
            BigNumber.from("10"),
          ]);
        });

        it("removes the deprecated group if it is no longer voted for", async () => {
          await manager.connect(depositor).withdraw(120);
          const deprecatedGroups = await defaultStrategyContract.getDeprecatedGroups();
          expect(deprecatedGroups).to.deep.eq([]);
        });

        it("emits a GroupRemoved event", async () => {
          await expect(manager.connect(depositor).withdraw(120))
            .to.emit(defaultStrategyContract, "GroupRemoved")
            .withArgs(groupAddresses[1]);
        });
      });

      describe("when active group is deprecated", () => {
        beforeEach(async () => {
          await defaultStrategyContract.deprecateGroup(groups[0].address);
        });

        it("withdraws a small withdrawal from the deprecated group only", async () => {
          await manager.connect(depositor).withdraw(30);
          const [withdrawnGroups, withdrawals] = await account.getLastScheduledWithdrawals();
          expect(withdrawnGroups).to.deep.equal([specificGroupStrategy.address]);
          expect(withdrawals).to.deep.equal([BigNumber.from("30")]);
        });

        it("withdraws a larger withdrawal from the deprecated group first, then the remaining groups", async () => {
          await manager.connect(depositor).withdraw(220);
          const [withdrawnGroups, withdrawals] = await account.getLastScheduledWithdrawals();
          expect(withdrawnGroups).to.deep.equal([
            specificGroupStrategy.address,
            groupAddresses[2],
            groupAddresses[1],
          ]);
          expect(withdrawals).to.deep.equal([
            BigNumber.from("100"),
            BigNumber.from("60"),
            BigNumber.from("60"),
          ]);
        });

        it("removes the deprecated group if it is no longer voted for", async () => {
          await manager.connect(depositor).withdraw(220);
          const deprecatedGroups = await defaultStrategyContract.getDeprecatedGroups();
          expect(deprecatedGroups).to.deep.eq([]);
        });

        it("emits a GroupRemoved event", async () => {
          await expect(manager.connect(depositor).withdraw(220))
            .to.emit(defaultStrategyContract, "GroupRemoved")
            .withArgs(specificGroupStrategy.address);
        });
      });
    });

    describe("when groups have unequal votes", () => {
      const withdrawals = [40, 100, 30];
      beforeEach(async () => {
        for (let i = 0; i < 3; i++) {
          await defaultStrategyContract.activateGroup(groupAddresses[i]);
          await account.setCeloForGroup(groupAddresses[i], withdrawals[i]);
          await defaultStrategyContract.addToStrategyTotalStCeloVotesPublic(
            groupAddresses[i],
            withdrawals[i]
          );
        }

        await stakedCelo.mint(depositor.address, 170);
        await account.setTotalCelo(170);
      });

      it("takes a small withdrawal from the most voted validator only", async () => {
        await manager.connect(depositor).withdraw(60);
        const [withdrawnGroups, withdrawals] = await account.getLastScheduledWithdrawals();
        expect(withdrawnGroups).to.deep.equal([groupAddresses[1]]);
        expect(withdrawals).to.deep.equal([BigNumber.from("60")]);
      });

      it("takes a medium withdrawal from two validators only", async () => {
        await manager.connect(depositor).withdraw(70);
        const [withdrawnGroups, withdrawals] = await account.getLastScheduledWithdrawals();
        expect(withdrawnGroups).to.deep.equal([groupAddresses[0], groupAddresses[1]]);
        expect(withdrawals).to.deep.equal([BigNumber.from("5"), BigNumber.from("65")]);
      });

      it("takes a medium withdrawal with overflow correctly", async () => {
        await manager.connect(depositor).withdraw(71);
        const [withdrawnGroups, withdrawals] = await account.getLastScheduledWithdrawals();
        expect(withdrawnGroups).to.deep.equal([groupAddresses[0], groupAddresses[1]]);
        expect(withdrawals).to.deep.equal([BigNumber.from("5"), BigNumber.from("66")]);
      });

      it("distributes a large withdrawal across all validators", async () => {
        await manager.connect(depositor).withdraw(89);
        const [withdrawnGroups, withdrawals] = await account.getLastScheduledWithdrawals();
        expect(withdrawnGroups).to.deep.equal([
          groupAddresses[2],
          groupAddresses[0],
          groupAddresses[1],
        ]);
        expect(withdrawals).to.deep.equal([
          BigNumber.from("3"),
          BigNumber.from("13"),
          BigNumber.from("73"),
        ]);
      });

      it("distributes a large deposit with overflow correctly", async () => {
        await manager.connect(depositor).withdraw(90);
        const [withdrawnGroups, withdrawals] = await account.getLastScheduledWithdrawals();
        expect(withdrawnGroups).to.deep.equal([
          groupAddresses[2],
          groupAddresses[0],
          groupAddresses[1],
        ]);
        expect(withdrawals).to.deep.equal([
          BigNumber.from("3"),
          BigNumber.from("13"),
          BigNumber.from("74"),
        ]);
      });

      describe("when one of the groups is deprecated", () => {
        beforeEach(async () => {
          await defaultStrategyContract.deprecateGroup(groupAddresses[0]);
        });

        it("takes a small withdrawal from the deprecated group only", async () => {
          await manager.connect(depositor).withdraw(30);
          const [withdrawnGroups, withdrawals] = await account.getLastScheduledWithdrawals();
          expect(withdrawnGroups).to.deep.equal([groupAddresses[0]]);
          expect(withdrawals).to.deep.equal([BigNumber.from("30")]);
        });

        it("takes another small withdrawal from the deprecated group only", async () => {
          await manager.connect(depositor).withdraw(40);
          const [withdrawnGroups, withdrawals] = await account.getLastScheduledWithdrawals();
          expect(withdrawnGroups).to.deep.equal([groupAddresses[0]]);
          expect(withdrawals).to.deep.equal([BigNumber.from("40")]);
        });

        it("removes the deprecated group if it is no longer voted for", async () => {
          await manager.connect(depositor).withdraw(40);
          const deprecatedGroups = await defaultStrategyContract.getDeprecatedGroups();
          expect(deprecatedGroups).to.deep.eq([]);
        });

        it("emits a GroupRemoved event", async () => {
          await expect(manager.connect(depositor).withdraw(40))
            .to.emit(defaultStrategyContract, "GroupRemoved")
            .withArgs(groupAddresses[0]);
        });

        it("takes a medium withdrawal first from deprecated group, then from most voted active group", async () => {
          await manager.connect(depositor).withdraw(110);
          const [withdrawnGroups, withdrawals] = await account.getLastScheduledWithdrawals();
          expect(withdrawnGroups).to.deep.equal([groupAddresses[0], groupAddresses[1]]);
          expect(withdrawals).to.deep.equal([BigNumber.from("40"), BigNumber.from("70")]);
        });

        it("takes a large withdrawal from from deprecated group, then distributes correctly over active groups", async () => {
          await manager.connect(depositor).withdraw(120);
          const [withdrawnGroups, withdrawals] = await account.getLastScheduledWithdrawals();
          expect(withdrawnGroups).to.deep.equal([
            groupAddresses[0],
            groupAddresses[2],
            groupAddresses[1],
          ]);
          expect(withdrawals).to.deep.equal([
            BigNumber.from("40"),
            BigNumber.from("5"),
            BigNumber.from("75"),
          ]);
        });

        it("distributes a large withdrawal with overflow correctly", async () => {
          await manager.connect(depositor).withdraw(121);
          const [withdrawnGroups, withdrawals] = await account.getLastScheduledWithdrawals();
          expect(withdrawnGroups).to.deep.equal([
            groupAddresses[0],
            groupAddresses[2],
            groupAddresses[1],
          ]);
          expect(withdrawals).to.deep.equal([
            BigNumber.from("40"),
            BigNumber.from("5"),
            BigNumber.from("76"),
          ]);
        });
      });
    });

    describe("stCELO burning", () => {
      beforeEach(async () => {
        for (let i = 0; i < 3; i++) {
          await defaultStrategyContract.activateGroup(groupAddresses[i]);
          await account.setCeloForGroup(groupAddresses[i], 100);
          await defaultStrategyContract.addToStrategyTotalStCeloVotesPublic(groupAddresses[i], 100);
        }

        await stakedCelo.mint(depositor.address, 100);
      });

      describe("when there are equal amount of CELO and stCELO in the system", () => {
        beforeEach(async () => {
          await account.setTotalCelo(200);
          await stakedCelo.mint(someone.address, 100);
        });

        it("calculates CELO 1:1 with stCELO", async () => {
          await manager.connect(depositor).withdraw(100);
          const [, withdrawals] = await account.getLastScheduledWithdrawals();
          const celo = sum(withdrawals);
          expect(celo).to.eq(100);
        });

        it("burns the stCELO", async () => {
          await manager.connect(depositor).withdraw(100);
          const stCelo = await stakedCelo.balanceOf(depositor.address);
          expect(stCelo).to.eq(0);
        });

        it("calculates CELO 1:1 with stCELO for a different amount", async () => {
          await manager.connect(depositor).withdraw(10);
          const [, withdrawals] = await account.getLastScheduledWithdrawals();
          const celo = sum(withdrawals);
          expect(celo).to.eq(10);
        });

        it("burns the stCELO", async () => {
          await manager.connect(depositor).withdraw(10);
          const stCelo = await stakedCelo.balanceOf(depositor.address);
          expect(stCelo).to.eq(90);
        });
      });

      describe("when there is more CELO than stCELO in the system", () => {
        beforeEach(async () => {
          await account.setTotalCelo(200);
        });

        it("calculates more stCELO than the input CELO", async () => {
          await manager.connect(depositor).withdraw(100);
          const [, withdrawals] = await account.getLastScheduledWithdrawals();
          const celo = sum(withdrawals);
          expect(celo).to.eq(200);
        });

        it("burns the stCELO", async () => {
          await manager.connect(depositor).withdraw(100);
          const stCelo = await stakedCelo.balanceOf(depositor.address);
          expect(stCelo).to.eq(0);
        });

        it("calculates more stCELO than the input CELO for a different amount", async () => {
          await manager.connect(depositor).withdraw(10);
          const [, withdrawals] = await account.getLastScheduledWithdrawals();
          const celo = sum(withdrawals);
          expect(celo).to.eq(20);
        });

        it("burns the stCELO", async () => {
          await manager.connect(depositor).withdraw(10);
          const stCelo = await stakedCelo.balanceOf(depositor.address);
          expect(stCelo).to.eq(90);
        });
      });

      describe("when there is less CELO than stCELO in the system", () => {
        beforeEach(async () => {
          await account.setTotalCelo(100);
          await stakedCelo.mint(someone.address, 100);
        });

        it("calculates less stCELO than the input CELO", async () => {
          await manager.connect(depositor).withdraw(100);
          const [, withdrawals] = await account.getLastScheduledWithdrawals();
          const celo = sum(withdrawals);
          expect(celo).to.eq(50);
        });

        it("burns the stCELO", async () => {
          await manager.connect(depositor).withdraw(100);
          const stCelo = await stakedCelo.balanceOf(depositor.address);
          expect(stCelo).to.eq(0);
        });

        it("calculates less stCELO than the input CELO for a different amount", async () => {
          await manager.connect(depositor).withdraw(10);
          const [, withdrawals] = await account.getLastScheduledWithdrawals();
          const celo = sum(withdrawals);
          expect(celo).to.eq(5);
        });

        it("burns the stCELO", async () => {
          await manager.connect(depositor).withdraw(10);
          const stCelo = await stakedCelo.balanceOf(depositor.address);
          expect(stCelo).to.eq(90);
        });
      });
    });

    describe("When voted for allowed validator group - no active groups", () => {
      beforeEach(async () => {
        await specificGroupStrategyContract.allowStrategy(groupAddresses[0]);
        await manager.connect(depositor).changeStrategy(groupAddresses[0]);
        await manager.connect(depositor).deposit({ value: 100 });
        await account.setCeloForGroup(groupAddresses[0], 100);
      });

      it("should withdraw less than originally deposited from allowed group", async () => {
        await manager.connect(depositor).withdraw(60);
        const [withdrawnGroups, withdrawals] = await account.getLastScheduledWithdrawals();
        expect(withdrawnGroups).to.deep.equal([groupAddresses[0]]);
        expect(withdrawals).to.deep.equal([BigNumber.from("60")]);
      });

<<<<<<< HEAD
      it("should withdraw same amount as originally deposited from allowed group", async () => {
        await manager.connect(depositor).withdraw(100);
        const [withdrawnGroups, withdrawals] = await account.getLastScheduledWithdrawals();
        expect(withdrawnGroups).to.deep.equal([groupAddresses[0]]);
        expect(withdrawals).to.deep.equal([BigNumber.from("100")]);
      });

      it("should revert when withdraw more amount than originally deposited from allowed group", async () => {
        await expect(manager.connect(depositor).withdraw(110)).revertedWith(
          `GroupNotBalancedOrNotEnoughStCelo("${groupAddresses[0]}", 110, 100)`
        );
      });
    });

    describe("When there are other active groups besides allowed validator group - allowed is different from active", () => {
      const withdrawals = [40, 50];
      const specificGroupStrategyWithdrawal = 100;
      let specificGroupStrategy: SignerWithAddress;

      beforeEach(async () => {
        specificGroupStrategy = groups[2];
        for (let i = 0; i < 2; i++) {
          await defaultStrategyContract.activateGroup(groupAddresses[i]);
          await account.setCeloForGroup(groupAddresses[i], withdrawals[i]);
        }
        await account.setCeloForGroup(
          specificGroupStrategy.address,
          specificGroupStrategyWithdrawal
        );

        await specificGroupStrategyContract.allowStrategy(specificGroupStrategy.address);
        await manager.connect(depositor).changeStrategy(specificGroupStrategy.address);
        await manager.connect(depositor).deposit({ value: specificGroupStrategyWithdrawal });
      });

      it("added group to allowed strategies", async () => {
        const activeGroups = await defaultStrategyContract.connect(depositor).getGroups();
        const deprecatedGroups = await defaultStrategyContract
          .connect(depositor)
          .getDeprecatedGroups();
        const allowedStrategies = await specificGroupStrategyContract
          .connect(depositor)
          .getSpecificGroupStrategies();
        expect(activeGroups).to.deep.eq([groupAddresses[0], groupAddresses[1]]);
        expect(deprecatedGroups).to.deep.eq([]);
        expect(allowedStrategies).to.deep.eq([specificGroupStrategy.address]);
      });

      it("should withdraw less than originally deposited from allowed group", async () => {
        await manager.connect(depositor).withdraw(60);
        const [withdrawnGroups, withdrawals] = await account.getLastScheduledWithdrawals();
        expect(withdrawnGroups).to.deep.equal([specificGroupStrategy.address]);
        expect(withdrawals).to.deep.equal([BigNumber.from("60")]);
        const allowedStrategies = await specificGroupStrategyContract
          .connect(depositor)
          .getSpecificGroupStrategies();
        expect(allowedStrategies).to.deep.eq([specificGroupStrategy.address]);
      });

      it("should withdraw same amount as originally deposited from allowed group", async () => {
        await manager.connect(depositor).withdraw(100);
        const [withdrawnGroups, withdrawals] = await account.getLastScheduledWithdrawals();
        expect([specificGroupStrategy.address]).to.deep.equal(withdrawnGroups);
        expect([BigNumber.from("100")]).to.deep.equal(withdrawals);
        const deprecatedGroups = await defaultStrategyContract
          .connect(depositor)
          .getDeprecatedGroups();
        const allowedStrategies = await specificGroupStrategyContract
          .connect(depositor)
          .getSpecificGroupStrategies();
        expect([specificGroupStrategy.address]).to.deep.eq(allowedStrategies);
        expect([]).to.deep.eq(deprecatedGroups);
      });

      it("should withdraw same amount as originally deposited from active groups after strategy is disallowed", async () => {
        await specificGroupStrategyContract.blockStrategy(specificGroupStrategy.address);
        const [, , lastTransferToGroups, lastTransferToVotes] =
          await account.getLastTransferValues();

        for (let i = 0; i < lastTransferToGroups.length; i++) {
          await account.setCeloForGroup(
            groupAddresses[i],
            BigNumber.from(withdrawals[i]).add(lastTransferToVotes[i])
          );
        }
        await manager.connect(depositor).withdraw(100);
        const [withdrawnGroups, groupWithdrawals] = await account.getLastScheduledWithdrawals();
        expect(withdrawnGroups).to.deep.equal(groupAddresses.slice(0, 2));
        expect(groupWithdrawals).to.deep.equal([BigNumber.from("50"), BigNumber.from("50")]);
        const allowedStrategies = await specificGroupStrategyContract
          .connect(depositor)
          .getSpecificGroupStrategies();
        expect(allowedStrategies).to.deep.eq([]);
      });

      it("should revert when withdraw more amount than originally deposited from allowed group", async () => {
        await expect(manager.connect(depositor).withdraw(110)).revertedWith(
          `GroupNotBalancedOrNotEnoughStCelo("${specificGroupStrategy.address}", 110, 100)`
        );
      });

      describe("When strategy blocked", () => {
        beforeEach(async () => {
          await specificGroupStrategyContract.blockStrategy(specificGroupStrategy.address);
        });

        it("should revert since groups are not rebalanced", async () => {
          await expect(
            manager.connect(depositor).withdraw(specificGroupStrategyWithdrawal)
          ).revertedWith(`CantWithdrawAccordingToStrategy("${ADDRESS_ZERO}")`);
        });

        it('should withdraw correctly after "rebalance"', async () => {
          await account.setCeloForGroup(
            groupAddresses[0],
            withdrawals[0] + specificGroupStrategyWithdrawal / 2
          );
          await account.setCeloForGroup(
            groupAddresses[1],
            withdrawals[1] + specificGroupStrategyWithdrawal / 2
          );
          await manager.connect(depositor).withdraw(specificGroupStrategyWithdrawal);

          const [withdrawnGroups, groupWithdrawals] = await account.getLastScheduledWithdrawals();
          expect(withdrawnGroups).to.deep.equal(groupAddresses.slice(0, 2));
          expect(groupWithdrawals.length).to.eq(2);
          expect(groupWithdrawals[0].add(groupWithdrawals[1])).to.eq(
            specificGroupStrategyWithdrawal
          );
        });
      });
    });

    describe("When there are other active groups besides allowed validator group - allowed is one of the active groups", () => {
      const withdrawals = [40, 50];
      const specificGroupStrategyWithdrawal = 100;

      beforeEach(async () => {
        for (let i = 0; i < 2; i++) {
          await defaultStrategyContract.activateGroup(groupAddresses[i]);
          await account.setCeloForGroup(groupAddresses[i], withdrawals[i]);
        }
        await account.setCeloForGroup(
          groupAddresses[1],
          withdrawals[1] + specificGroupStrategyWithdrawal
        );

        await specificGroupStrategyContract.allowStrategy(groupAddresses[1]);
        await manager.connect(depositor).changeStrategy(groupAddresses[1]);
        await manager.connect(depositor).deposit({ value: specificGroupStrategyWithdrawal });
      });

      it("should withdraw less than originally deposited from allowed group", async () => {
        await manager.connect(depositor).withdraw(60);
        const [withdrawnGroups, withdrawals] = await account.getLastScheduledWithdrawals();
        expect(withdrawnGroups).to.deep.equal([groupAddresses[1]]);
        expect(withdrawals).to.deep.equal([BigNumber.from("60")]);
      });

      it("should withdraw same amount as originally deposited from allowed group", async () => {
        await manager.connect(depositor).withdraw(100);
        const [withdrawnGroups, withdrawals] = await account.getLastScheduledWithdrawals();
        expect(withdrawnGroups).to.deep.equal([groupAddresses[1]]);
        expect(withdrawals).to.deep.equal([BigNumber.from("100")]);
      });

      it("should revert when withdraw more amount than originally deposited from allowed group", async () => {
        await expect(manager.connect(depositor).withdraw(110)).revertedWith(
          `CantWithdrawAccordingToStrategy("${groupAddresses[1]}")`
        );
      });
    });
  });

  describe("#setDependencies()", () => {
    let ownerSigner: SignerWithAddress;

    before(async () => {
      const managerOwner = await manager.owner();
      ownerSigner = await getImpersonatedSigner(managerOwner);
    });

    it("reverts with zero stCelo address", async () => {
      await expect(
        manager
          .connect(ownerSigner)
          .setDependencies(
            ADDRESS_ZERO,
            nonAccount.address,
            nonVote.address,
            nonVote.address,
            nonVote.address,
            nonVote.address
          )
      ).revertedWith("StakedCelo null");
    });

    it("reverts with zero account address", async () => {
      await expect(
        manager
          .connect(ownerSigner)
          .setDependencies(
            nonStakedCelo.address,
            ADDRESS_ZERO,
            nonVote.address,
            nonVote.address,
            nonVote.address,
            nonVote.address
          )
      ).revertedWith("Account null");
    });

=======
    it("reverts with zero stCelo address", async () => {
      await expect(
        manager
          .connect(ownerSigner)
          .setDependencies(ADDRESS_ZERO, nonAccount.address, nonVote.address)
      ).revertedWith("AddressZeroNotAllowed()");
    });

    it("reverts with zero account address", async () => {
      await expect(
        manager
          .connect(ownerSigner)
          .setDependencies(nonStakedCelo.address, ADDRESS_ZERO, nonVote.address)
      ).revertedWith("AddressZeroNotAllowed()");
    });

>>>>>>> b82b9ec5
    it("reverts with zero vote address", async () => {
      await expect(
        manager
          .connect(ownerSigner)
<<<<<<< HEAD
          .setDependencies(
            nonStakedCelo.address,
            nonAccount.address,
            ADDRESS_ZERO,
            nonVote.address,
            nonVote.address,
            nonVote.address
          )
      ).revertedWith("Vote null");
    });

    it("reverts with zero groupHealth address", async () => {
      await expect(
        manager
          .connect(ownerSigner)
          .setDependencies(
            nonStakedCelo.address,
            nonAccount.address,
            nonVote.address,
            ADDRESS_ZERO,
            nonVote.address,
            nonVote.address
          )
      ).revertedWith("GroupHealth null");
    });

    it("reverts with zero specific group strategy address", async () => {
      await expect(
        manager
          .connect(ownerSigner)
          .setDependencies(
            nonStakedCelo.address,
            nonAccount.address,
            nonVote.address,
            nonVote.address,
            ADDRESS_ZERO,
            nonVote.address
          )
      ).revertedWith("SpecificGroupStrategy null");
    });

    it("reverts with zero default strategy address", async () => {
      await expect(
        manager
          .connect(ownerSigner)
          .setDependencies(
            nonStakedCelo.address,
            nonAccount.address,
            nonVote.address,
            nonVote.address,
            nonVote.address,
            ADDRESS_ZERO
          )
      ).revertedWith("DefaultStrategy null");
=======
          .setDependencies(nonStakedCelo.address, nonAccount.address, ADDRESS_ZERO)
      ).revertedWith("AddressZeroNotAllowed()");
>>>>>>> b82b9ec5
    });

    it("sets the vote contract", async () => {
      await manager
        .connect(ownerSigner)
        .setDependencies(
          nonStakedCelo.address,
          nonAccount.address,
          nonVote.address,
          nonVote.address,
          nonVote.address,
          nonVote.address
        );
      const newVoteContract = await manager.voteContract();
      expect(newVoteContract).to.eq(nonVote.address);
    });

    it("emits a VoteContractSet event", async () => {
      const managerOwner = await manager.owner();
      const ownerSigner = await getImpersonatedSigner(managerOwner);

      await expect(
        manager
          .connect(ownerSigner)
          .setDependencies(
            nonStakedCelo.address,
            nonAccount.address,
            nonVote.address,
            nonVote.address,
            nonVote.address,
            nonVote.address
          )
      )
        .to.emit(manager, "VoteContractSet")
        .withArgs(nonVote.address);
    });

    it("cannot be called by a non-Owner account", async () => {
      await expect(
        manager
          .connect(nonOwner)
          .setDependencies(
            nonStakedCelo.address,
            nonAccount.address,
            nonVote.address,
            nonVote.address,
            nonVote.address,
            nonVote.address
          )
      ).revertedWith("Ownable: caller is not the owner");
    });
  });

  describe("#voteProposal()", () => {
    const proposalId = 1;
    const index = 0;
    const yes = 10;
    const no = 20;
    const abstain = 30;

    it("should call all subsequent contracts correctly", async () => {
      await manager.voteProposal(proposalId, index, yes, no, abstain);

      const stCeloLockedBalance = await stakedCelo.lockedBalance();
      expect(stCeloLockedBalance).to.eq(BigNumber.from(yes + no + abstain));

      const voteProposalIdVoted = await voteContract.proposalId();
      const voteYesVotesVoted = await voteContract.totalYesVotes();
      const voteNoVotesVoted = await voteContract.totalNoVotes();
      const voteAbstainVoteVoted = await voteContract.totalAbstainVotes();

      const accountProposalIdVoted = await account.proposalIdVoted();
      const accountIndexVoted = await account.indexVoted();
      const accountYesVotesVoted = await account.yesVotesVoted();
      const accountNoVotesVoted = await account.noVotesVoted();
      const accountAbstainVoteVoted = await account.abstainVoteVoted();

      expect(voteProposalIdVoted).to.eq(BigNumber.from(proposalId));
      expect(voteYesVotesVoted).to.eq(BigNumber.from(yes));
      expect(voteNoVotesVoted).to.eq(BigNumber.from(no));
      expect(voteAbstainVoteVoted).to.eq(BigNumber.from(abstain));

      expect(accountProposalIdVoted).to.eq(BigNumber.from(proposalId));
      expect(accountIndexVoted).to.eq(BigNumber.from(index));
      expect(accountYesVotesVoted).to.eq(BigNumber.from(yes));
      expect(accountNoVotesVoted).to.eq(BigNumber.from(no));
      expect(accountAbstainVoteVoted).to.eq(BigNumber.from(abstain));
    });
  });

  describe("#revokeVotes()", () => {
    const proposalId = 1;
    const index = 0;
    const yes = 10;
    const no = 20;
    const abstain = 30;

    it("should call all subsequent contracts correctly", async () => {
      await voteContract.setVotes(yes, no, abstain);
      await manager.revokeVotes(proposalId, index);

      const voteProposalIdVoted = await voteContract.revokeProposalId();

      const accountProposalIdVoted = await account.proposalIdVoted();
      const accountIndexVoted = await account.indexVoted();
      const accountYesVotesVoted = await account.yesVotesVoted();
      const accountNoVotesVoted = await account.noVotesVoted();
      const accountAbstainVoteVoted = await account.abstainVoteVoted();

      expect(voteProposalIdVoted).to.eq(BigNumber.from(proposalId));

      expect(accountProposalIdVoted).to.eq(BigNumber.from(proposalId));
      expect(accountIndexVoted).to.eq(BigNumber.from(index));
      expect(accountYesVotesVoted).to.eq(BigNumber.from(yes));
      expect(accountNoVotesVoted).to.eq(BigNumber.from(no));
      expect(accountAbstainVoteVoted).to.eq(BigNumber.from(abstain));
    });
  });

  describe("#unlockBalance()", () => {
    it("should call all subsequent contracts correctly", async () => {
      await manager.unlockBalance(nonVote.address);

      const stCeloUnlockedFor = await stakedCelo.unlockedBalanceFor();
      expect(stCeloUnlockedFor).to.eq(nonVote.address);
    });
  });

  describe("#updateHistoryAndReturnLockedStCeloInVoting()", () => {
    it("should call all subsequent contracts correctly", async () => {
      await manager.updateHistoryAndReturnLockedStCeloInVoting(nonVote.address);

      const updatedHistoryFor = await voteContract.updatedHistoryFor();
      expect(updatedHistoryFor).to.eq(nonVote.address);
    });
  });

  describe("#transfer()", () => {
    let stakedCeloSigner: SignerWithAddress;

    beforeEach(async () => {
      stakedCeloSigner = await getImpersonatedSigner(stakedCelo.address);
      await nonVote.sendTransaction({ value: parseUnits("1"), to: stakedCeloSigner.address });
    });

    describe("When depositor voted for default strategy", () => {
      const withdrawals = [40, 50];
      let defaultGroupDeposit: BigNumber;

      beforeEach(async () => {
        for (let i = 0; i < 2; i++) {
          await defaultStrategyContract.activateGroup(groupAddresses[i]);
          await account.setCeloForGroup(groupAddresses[i], withdrawals[i]);
          await defaultStrategyContract.addToStrategyTotalStCeloVotesPublic(
            groupAddresses[i],
            withdrawals[i]
          );
        }
        defaultGroupDeposit = parseUnits("1");
        await manager.connect(depositor).deposit({ value: defaultGroupDeposit });
      });

      it("should not schedule any transfers if both account use default strategy", async () => {
        await manager.connect(stakedCeloSigner).transfer(depositor.address, depositor2.address, 10);
        const [
          lastTransferFromGroups,
          lastTransferFromVotes,
          lastTransferToGroups,
          lastTransferToVotes,
        ] = await account.getLastTransferValues();

        expect(lastTransferFromGroups.length).to.eq(0);
        expect(lastTransferFromVotes.length).to.eq(0);
        expect(lastTransferToGroups.length).to.eq(0);
        expect(lastTransferToVotes.length).to.eq(0);
      });

      it("should not schedule any transfers if both account use default strategy (depositor2 also deposited)", async () => {
        const defaultGroupDeposit = 150;
        await manager.connect(depositor2).deposit({ value: defaultGroupDeposit });

        await manager.connect(stakedCeloSigner).transfer(depositor.address, depositor2.address, 10);
        const [
          lastTransferFromGroups,
          lastTransferFromVotes,
          lastTransferToGroups,
          lastTransferToVotes,
        ] = await account.getLastTransferValues();

        expect(lastTransferFromGroups.length).to.eq(0);
        expect(lastTransferFromVotes.length).to.eq(0);
        expect(lastTransferToGroups.length).to.eq(0);
        expect(lastTransferToVotes.length).to.eq(0);
      });

      it("should schedule transfers if default strategy => specific strategy", async () => {
        const specificGroupStrategyDeposit = 10;
        const specificGroupStrategyAddress = groupAddresses[2];

        await specificGroupStrategyContract.allowStrategy(specificGroupStrategyAddress);
        await manager.connect(depositor2).changeStrategy(specificGroupStrategyAddress);
        await manager.connect(depositor2).deposit({ value: specificGroupStrategyDeposit });

        await manager
          .connect(stakedCeloSigner)
          .transfer(depositor.address, depositor2.address, defaultGroupDeposit);
        const [
          lastTransferFromGroups,
          lastTransferFromVotes,
          lastTransferToGroups,
          lastTransferToVotes,
        ] = await account.getLastTransferValues();

        expect(lastTransferFromGroups).to.deep.eq([groupAddresses[0], groupAddresses[1]]);
        expect(lastTransferFromVotes.length).to.eq(2);
        expect(lastTransferFromVotes[0].add(lastTransferFromVotes[1])).to.eq(defaultGroupDeposit);

        expect(lastTransferToGroups).to.deep.eq([specificGroupStrategyAddress]);
        expect(lastTransferToVotes).to.deep.eq([defaultGroupDeposit]);
      });
    });

    describe("When depositor voted for specific strategy", () => {
      const withdrawals = [40, 50];
      let specificGroupStrategyAddress: string;
      let specificGroupStrategyDeposit: BigNumber;

      beforeEach(async () => {
        for (let i = 0; i < 2; i++) {
          await defaultStrategyContract.activateGroup(groupAddresses[i]);
          await account.setCeloForGroup(groupAddresses[i], withdrawals[i]);
          await defaultStrategyContract.addToStrategyTotalStCeloVotesPublic(
            groupAddresses[i],
            withdrawals[i]
          );
        }

        specificGroupStrategyAddress = groupAddresses[2];
        specificGroupStrategyDeposit = BigNumber.from(100);
        await account.setCeloForGroup(specificGroupStrategyAddress, specificGroupStrategyDeposit);

        await specificGroupStrategyContract.allowStrategy(specificGroupStrategyAddress);
        await manager.connect(depositor).changeStrategy(specificGroupStrategyAddress);
        await manager.connect(depositor).deposit({ value: specificGroupStrategyDeposit });
      });

      it("should not schedule any transfers if second account also voted for same allowed group", async () => {
        const differentSpecificGroupStrategyDeposit = parseUnits("1");
        await manager.connect(depositor2).changeStrategy(specificGroupStrategyAddress);
        await manager.connect(depositor2).deposit({ value: differentSpecificGroupStrategyDeposit });

        await manager.connect(stakedCeloSigner).transfer(depositor.address, depositor2.address, 10);
        const [
          lastTransferFromGroups,
          lastTransferFromVotes,
          lastTransferToGroups,
          lastTransferToVotes,
        ] = await account.getLastTransferValues();

        expect(lastTransferFromGroups.length).to.eq(0);
        expect(lastTransferFromVotes.length).to.eq(0);
        expect(lastTransferToGroups.length).to.eq(0);
        expect(lastTransferToVotes.length).to.eq(0);
      });

      it("should schedule transfers if specific strategy => default strategy", async () => {
        await manager
          .connect(stakedCeloSigner)
          .transfer(depositor.address, depositor2.address, specificGroupStrategyDeposit);
        const [
          lastTransferFromGroups,
          lastTransferFromVotes,
          lastTransferToGroups,
          lastTransferToVotes,
        ] = await account.getLastTransferValues();

        expect(lastTransferFromGroups).to.deep.eq([specificGroupStrategyAddress]);
        expect(lastTransferFromVotes).to.deep.eq([specificGroupStrategyDeposit]);

        expect(lastTransferToGroups).to.deep.eq([groupAddresses[0], groupAddresses[1]]);
        expect(lastTransferToVotes.length).to.eq(2);
        expect(lastTransferToVotes[0].add(lastTransferToVotes[1])).to.eq(
          specificGroupStrategyDeposit
        );
      });

      it("should schedule transfers if specific strategy => different specific strategy", async () => {
        const differentSpecificGroupStrategyDeposit = parseUnits("1");
        await specificGroupStrategyContract.allowStrategy(groupAddresses[0]);
        await manager.connect(depositor2).changeStrategy(groupAddresses[0]);
        await manager.connect(depositor2).deposit({ value: differentSpecificGroupStrategyDeposit });

        await manager
          .connect(stakedCeloSigner)
          .transfer(depositor2.address, depositor.address, differentSpecificGroupStrategyDeposit);

        const [
          lastTransferFromGroups,
          lastTransferFromVotes,
          lastTransferToGroups,
          lastTransferToVotes,
        ] = await account.getLastTransferValues();

        expect(lastTransferFromGroups).to.deep.eq([groupAddresses[0]]);
        expect(lastTransferFromVotes).to.deep.eq([differentSpecificGroupStrategyDeposit]);

        expect(lastTransferToGroups).to.deep.eq([specificGroupStrategyAddress]);
        expect(lastTransferToVotes).to.deep.eq([differentSpecificGroupStrategyDeposit]);
      });

      it("should schedule transfers to default if different specific strategy was disallowed", async () => {
        const differentSpecificGroupStrategyDeposit = BigNumber.from(100);
        const differentSpecificGroupStrategyAddress = groupAddresses[0];
        await specificGroupStrategyContract.blockStrategy(specificGroupStrategyAddress);
        await specificGroupStrategyContract.allowStrategy(differentSpecificGroupStrategyAddress);
        await manager.connect(depositor2).changeStrategy(differentSpecificGroupStrategyAddress);
        await manager.connect(depositor2).deposit({ value: differentSpecificGroupStrategyDeposit });
        await account.setCeloForGroup(
          differentSpecificGroupStrategyAddress,
          differentSpecificGroupStrategyDeposit
        );

        await manager
          .connect(stakedCeloSigner)
          .transfer(depositor2.address, depositor.address, differentSpecificGroupStrategyDeposit);

        const [
          lastTransferFromGroups,
          lastTransferFromVotes,
          lastTransferToGroups,
          lastTransferToVotes,
        ] = await account.getLastTransferValues();

        expect(lastTransferFromGroups).to.deep.eq([differentSpecificGroupStrategyAddress]);
        expect(lastTransferFromVotes).to.deep.eq([differentSpecificGroupStrategyDeposit]);

        expect(lastTransferToGroups).to.deep.eq([groupAddresses[1], groupAddresses[0]]);
        expect(lastTransferToVotes.length).to.eq(2);
        expect(lastTransferToVotes[0].add(lastTransferToVotes[1])).to.eq(
          specificGroupStrategyDeposit
        );
      });

      it("should schedule transfers from default if specific strategy was blocked", async () => {
        const differentSpecificGroupStrategyDeposit = BigNumber.from(1000);
        const differentSpecificGroupStrategyAddress = groupAddresses[0];
        await specificGroupStrategyContract.allowStrategy(differentSpecificGroupStrategyAddress);
        await manager.connect(depositor2).changeStrategy(differentSpecificGroupStrategyAddress);
        await manager.connect(depositor2).deposit({ value: differentSpecificGroupStrategyDeposit });
        await account.setCeloForGroup(
          differentSpecificGroupStrategyAddress,
          differentSpecificGroupStrategyDeposit.add(withdrawals[0])
        );
        await specificGroupStrategyContract.blockStrategy(differentSpecificGroupStrategyAddress);
        await account.setCeloForGroup(
          differentSpecificGroupStrategyAddress,
          differentSpecificGroupStrategyDeposit
        );

        await manager
          .connect(stakedCeloSigner)
          .transfer(depositor2.address, depositor.address, differentSpecificGroupStrategyDeposit);

        const [
          lastTransferFromGroups,
          lastTransferFromVotes,
          lastTransferToGroups,
          lastTransferToVotes,
        ] = await account.getLastTransferValues();

        expect(lastTransferFromGroups).to.deep.eq([groupAddresses[1], groupAddresses[0]]);
        expect(lastTransferFromVotes.length).to.eq(2);
        expect(lastTransferFromVotes[0].add(lastTransferFromVotes[1])).to.deep.eq(
          differentSpecificGroupStrategyDeposit
        );

        expect(lastTransferToGroups).to.deep.eq([specificGroupStrategyAddress]);
        expect(lastTransferToVotes).to.deep.eq([differentSpecificGroupStrategyDeposit]);
      });
    });
  });

  describe("#changeStrategy()", () => {
    const withdrawals = [40, 50];
    let specificGroupStrategyAddress: string;

    beforeEach(async () => {
      specificGroupStrategyAddress = groupAddresses[2];
      for (let i = 0; i < 2; i++) {
        await defaultStrategyContract.activateGroup(groupAddresses[i]);
        await account.setCeloForGroup(groupAddresses[i], withdrawals[i]);
      }
    });

    it("should revert when not valid group", async () => {
      const slashedGroup = groups[0];
      await specificGroupStrategyContract.allowStrategy(slashedGroup.address);
      await updateGroupSlashingMultiplier(
        registryContract,
        lockedGoldContract,
        validatorsContract,
        slashedGroup,
        mockSlasher
      );
      await mineToNextEpoch(hre.web3);
      await electMockValidatorGroupsAndUpdate(validators, groupHealthContract, [
        slashedGroup.address,
      ]);
      await expect(manager.changeStrategy(slashedGroup.address)).revertedWith(
        `GroupNotEligible("${slashedGroup.address}")`
      );
    });

    it("should revert when not allowed group", async () => {
      await expect(manager.changeStrategy(groupAddresses[0])).revertedWith(
        `GroupNotEligible("${groupAddresses[0]}")`
      );
    });

    describe("When changing with no previous stCelo", () => {
      beforeEach(async () => {
        await specificGroupStrategyContract.allowStrategy(groupAddresses[0]);
        await manager.connect(depositor).changeStrategy(groupAddresses[0]);
      });

      it("should add group to allowed strategies", async () => {
        const allowedStrategies = await specificGroupStrategyContract
          .connect(depositor)
          .getSpecificGroupStrategies();
        expect([groupAddresses[0]]).to.deep.eq(allowedStrategies);
      });

      it("should change account strategy ", async () => {
        const strategy = await manager.connect(depositor).getAddressStrategy(depositor.address);
        expect(groupAddresses[0]).to.eq(strategy);
      });
    });

    describe("When depositor voted for specific strategy", () => {
      let specificGroupStrategyDeposit: BigNumber;

      beforeEach(async () => {
        specificGroupStrategyDeposit = parseUnits("2");
        await specificGroupStrategyContract.allowStrategy(specificGroupStrategyAddress);
        await manager.changeStrategy(specificGroupStrategyAddress);
        await manager.deposit({ value: specificGroupStrategyDeposit });
      });

      it("should schedule nothing when trying to change to same specific strategy", async () => {
        await manager.changeStrategy(specificGroupStrategyAddress);
        const [
          lastTransferFromGroups,
          lastTransferFromVotes,
          lastTransferToGroups,
          lastTransferToVotes,
        ] = await account.getLastTransferValues();

        expect(lastTransferFromGroups).to.deep.eq([]);
        expect(lastTransferFromVotes).to.deep.eq([]);
        expect(lastTransferToGroups).to.deep.eq([]);
        expect(lastTransferToVotes).to.deep.eq([]);
      });

      it("should schedule transfers when changing to different specific strategy", async () => {
        const differentspecificGroupStrategy = groupAddresses[0];

        await specificGroupStrategyContract.allowStrategy(differentspecificGroupStrategy);
        await manager.changeStrategy(differentspecificGroupStrategy);
        const [
          lastTransferFromGroups,
          lastTransferFromVotes,
          lastTransferToGroups,
          lastTransferToVotes,
        ] = await account.getLastTransferValues();

        expect([specificGroupStrategyAddress]).to.deep.eq(lastTransferFromGroups);
        expect([specificGroupStrategyDeposit]).to.deep.eq(lastTransferFromVotes);
        expect([differentspecificGroupStrategy]).to.deep.eq(lastTransferToGroups);
        expect([specificGroupStrategyDeposit]).to.deep.eq(lastTransferToVotes);
      });

      it("should schedule transfers when changing to default strategy", async () => {
        await manager.changeStrategy(ADDRESS_ZERO);
        const [
          lastTransferFromGroups,
          lastTransferFromVotes,
          lastTransferToGroups,
          lastTransferToVotes,
        ] = await account.getLastTransferValues();

        expect(lastTransferFromGroups).to.deep.eq([specificGroupStrategyAddress]);
        expect(lastTransferFromVotes).to.deep.eq([specificGroupStrategyDeposit]);

        expect(lastTransferToGroups).to.deep.eq([groupAddresses[0], groupAddresses[1]]);
        expect(lastTransferToVotes.length).to.eq(2);
        expect(lastTransferToVotes[0].add(lastTransferToVotes[1])).eq(specificGroupStrategyDeposit);
      });
    });

    describe("When depositor voted for default strategy", () => {
      let defaultGroupDeposit: BigNumber;

      beforeEach(async () => {
        defaultGroupDeposit = parseUnits("2");
        await manager.deposit({ value: defaultGroupDeposit });
      });

      it("should schedule nothing when changing to default strategy", async () => {
        await manager.changeStrategy(ADDRESS_ZERO);

        const [
          lastTransferFromGroups,
          lastTransferFromVotes,
          lastTransferToGroups,
          lastTransferToVotes,
        ] = await account.getLastTransferValues();

        expect(lastTransferFromGroups).to.deep.eq([]);
        expect(lastTransferFromVotes).to.deep.eq([]);
        expect(lastTransferToGroups).to.deep.eq([]);
        expect(lastTransferToVotes).to.deep.eq([]);
      });

      it("should schedule transfers when changing to specific strategy", async () => {
        await specificGroupStrategyContract.allowStrategy(specificGroupStrategyAddress);
        await manager.changeStrategy(specificGroupStrategyAddress);
        const [
          lastTransferFromGroups,
          lastTransferFromVotes,
          lastTransferToGroups,
          lastTransferToVotes,
        ] = await account.getLastTransferValues();

        expect(lastTransferFromGroups).to.deep.eq([groupAddresses[0], groupAddresses[1]]);
        expect(lastTransferFromVotes.length).to.eq(2);
        expect(lastTransferFromVotes[0].add(lastTransferFromVotes[1])).eq(defaultGroupDeposit);

        expect(lastTransferToGroups).to.deep.eq([specificGroupStrategyAddress]);
        expect(lastTransferToVotes).to.deep.eq([defaultGroupDeposit]);
      });
    });
  });

  describe("#getExpectedAndActualCeloForGroup()", () => {
    describe("When strategy is disallowed", () => {
      const withdrawals = [50, 50];
      const depositedValue = 100;

      beforeEach(async () => {
        for (let i = 0; i < 2; i++) {
          await defaultStrategyContract.activateGroup(groupAddresses[i]);
          await account.setCeloForGroup(groupAddresses[i], withdrawals[i]);
        }

        await specificGroupStrategyContract.allowStrategy(groupAddresses[2]);
        await manager.changeStrategy(groupAddresses[2]);
        await manager.deposit({ value: depositedValue });
        await account.setCeloForGroup(groupAddresses[2], depositedValue);
        await specificGroupStrategyContract.blockStrategy(groupAddresses[2]);
      });

      it("should return correct amount for real and expected", async () => {
        const [expected, real] = await manager.getExpectedAndActualCeloForGroup(groupAddresses[2]);
        expect(expected).to.eq(0);
        expect(real).to.eq(depositedValue);
      });
    });

    describe("When group is deprecated", () => {
      const withdrawals = [50, 50];
      const depositedValue = 100;

      beforeEach(async () => {
        for (let i = 0; i < 2; i++) {
          await defaultStrategyContract.activateGroup(groupAddresses[i]);
          await account.setCeloForGroup(groupAddresses[i], withdrawals[i]);
        }

        await manager.deposit({ value: depositedValue });
        await defaultStrategyContract.deprecateGroup(groupAddresses[0]);
      });

      it("should return correct amount for real and expected", async () => {
        const [expected, real] = await manager.getExpectedAndActualCeloForGroup(groupAddresses[0]);
        expect(expected).to.eq(0);
        expect(real).to.eq(depositedValue / 2);
      });
    });

    describe("When group is only in allowed", () => {
      const depositedValue = 100;
      beforeEach(async () => {
        await specificGroupStrategyContract.allowStrategy(groupAddresses[0]);
        await manager.changeStrategy(groupAddresses[0]);
        await manager.deposit({ value: depositedValue });
      });

      it("should return same amount for real and expected", async () => {
        await account.setCeloForGroup(groupAddresses[0], depositedValue);

        const [expected, real] = await manager.getExpectedAndActualCeloForGroup(groupAddresses[0]);
        expect(expected).to.eq(real);
      });

      it("should return different amount for real and expected", async () => {
        const celoForGroup = 50;
        await account.setCeloForGroup(groupAddresses[0], celoForGroup);

        const [expected, real] = await manager.getExpectedAndActualCeloForGroup(groupAddresses[0]);
        expect(expected).to.eq(depositedValue);
        expect(real).to.eq(celoForGroup);
      });
    });

    describe("When there are active groups", () => {
      const withdrawals = [50, 50];

      beforeEach(async () => {
        for (let i = 0; i < 2; i++) {
          await defaultStrategyContract.activateGroup(groupAddresses[i]);
          await account.setCeloForGroup(groupAddresses[i], withdrawals[i]);
        }
      });

      describe("When group is only in active", () => {
        const depositedValue = 100;
        beforeEach(async () => {
          await manager.deposit({ value: depositedValue });
        });

        it("should return same amount for real and expected", async () => {
          const [expected, real] = await manager.getExpectedAndActualCeloForGroup(
            groupAddresses[0]
          );
          expect(expected).to.eq(real);
        });

        it("should return different amount for real and expected", async () => {
          const celoForGroup = 60;
          await account.setCeloForGroup(groupAddresses[0], celoForGroup);

          const [expected, real] = await manager.getExpectedAndActualCeloForGroup(
            groupAddresses[0]
          );
          expect(expected).to.eq(depositedValue / 2);
          expect(real).to.eq(celoForGroup);
        });
      });

      describe("When group is in both active and allowed", () => {
        const defaultDepositedValue = 100;
        const specificGroupStrategyDepositedValue = 100;

        beforeEach(async () => {
          await specificGroupStrategyContract.allowStrategy(groupAddresses[0]);
          await manager.connect(depositor).deposit({ value: defaultDepositedValue });
          await manager.connect(depositor2).changeStrategy(groupAddresses[0]);
          await manager.connect(depositor2).deposit({ value: specificGroupStrategyDepositedValue });
        });

        it("should return same amount for real and expected", async () => {
          await account.setCeloForGroup(
            groupAddresses[0],
            defaultDepositedValue / 2 + specificGroupStrategyDepositedValue
          );
          const [expected, real] = await manager.getExpectedAndActualCeloForGroup(
            groupAddresses[0]
          );
          expect(expected).to.eq(real);
        });

        it("should return different amount for real and expected", async () => {
          const celoForGroup = 60;
          await account.setCeloForGroup(groupAddresses[0], celoForGroup);

          const [expected, real] = await manager.getExpectedAndActualCeloForGroup(
            groupAddresses[0]
          );
          expect(expected).to.eq(defaultDepositedValue / 2 + specificGroupStrategyDepositedValue);
          expect(real).to.eq(celoForGroup);
        });
      });
    });
  });

  describe("#rebalance()", () => {
    const fromGroupDepositedValue = 100;
    const toGroupDepositedValue = 77;

    it("should revert when trying to balance some and 0x0 group", async () => {
      await specificGroupStrategyContract.allowStrategy(groupAddresses[0]);
      await manager.changeStrategy(groupAddresses[0]);
      await manager.deposit({ value: fromGroupDepositedValue });

      await account.setCeloForGroup(groupAddresses[0], fromGroupDepositedValue + 1);

      await expect(manager.rebalance(groupAddresses[0], ADDRESS_ZERO)).revertedWith(
        `InvalidToGroup("${ADDRESS_ZERO}")`
      );
    });

    it("should revert when trying to balance 0x0 and 0x0 group", async () => {
      await expect(manager.rebalance(ADDRESS_ZERO, ADDRESS_ZERO)).revertedWith(
        `InvalidToGroup("${ADDRESS_ZERO}")`
      );
    });

    it("should revert when fromGroup has less Celo than it should", async () => {
      await specificGroupStrategyContract.allowStrategy(groupAddresses[0]);
      await manager.changeStrategy(groupAddresses[0]);
      await manager.deposit({ value: fromGroupDepositedValue });

      await specificGroupStrategyContract.allowStrategy(groupAddresses[1]);
      await manager.connect(depositor2).changeStrategy(groupAddresses[1]);
      await manager.connect(depositor2).deposit({ value: toGroupDepositedValue });

      await account.setCeloForGroup(groupAddresses[0], fromGroupDepositedValue - 1);
      await expect(manager.rebalance(groupAddresses[0], groupAddresses[1])).revertedWith(
        `RebalanceNoExtraCelo("${groupAddresses[0]}", ${
          fromGroupDepositedValue - 1
        }, ${fromGroupDepositedValue})`
      );
    });

    it("should revert when fromGroup has same Celo as it should", async () => {
      await specificGroupStrategyContract.allowStrategy(groupAddresses[0]);
      await manager.changeStrategy(groupAddresses[0]);
      await manager.deposit({ value: fromGroupDepositedValue });

      await specificGroupStrategyContract.allowStrategy(groupAddresses[1]);
      await manager.connect(depositor2).changeStrategy(groupAddresses[1]);
      await manager.connect(depositor2).deposit({ value: toGroupDepositedValue });

      await account.setCeloForGroup(groupAddresses[0], fromGroupDepositedValue);
      await expect(manager.rebalance(groupAddresses[0], groupAddresses[1])).revertedWith(
        `RebalanceNoExtraCelo("${groupAddresses[0]}", ${fromGroupDepositedValue}, ${fromGroupDepositedValue})`
      );
    });

    describe("When fromGroup has valid properties", () => {
      const toGroupDepositedValue = 77;

      beforeEach(async () => {
        await specificGroupStrategyContract.allowStrategy(groupAddresses[0]);
        await manager.changeStrategy(groupAddresses[0]);
        await manager.deposit({ value: fromGroupDepositedValue });
        await account.setCeloForGroup(groupAddresses[0], fromGroupDepositedValue + 1);
      });

      it("should revert when toGroup has more Celo than it should", async () => {
        await specificGroupStrategyContract.allowStrategy(groupAddresses[1]);
        await manager.connect(depositor2).changeStrategy(groupAddresses[1]);
        await manager.connect(depositor2).deposit({ value: toGroupDepositedValue });
        await account.setCeloForGroup(groupAddresses[1], toGroupDepositedValue + 1);

        await expect(manager.rebalance(groupAddresses[0], groupAddresses[1])).revertedWith(
          `RebalanceEnoughCelo("${groupAddresses[1]}", ${
            toGroupDepositedValue + 1
          }, ${toGroupDepositedValue})`
        );
      });

      it("should revert when toGroup has same Celo as it should", async () => {
        await specificGroupStrategyContract.allowStrategy(groupAddresses[1]);
        await manager.connect(depositor2).changeStrategy(groupAddresses[1]);
        await manager.connect(depositor2).deposit({ value: toGroupDepositedValue });
        await account.setCeloForGroup(groupAddresses[1], toGroupDepositedValue);

        await expect(manager.rebalance(groupAddresses[0], groupAddresses[1])).revertedWith(
          `RebalanceEnoughCelo("${groupAddresses[1]}", ${toGroupDepositedValue}, ${toGroupDepositedValue})`
        );
      });

      describe("When toGroup has valid properties", () => {
        beforeEach(async () => {
          await specificGroupStrategyContract.allowStrategy(groupAddresses[1]);
          await manager.connect(depositor2).changeStrategy(groupAddresses[1]);
          await manager.connect(depositor2).deposit({ value: toGroupDepositedValue });
          await account.setCeloForGroup(groupAddresses[1], toGroupDepositedValue - 1);
        });

        it("should schedule transfer", async () => {
          await manager.rebalance(groupAddresses[0], groupAddresses[1]);

          const [
            lastTransferFromGroups,
            lastTransferFromVotes,
            lastTransferToGroups,
            lastTransferToVotes,
          ] = await account.getLastTransferValues();

          expect(lastTransferFromGroups).to.deep.eq([groupAddresses[0]]);
          expect(lastTransferFromVotes).to.deep.eq([BigNumber.from(1)]);
          expect(lastTransferToGroups).to.deep.eq([groupAddresses[1]]);
          expect(lastTransferToVotes).to.deep.eq([BigNumber.from(1)]);
        });

        describe("When having same active groups and strategies get disallowed", () => {
          beforeEach(async () => {
            for (let i = 0; i < 2; i++) {
              await defaultStrategyContract.activateGroup(groupAddresses[i]);
            }
            await account.setCeloForGroup(groupAddresses[1], toGroupDepositedValue);

            await specificGroupStrategyContract.blockStrategy(groupAddresses[0]);
            await specificGroupStrategyContract.blockStrategy(groupAddresses[1]);
          });

          it("should schedule transfer from deprecated group", async () => {
            const exRe0 = await manager.getExpectedAndActualCeloForGroup(groupAddresses[0]);
            await defaultStrategyContract.deprecateGroup(groupAddresses[0]);
            await manager.rebalance(groupAddresses[0], groupAddresses[1]);

            const [
              lastTransferFromGroups,
              lastTransferFromVotes,
              lastTransferToGroups,
              lastTransferToVotes,
            ] = await account.getLastTransferValues();

            expect(lastTransferFromGroups).to.deep.eq([groupAddresses[0]]);
            expect(lastTransferFromVotes).to.deep.eq([BigNumber.from(exRe0[1].sub(exRe0[0]))]);
            expect(lastTransferToGroups).to.deep.eq([groupAddresses[1]]);
            expect(lastTransferToVotes).to.deep.eq([BigNumber.from(exRe0[1].sub(exRe0[0]))]);
          });

          it("should revert when rebalance to deprecated group", async () => {
            await defaultStrategyContract.deprecateGroup(groupAddresses[1]);
            await expect(manager.rebalance(groupAddresses[0], groupAddresses[1])).revertedWith(
              `InvalidToGroup("${groupAddresses[1]}")`
            );
          });
        });

        describe("When having different active groups", () => {
          beforeEach(async () => {
            for (let i = 2; i < 4; i++) {
              await defaultStrategyContract.activateGroup(groupAddresses[i]);
            }
          });

          it("should schedule transfer from disspecific strategy", async () => {
            await specificGroupStrategyContract.blockStrategy(groupAddresses[0]);
            await manager.rebalance(groupAddresses[0], groupAddresses[1]);

            const [
              lastTransferFromGroups,
              lastTransferFromVotes,
              lastTransferToGroups,
              lastTransferToVotes,
            ] = await account.getLastTransferValues();

            expect(lastTransferFromGroups).to.deep.eq([groupAddresses[0]]);
            expect(lastTransferFromVotes).to.deep.eq([BigNumber.from(1)]);
            expect(lastTransferToGroups).to.deep.eq([groupAddresses[1]]);
            expect(lastTransferToVotes).to.deep.eq([BigNumber.from(1)]);
          });

          it("should revert when rebalance to disspecific strategy", async () => {
            await specificGroupStrategyContract.blockStrategy(groupAddresses[1]);
            await expect(manager.rebalance(groupAddresses[0], groupAddresses[1])).revertedWith(
              `InvalidToGroup("${groupAddresses[1]}")`
            );
          });
        });
      });
    });
  });
});<|MERGE_RESOLUTION|>--- conflicted
+++ resolved
@@ -1958,7 +1958,6 @@
         expect(withdrawals).to.deep.equal([BigNumber.from("60")]);
       });
 
-<<<<<<< HEAD
       it("should withdraw same amount as originally deposited from allowed group", async () => {
         await manager.connect(depositor).withdraw(100);
         const [withdrawnGroups, withdrawals] = await account.getLastScheduledWithdrawals();
@@ -2153,7 +2152,7 @@
             nonVote.address,
             nonVote.address
           )
-      ).revertedWith("StakedCelo null");
+      ).revertedWith("AddressZeroNotAllowed()");
     });
 
     it("reverts with zero account address", async () => {
@@ -2168,32 +2167,13 @@
             nonVote.address,
             nonVote.address
           )
-      ).revertedWith("Account null");
-    });
-
-=======
-    it("reverts with zero stCelo address", async () => {
-      await expect(
-        manager
-          .connect(ownerSigner)
-          .setDependencies(ADDRESS_ZERO, nonAccount.address, nonVote.address)
       ).revertedWith("AddressZeroNotAllowed()");
     });
 
-    it("reverts with zero account address", async () => {
-      await expect(
-        manager
-          .connect(ownerSigner)
-          .setDependencies(nonStakedCelo.address, ADDRESS_ZERO, nonVote.address)
-      ).revertedWith("AddressZeroNotAllowed()");
-    });
-
->>>>>>> b82b9ec5
     it("reverts with zero vote address", async () => {
       await expect(
         manager
           .connect(ownerSigner)
-<<<<<<< HEAD
           .setDependencies(
             nonStakedCelo.address,
             nonAccount.address,
@@ -2202,7 +2182,7 @@
             nonVote.address,
             nonVote.address
           )
-      ).revertedWith("Vote null");
+      ).revertedWith("AddressZeroNotAllowed()");
     });
 
     it("reverts with zero groupHealth address", async () => {
@@ -2217,7 +2197,7 @@
             nonVote.address,
             nonVote.address
           )
-      ).revertedWith("GroupHealth null");
+      ).revertedWith("AddressZeroNotAllowed()");
     });
 
     it("reverts with zero specific group strategy address", async () => {
@@ -2232,7 +2212,7 @@
             ADDRESS_ZERO,
             nonVote.address
           )
-      ).revertedWith("SpecificGroupStrategy null");
+      ).revertedWith("AddressZeroNotAllowed()");
     });
 
     it("reverts with zero default strategy address", async () => {
@@ -2247,11 +2227,7 @@
             nonVote.address,
             ADDRESS_ZERO
           )
-      ).revertedWith("DefaultStrategy null");
-=======
-          .setDependencies(nonStakedCelo.address, nonAccount.address, ADDRESS_ZERO)
       ).revertedWith("AddressZeroNotAllowed()");
->>>>>>> b82b9ec5
     });
 
     it("sets the vote contract", async () => {
