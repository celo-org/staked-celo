import { AccountsWrapper } from "@celo/contractkit/lib/wrappers/Accounts";
import { ElectionWrapper } from "@celo/contractkit/lib/wrappers/Election";
import { LockedGoldWrapper } from "@celo/contractkit/lib/wrappers/LockedGold";
import { ValidatorsWrapper } from "@celo/contractkit/lib/wrappers/Validators";
import { SignerWithAddress } from "@nomiclabs/hardhat-ethers/signers";
import { expect } from "chai";
import { BigNumber } from "ethers";
import { parseUnits } from "ethers/lib/utils";
import hre from "hardhat";
import { MockAccount__factory } from "../typechain-types/factories/MockAccount__factory";
import { MockLockedGold__factory } from "../typechain-types/factories/MockLockedGold__factory";
import { MockRegistry__factory } from "../typechain-types/factories/MockRegistry__factory";
import { MockStakedCelo__factory } from "../typechain-types/factories/MockStakedCelo__factory";
import { MockValidators__factory } from "../typechain-types/factories/MockValidators__factory";
import { MockVote__factory } from "../typechain-types/factories/MockVote__factory";
import { Manager } from "../typechain-types/Manager";
import { MockAccount } from "../typechain-types/MockAccount";
import { MockDefaultStrategy } from "../typechain-types/MockDefaultStrategy";
import { MockGroupHealth } from "../typechain-types/MockGroupHealth";
import { MockLockedGold } from "../typechain-types/MockLockedGold";
import { MockRegistry } from "../typechain-types/MockRegistry";
import { MockStakedCelo } from "../typechain-types/MockStakedCelo";
import { MockValidators } from "../typechain-types/MockValidators";
import { MockVote } from "../typechain-types/MockVote";
import { SpecificGroupStrategy } from "../typechain-types/SpecificGroupStrategy";
import {
  ADDRESS_ZERO,
  electMockValidatorGroupsAndUpdate,
  getDefaultGroups,
  getImpersonatedSigner,
  getSpecificGroups,
  mineToNextEpoch,
  prepareOverflow,
  randomSigner,
  rebalanceDefaultGroups,
  registerValidatorAndAddToGroupMembers,
  registerValidatorGroup,
  REGISTRY_ADDRESS,
  resetNetwork,
  revokeElectionOnMockValidatorGroupsAndUpdate,
  updateGroupCeloBasedOnProtocolStCelo,
  updateGroupSlashingMultiplier,
} from "./utils";

const sum = (xs: BigNumber[]): BigNumber => xs.reduce((a, b) => a.add(b));

after(() => {
  hre.kit.stop();
});

describe("Manager", () => {
  let account: MockAccount;
  let stakedCelo: MockStakedCelo;
  let voteContract: MockVote;
  let lockedGoldContract: MockLockedGold;
  let validatorsContract: MockValidators;
  let registryContract: MockRegistry;

  let manager: Manager;
  let groupHealthContract: MockGroupHealth;
  let specificGroupStrategyContract: SpecificGroupStrategy;
  let defaultStrategyContract: MockDefaultStrategy;
  let nonVote: SignerWithAddress;
  let nonStakedCelo: SignerWithAddress;
  let nonAccount: SignerWithAddress;

  let election: ElectionWrapper;
  let lockedGold: LockedGoldWrapper;
  let validators: ValidatorsWrapper;
  let accountsWrapper: AccountsWrapper;

  let owner: SignerWithAddress;
  let nonOwner: SignerWithAddress;
  let someone: SignerWithAddress;
  let mockSlasher: SignerWithAddress;
  let depositor: SignerWithAddress;
  let depositor2: SignerWithAddress;
  let voter: SignerWithAddress;
  let groups: SignerWithAddress[];
  let groupAddresses: string[];
  let pauser: SignerWithAddress;

  // eslint-disable-next-line @typescript-eslint/no-explicit-any
  let snapshotId: any;

  before(async function () {
    try {
      this.timeout(100000);
      await resetNetwork();
      lockedGold = await hre.kit.contracts.getLockedGold();
      election = await hre.kit.contracts.getElection();
      validators = await hre.kit.contracts.getValidators();
      accountsWrapper = await hre.kit.contracts.getAccounts();

      await hre.deployments.fixture("FullTestManager");
      manager = await hre.ethers.getContract("Manager");
      groupHealthContract = await hre.ethers.getContract("MockGroupHealth");
      specificGroupStrategyContract = await hre.ethers.getContract("SpecificGroupStrategy");
      defaultStrategyContract = await hre.ethers.getContract("MockDefaultStrategy");

      owner = await hre.ethers.getNamedSigner("owner");
      [nonOwner] = await randomSigner(parseUnits("100"));
      [someone] = await randomSigner(parseUnits("100"));
      [mockSlasher] = await randomSigner(parseUnits("100"));
      [depositor] = await randomSigner(parseUnits("500"));
      [depositor2] = await randomSigner(parseUnits("500"));
      [voter] = await randomSigner(parseUnits("10000000000"));
      [nonVote] = await randomSigner(parseUnits("100000"));
      [nonStakedCelo] = await randomSigner(parseUnits("100"));
      [nonAccount] = await randomSigner(parseUnits("100"));
      pauser = owner;

      const accountFactory: MockAccount__factory = (
        await hre.ethers.getContractFactory("MockAccount")
      ).connect(owner) as MockAccount__factory;
      account = await accountFactory.deploy();

      const lockedGoldFactory: MockLockedGold__factory = (
        await hre.ethers.getContractFactory("MockLockedGold")
      ).connect(owner) as MockLockedGold__factory;
      lockedGoldContract = lockedGoldFactory.attach(lockedGold.address);

      const validatorsFactory: MockValidators__factory = (
        await hre.ethers.getContractFactory("MockValidators")
      ).connect(owner) as MockValidators__factory;
      validatorsContract = validatorsFactory.attach(validators.address);

      const registryFactory: MockRegistry__factory = (
        await hre.ethers.getContractFactory("MockRegistry")
      ).connect(owner) as MockRegistry__factory;
      registryContract = registryFactory.attach(REGISTRY_ADDRESS);

      const stakedCeloFactory: MockStakedCelo__factory = (
        await hre.ethers.getContractFactory("MockStakedCelo")
      ).connect(owner) as MockStakedCelo__factory;
      stakedCelo = await stakedCeloFactory.deploy();

      const mockVoteFactory: MockVote__factory = (
        await hre.ethers.getContractFactory("MockVote")
      ).connect(owner) as MockVote__factory;
      voteContract = await mockVoteFactory.deploy();

      await manager
        .connect(owner)
        .setDependencies(
          stakedCelo.address,
          account.address,
          voteContract.address,
          groupHealthContract.address,
          specificGroupStrategyContract.address,
          defaultStrategyContract.address
        );
      await specificGroupStrategyContract
        .connect(owner)
        .setDependencies(
          account.address,
          groupHealthContract.address,
          defaultStrategyContract.address
        );
      await defaultStrategyContract
        .connect(owner)
        .setDependencies(
          account.address,
          groupHealthContract.address,
          specificGroupStrategyContract.address
        );
      const accounts = await hre.kit.contracts.getAccounts();
      await accounts.createAccount().sendAndWaitForReceipt({
        from: voter.address,
      });
      await accounts.createAccount().sendAndWaitForReceipt({
        from: someone.address,
      });

      groups = [];
      groupAddresses = [];
      for (let i = 0; i < 11; i++) {
        const [group] = await randomSigner(parseUnits("21000"));
        groups.push(group);
        groupAddresses.push(group.address);
      }
      for (let i = 0; i < 11; i++) {
        if (i == 1) {
          // For groups[1] we register an extra validator so it has a higher voting limit.
          await registerValidatorGroup(groups[i], 2);
          const [validator, validatorWallet] = await randomSigner(parseUnits("11000"));
          await registerValidatorAndAddToGroupMembers(groups[i], validator, validatorWallet);
        } else {
          await registerValidatorGroup(groups[i], 1);
        }
        const [validator, validatorWallet] = await randomSigner(parseUnits("11000"));
        await registerValidatorAndAddToGroupMembers(groups[i], validator, validatorWallet);
      }

      await electMockValidatorGroupsAndUpdate(validators, groupHealthContract, groupAddresses);

      await manager.connect(owner).setPauser();
    } catch (error) {
      console.error(error);
    }
  });

  beforeEach(async () => {
    snapshotId = await hre.ethers.provider.send("evm_snapshot", []);
  });

  afterEach(async () => {
    await hre.ethers.provider.send("evm_revert", [snapshotId]);
  });

  describe("#deposit()", () => {
    it("reverts when there are no active groups", async () => {
      await expect(manager.connect(depositor).deposit({ value: 100 })).revertedWith(
        "NoActiveGroups()"
      );
    });

    describe("when having active groups", () => {
      let originalTail: string;

      beforeEach(async () => {
        for (let i = 0; i < 3; i++) {
          const [head] = await defaultStrategyContract.getGroupsHead();
<<<<<<< HEAD
          await defaultStrategyContract.addActivatableGroup(groupAddresses[i]);
          await defaultStrategyContract.activateGroup(groupAddresses[i], ADDRESS_ZERO, head);
=======
          await defaultStrategyContract
            .connect(owner)
            .connect(owner)
            .activateGroup(groupAddresses[i], ADDRESS_ZERO, head);
>>>>>>> fee3791e
        }
        [originalTail] = await defaultStrategyContract.getGroupsTail();
        await manager.connect(depositor).deposit({ value: 99 });
      });

      it("distributes votes to tail", async () => {
        const [votedGroups, votes] = await account.getLastScheduledVotes();
        expect(votedGroups).to.deep.equal([originalTail]);
        expect(votes).to.deep.equal([BigNumber.from("99")]);
      });

      it("should change the tail", async () => {
        const [newTail] = await defaultStrategyContract.getGroupsTail();
        expect(originalTail).not.eq(newTail);
      });

      it("should update head", async () => {
        const [newHead] = await defaultStrategyContract.getGroupsHead();
        expect(newHead).to.eq(originalTail);
      });

      describe("When another deposit is made", () => {
        let tailAfterFirstDeposit: string;
        beforeEach(async () => {
          [tailAfterFirstDeposit] = await defaultStrategyContract.getGroupsTail();
          await manager.connect(depositor).deposit({ value: 100 });
        });

        it("should update tail accordingly", async () => {
          const [newTail] = await defaultStrategyContract.getGroupsTail();
          expect(originalTail).not.eq(newTail);
          expect(tailAfterFirstDeposit).not.eq(newTail);
        });

        it("should update head", async () => {
          const [newHead] = await defaultStrategyContract.getGroupsHead();
          expect(newHead).to.eq(tailAfterFirstDeposit);
        });
      });

      describe("when tail group is deactivated", () => {
        beforeEach(async () => {
          const [tail] = await defaultStrategyContract.getGroupsTail();
          await defaultStrategyContract.connect(owner).connect(owner).deactivateGroup(tail);
        });

        it("distributes votes to new tail", async () => {
          const [currentTail] = await defaultStrategyContract.getGroupsTail();
          await manager.connect(depositor).deposit({ value: 100 });
          const [votedGroups, votes] = await account.getLastScheduledVotes();
          expect(votedGroups).to.deep.equal([currentTail]);
          expect(votes).to.deep.equal([BigNumber.from("100")]);
        });
      });
    });

    describe("stCELO minting", () => {
      beforeEach(async () => {
        for (let i = 0; i < 3; i++) {
          const [head] = await defaultStrategyContract.getGroupsHead();
<<<<<<< HEAD
          await defaultStrategyContract.addActivatableGroup(groupAddresses[i]);
          await defaultStrategyContract.activateGroup(groupAddresses[i], ADDRESS_ZERO, head);
=======
          await defaultStrategyContract
            .connect(owner)
            .activateGroup(groupAddresses[i], ADDRESS_ZERO, head);
>>>>>>> fee3791e
        }
      });

      describe("when there are no tokens in the system", () => {
        beforeEach(async () => {
          await account.setTotalCelo(0);
        });

        describe("When it mints CELO 1:1 with stCELO", () => {
          let tail: string;
          beforeEach(async () => {
            [tail] = await defaultStrategyContract.getGroupsTail();
            await manager.connect(depositor).deposit({ value: 100 });
          });

          it("should have correct stCELO balance", async () => {
            const stCelo = await stakedCelo.balanceOf(depositor.address);
            expect(stCelo).to.eq(100);
          });

          it("should have correct stCELO in defaultStrategy", async () => {
            const stCelo = await defaultStrategyContract.totalStCeloInStrategy();
            expect(stCelo).to.eq(100);
          });

          it("should have correct votes scheduled", async () => {
            const [votedGroups, votes] = await account.getLastScheduledVotes();
            expect(votedGroups).to.have.deep.members([tail]);
            expect(votes).to.have.deep.members([BigNumber.from(100)]);
          });
        });

        it("calculates CELO 1:1 with stCELO for a different amount", async () => {
          await manager.connect(depositor).deposit({ value: 10 });
          const stCelo = await stakedCelo.balanceOf(depositor.address);
          expect(stCelo).to.eq(10);
        });
      });

      describe("when there are equal amount of CELO and stCELO in the system", () => {
        beforeEach(async () => {
          await account.setTotalCelo(100);
          await stakedCelo.mint(someone.address, 100);
        });

        describe("When it mints CELO 1:1 with stCELO", () => {
          let tail: string;
          beforeEach(async () => {
            [tail] = await defaultStrategyContract.getGroupsTail();
            await manager.connect(depositor).deposit({ value: 100 });
          });

          it("should have correct stCELO balance", async () => {
            const stCelo = await stakedCelo.balanceOf(depositor.address);
            expect(stCelo).to.eq(100);
          });

          it("should have correct stCELO in defaultStrategy", async () => {
            const stCelo = await defaultStrategyContract.totalStCeloInStrategy();
            expect(stCelo).to.eq(100);
          });

          it("should have correct votes scheduled", async () => {
            const [votedGroups, votes] = await account.getLastScheduledVotes();
            expect(votedGroups).to.have.deep.members([tail]);
            expect(votes).to.have.deep.members([BigNumber.from(100)]);
          });
        });

        it("calculates CELO 1:1 with stCELO for a different amount", async () => {
          await manager.connect(depositor).deposit({ value: 10 });
          const stCelo = await stakedCelo.balanceOf(depositor.address);
          expect(stCelo).to.eq(10);
        });
      });

      describe("when there is more CELO than stCELO in the system", () => {
        beforeEach(async () => {
          await account.setTotalCelo(200);
          await stakedCelo.mint(someone.address, 100);
        });

        describe("When it calculates less stCELO than the input CELO", () => {
          let tail: string;
          beforeEach(async () => {
            [tail] = await defaultStrategyContract.getGroupsTail();
            await manager.connect(depositor).deposit({ value: 100 });
          });

          it("should have correct stCELO balance", async () => {
            const stCelo = await stakedCelo.balanceOf(depositor.address);
            expect(stCelo).to.eq(50);
          });

          it("should have correct stCELO in defaultStrategy", async () => {
            const stCelo = await defaultStrategyContract.totalStCeloInStrategy();
            expect(stCelo).to.eq(50);
          });

          it("should have correct votes scheduled", async () => {
            const [votedGroups, votes] = await account.getLastScheduledVotes();
            expect(votedGroups).to.have.deep.members([tail]);
            expect(votes).to.have.deep.members([BigNumber.from(100)]);
          });
        });

        it("calculates less stCELO than the input CELO for a different amount", async () => {
          await manager.connect(depositor).deposit({ value: 10 });
          const stCelo = await stakedCelo.balanceOf(depositor.address);
          expect(stCelo).to.eq(5);
        });
      });

      describe("when there is less CELO than stCELO in the system", () => {
        beforeEach(async () => {
          await account.setTotalCelo(100);
          await stakedCelo.mint(someone.address, 200);
        });

        describe("When it calculates more stCELO than the input CELO", () => {
          let tail: string;
          beforeEach(async () => {
            [tail] = await defaultStrategyContract.getGroupsTail();
            await manager.connect(depositor).deposit({ value: 100 });
          });

          it("should have correct stCELO balance", async () => {
            const stCelo = await stakedCelo.balanceOf(depositor.address);
            expect(stCelo).to.eq(200);
          });

          it("should have correct stCELO in defaultStrategy", async () => {
            const stCelo = await defaultStrategyContract.totalStCeloInStrategy();
            expect(stCelo).to.eq(200);
          });

          it("should have correct votes scheduled", async () => {
            const [votedGroups, votes] = await account.getLastScheduledVotes();
            expect(votedGroups).to.have.deep.members([tail]);
            expect(votes).to.have.deep.members([BigNumber.from(100)]);
          });
        });

        it("calculates more stCELO than the input CELO for a different amount", async () => {
          await manager.connect(depositor).deposit({ value: 10 });
          const stCelo = await stakedCelo.balanceOf(depositor.address);
          expect(stCelo).to.eq(20);
        });
      });
    });

    describe("when groups are close to their voting limit", () => {
      const firstGroupCapacity = parseUnits("40.166666666666666666");
      const secondGroupCapacity = parseUnits("99.25");

      beforeEach(async () => {
        await prepareOverflow(
          defaultStrategyContract.connect(owner),
          election,
          lockedGold,
          voter,
          groupAddresses
        );
      });

      it("Deposit to only one group if within capacity", async () => {
        await manager.connect(depositor).deposit({ value: parseUnits("30") });

        const [votedGroups, votes] = await account.getLastScheduledVotes();
        expect(votedGroups).to.deep.equal([groupAddresses[0]]);

        expect(votes).to.deep.equal([parseUnits("30")]);
      });

      it("Deposit to 2 groups when over capacity of first", async () => {
        await manager.connect(depositor).deposit({ value: parseUnits("50") });

        const [votedGroups, votes] = await account.getLastScheduledVotes();
        expect(votedGroups).to.deep.equal([groupAddresses[0], groupAddresses[1]]);

        expect(votes).to.deep.equal([firstGroupCapacity, parseUnits("50").sub(firstGroupCapacity)]);
      });

      it("Deposit to 3 groups when over capacity of first and second", async () => {
        await manager.connect(depositor).deposit({ value: parseUnits("150") });

        const [votedGroups, votes] = await account.getLastScheduledVotes();
        expect(votedGroups).to.have.deep.members([
          groupAddresses[0],
          groupAddresses[1],
          groupAddresses[2],
        ]);

        expect(votes).to.have.deep.members([
          firstGroupCapacity,
          secondGroupCapacity,
          parseUnits("150").sub(firstGroupCapacity).sub(secondGroupCapacity),
        ]);
      });

      it("reverts when the deposit total would push all groups over their capacity", async () => {
        await expect(manager.connect(depositor).deposit({ value: parseUnits("350") })).revertedWith(
          "NotAbleToDistributeVotes()"
        );
      });

      describe("when there are scheduled votes for the groups", () => {
        const firstGroupScheduled = parseUnits("30");
        const secondGroupScheduled = parseUnits("50");
        const thirdGroupScheduled = parseUnits("170");

        beforeEach(async () => {
          await account.setCeloForGroup(groupAddresses[0], firstGroupScheduled);
          await account.setCeloForGroup(groupAddresses[1], secondGroupScheduled);
          await account.setCeloForGroup(groupAddresses[2], thirdGroupScheduled);
        });

        it("Deposit to only one group if within capacity", async () => {
          await manager.connect(depositor).deposit({ value: parseUnits("5") });

          const [votedGroups, votes] = await account.getLastScheduledVotes();
          expect(votedGroups).to.deep.equal([groupAddresses[0]]);

          expect(votes).to.deep.equal([parseUnits("5")]);
        });

        it("Deposit to 2 groups when over capacity of first", async () => {
          await manager.connect(depositor).deposit({ value: parseUnits("50") });

          const [votedGroups, votes] = await account.getLastScheduledVotes();
          expect(votedGroups).to.deep.equal([groupAddresses[0], groupAddresses[1]]);

          expect(votes).to.deep.equal([
            firstGroupCapacity.sub(firstGroupScheduled),
            parseUnits("50").sub(firstGroupCapacity.sub(firstGroupScheduled)),
          ]);
        });

        it("Deposit to 3 groups when over capacity of first and second", async () => {
          await manager.connect(depositor).deposit({ value: parseUnits("80") });

          const [votedGroups, votes] = await account.getLastScheduledVotes();
          expect(votedGroups).to.deep.equal([
            groupAddresses[0],
            groupAddresses[1],
            groupAddresses[2],
          ]);

          expect(votes).to.deep.equal([
            firstGroupCapacity.sub(firstGroupScheduled),
            secondGroupCapacity.sub(secondGroupScheduled),
            parseUnits("80")
              .sub(firstGroupCapacity.sub(firstGroupScheduled))
              .sub(secondGroupCapacity.sub(secondGroupScheduled)),
          ]);
        });

        it("reverts when the deposit total would push all groups over their capacity", async () => {
          await expect(
            manager.connect(depositor).deposit({ value: parseUnits("100") })
          ).revertedWith("NotAbleToDistributeVotes()");
        });
      });

      describe("When voting for specific strategy with overflow", () => {
        const depositAmount = parseUnits("100");

        beforeEach(async () => {
          await manager.connect(depositor).changeStrategy(groupAddresses[0]);
        });

        describe("When different ratios of CELO vs stCELO", () => {
          describe("When 1:1", () => {
            beforeEach(async () => {
              await manager.connect(depositor).deposit({ value: depositAmount });
            });

            it("should overflow to default strategy", async () => {
              const [stCeloInStrategy, overflowAmount] =
                await specificGroupStrategyContract.getStCeloInGroup(groupAddresses[0]);
              expect(stCeloInStrategy).to.eq(depositAmount);
              expect(overflowAmount).to.eq(depositAmount.sub(firstGroupCapacity));
            });

            it("should schedule the overflow to default strategy", async () => {
              const [votedGroups, votes] = await account.getLastScheduledVotes();
              expect(votedGroups).to.have.deep.members([groupAddresses[0], groupAddresses[1]]);

              expect(votes).to.have.deep.members([
                firstGroupCapacity,
                depositAmount.sub(firstGroupCapacity),
              ]);
            });

            it("should not change total stCelo of default strategy", async () => {
              const currentDefaultStrategyStCeloBalance =
                await defaultStrategyContract.totalStCeloInStrategy();
              expect(currentDefaultStrategyStCeloBalance).to.deep.eq(
                depositAmount.sub(firstGroupCapacity)
              );
            });
          });

          describe("When there is more CELO than stCELO", () => {
            let firstGroupCapacityInStCelo: BigNumber;
            beforeEach(async () => {
              await account.setTotalCelo(parseUnits("200"));
              await stakedCelo.mint(someone.address, parseUnits("100"));
              firstGroupCapacityInStCelo = await manager.toStakedCelo(firstGroupCapacity);
              await manager.connect(depositor).deposit({ value: depositAmount });
            });

            it("should overflow to default strategy", async () => {
              const [stCeloInStrategy, overflowAmount] =
                await specificGroupStrategyContract.getStCeloInGroup(groupAddresses[0]);
              expect(stCeloInStrategy).to.eq(depositAmount.div(2));
              expect(overflowAmount).to.eq(depositAmount.div(2).sub(firstGroupCapacityInStCelo));
            });

            it("should schedule the overflow to default strategy", async () => {
              const [votedGroups, votes] = await account.getLastScheduledVotes();
              expect(votedGroups).to.have.deep.members([groupAddresses[0], groupAddresses[1]]);

              expect(votes).to.have.deep.members([
                firstGroupCapacity,
                depositAmount.sub(firstGroupCapacity),
              ]);
            });

            it("should not change total stCelo of default strategy", async () => {
              const currentDefaultStrategyStCeloBalance =
                await defaultStrategyContract.totalStCeloInStrategy();
              expect(currentDefaultStrategyStCeloBalance).to.deep.eq(
                depositAmount.div(2).sub(firstGroupCapacityInStCelo)
              );
            });
          });

          describe("When there is less CELO than stCELO", () => {
            let firstGroupCapacityInStCelo: BigNumber;
            beforeEach(async () => {
              await account.setTotalCelo(parseUnits("50"));
              await stakedCelo.mint(someone.address, parseUnits("100"));
              firstGroupCapacityInStCelo = await manager.toStakedCelo(firstGroupCapacity);
              await manager.connect(depositor).deposit({ value: depositAmount });
            });

            it("should overflow to default strategy", async () => {
              const [stCeloInStrategy, overflowAmount] =
                await specificGroupStrategyContract.getStCeloInGroup(groupAddresses[0]);
              expect(stCeloInStrategy).to.eq(depositAmount.mul(2));
              expect(overflowAmount).to.eq(depositAmount.mul(2).sub(firstGroupCapacityInStCelo));
            });

            it("should schedule the overflow to default strategy", async () => {
              const [votedGroups, votes] = await account.getLastScheduledVotes();
              expect(votedGroups).to.have.deep.members([groupAddresses[0], groupAddresses[1]]);

              expect(votes).to.have.deep.members([
                firstGroupCapacity,
                depositAmount.sub(firstGroupCapacity),
              ]);
            });

            it("should not change total stCelo of default strategy", async () => {
              const currentDefaultStrategyStCeloBalance =
                await defaultStrategyContract.totalStCeloInStrategy();
              expect(currentDefaultStrategyStCeloBalance).to.deep.eq(
                depositAmount.mul(2).sub(firstGroupCapacityInStCelo)
              );
            });
          });
        });
      });
    });

    describe("When voted for specific strategy", () => {
      beforeEach(async () => {
        await manager.connect(depositor).changeStrategy(groupAddresses[0]);
        await manager.connect(depositor).deposit({ value: 100 });
      });

      it("should add group to voted strategies", async () => {
        const activeGroups = await getDefaultGroups(defaultStrategyContract);
        const specificStrategies = await getSpecificGroups(specificGroupStrategyContract);
        expect(activeGroups.length).to.eq(0);
        expect(specificStrategies.length).to.eq(1);
        expect(specificStrategies[0]).to.eq(groupAddresses[0]);
      });

      it("should schedule votes for specific group strategy", async () => {
        const [votedGroups, votes] = await account.getLastScheduledVotes();
        expect(votedGroups).to.deep.equal(groupAddresses.slice(0, 1));
        expect(votes).to.deep.equal([BigNumber.from("100")]);
      });

      it("should mint 1:1 stCelo", async () => {
        const stCelo = await stakedCelo.balanceOf(depositor.address);
        expect(stCelo).to.eq(100);
      });
    });

    describe("When voted for originally valid validator group that is no longer valid", () => {
      let originalTail: string;
      beforeEach(async () => {
        for (let i = 0; i < 3; i++) {
          const [head] = await defaultStrategyContract.getGroupsHead();
<<<<<<< HEAD
          await defaultStrategyContract.addActivatableGroup(groupAddresses[i]);
          await defaultStrategyContract.activateGroup(groupAddresses[i], ADDRESS_ZERO, head);
=======
          await defaultStrategyContract
            .connect(owner)
            .activateGroup(groupAddresses[i], ADDRESS_ZERO, head);
>>>>>>> fee3791e
          await account.setCeloForGroup(groupAddresses[i], 100);
        }

        await manager.connect(depositor).changeStrategy(groupAddresses[4]);
        await account.setCeloForGroup(groupAddresses[4], 100);
        await updateGroupSlashingMultiplier(
          registryContract,
          lockedGoldContract,
          validatorsContract,
          groups[4],
          mockSlasher
        );
        await mineToNextEpoch(hre.web3);
        await electMockValidatorGroupsAndUpdate(validators, groupHealthContract, [
          groups[4].address,
        ]);

        [originalTail] = await defaultStrategyContract.getGroupsTail();
        await manager.connect(depositor).deposit({ value: 100 });
      });

      it("should add group to voted strategies", async () => {
        const activeGroups = await getDefaultGroups(defaultStrategyContract);
        const specificStrategies = await getSpecificGroups(specificGroupStrategyContract);
        expect(activeGroups).to.have.deep.members(groupAddresses.slice(0, 3));
        expect(specificStrategies).to.deep.eq([groups[4].address]);
      });

      it("should schedule votes for default groups", async () => {
        const [votedGroups, votes] = await account.getLastScheduledVotes();
        expect(votedGroups).to.deep.equal([originalTail]);
        expect(votes).to.deep.equal([BigNumber.from("100")]);
      });

      it("should set correct stCelo and UnhealthyStCelo in group", async () => {
        const [total, overflow, unhealthy] = await specificGroupStrategyContract.getStCeloInGroup(
          groups[4].address
        );
        expect(total).to.deep.equal(BigNumber.from("100"));
        expect(overflow).to.deep.equal(BigNumber.from("0"));
        expect(unhealthy).to.deep.equal(BigNumber.from("100"));
      });

      it("should not schedule transfers to default strategy when no balance for specific strategy", async () => {
        await specificGroupStrategyContract.connect(owner).blockGroup(groupAddresses[4]);
        const [
          lastTransferFromGroups,
          lastTransferFromVotes,
          lastTransferToGroups,
          lastTransferToVotes,
        ] = await account.getLastTransferValues();

        expect(lastTransferFromGroups).to.deep.eq([]);
        expect(lastTransferFromVotes).to.deep.eq([]);

        expect(lastTransferToGroups).to.deep.eq([]);
        expect(lastTransferToVotes).to.deep.eq([]);
      });

      it("should mint 1:1 stCelo", async () => {
        const stCelo = await stakedCelo.balanceOf(depositor.address);
        expect(stCelo).to.eq(100);
      });
    });

    describe("When voted for deactivated group", () => {
      const depositedValue = 1000;
      let specificGroupStrategyAddress: string;

      describe("Block strategy - group other than active", () => {
        beforeEach(async () => {
          for (let i = 0; i < 2; i++) {
            const [head] = await defaultStrategyContract.getGroupsHead();
<<<<<<< HEAD
            await defaultStrategyContract.addActivatableGroup(groupAddresses[i]);
            await defaultStrategyContract.activateGroup(groupAddresses[i], ADDRESS_ZERO, head);
=======
            await defaultStrategyContract
              .connect(owner)
              .activateGroup(groupAddresses[i], ADDRESS_ZERO, head);
>>>>>>> fee3791e
            await account.setCeloForGroup(groupAddresses[i], 100);
          }
          specificGroupStrategyAddress = groupAddresses[2];

          await manager.changeStrategy(specificGroupStrategyAddress);
          await manager.deposit({ value: depositedValue });
          await account.setCeloForGroup(specificGroupStrategyAddress, depositedValue);
          await specificGroupStrategyContract
            .connect(owner)
            .blockGroup(specificGroupStrategyAddress);
        });

        it("should schedule votes for default strategy", async () => {
          const secondDepositedValue = 1000;
          const [tail] = await defaultStrategyContract.getGroupsTail();
          await manager.deposit({ value: secondDepositedValue });
          const [votedGroups, votes] = await account.getLastScheduledVotes();
          expect(votedGroups).to.have.deep.members([tail]);
          expect(votes).to.have.deep.members([BigNumber.from(secondDepositedValue)]);
        });
      });

      describe("Block strategy - group one of active", () => {
        beforeEach(async () => {
          for (let i = 0; i < 3; i++) {
            const [head] = await defaultStrategyContract.getGroupsHead();
<<<<<<< HEAD
            await defaultStrategyContract.addActivatableGroup(groupAddresses[i]);
            await defaultStrategyContract.activateGroup(groupAddresses[i], ADDRESS_ZERO, head);
=======
            await defaultStrategyContract
              .connect(owner)
              .activateGroup(groupAddresses[i], ADDRESS_ZERO, head);
>>>>>>> fee3791e
            await account.setCeloForGroup(groupAddresses[i], 100);
          }
          specificGroupStrategyAddress = groupAddresses[0];

          await manager.changeStrategy(specificGroupStrategyAddress);
          await manager.deposit({ value: depositedValue });
          await account.setCeloForGroup(specificGroupStrategyAddress, depositedValue);
          await specificGroupStrategyContract
            .connect(owner)
            .blockGroup(specificGroupStrategyAddress);
        });

        it("should schedule votes for default strategy", async () => {
          const secondDepositedValue = 1000;
          const [tail] = await defaultStrategyContract.getGroupsTail();
          await manager.deposit({ value: secondDepositedValue });
          const [votedGroups, votes] = await account.getLastScheduledVotes();
          expect(votedGroups).to.have.deep.members([tail]);
          expect(votes).to.have.deep.members([BigNumber.from(secondDepositedValue)]);
        });
      });
    });

    describe("When we have 2 active validator groups", () => {
      beforeEach(async () => {
        for (let i = 0; i < 2; i++) {
          const [head] = await defaultStrategyContract.getGroupsHead();
<<<<<<< HEAD
          await defaultStrategyContract.addActivatableGroup(groupAddresses[i]);
          await defaultStrategyContract.activateGroup(groupAddresses[i], ADDRESS_ZERO, head);
=======
          await defaultStrategyContract
            .connect(owner)
            .activateGroup(groupAddresses[i], ADDRESS_ZERO, head);
>>>>>>> fee3791e
          await account.setCeloForGroup(groupAddresses[i], 100);
        }
      });

      describe("When voted for specific validator group which is not in active groups", () => {
        beforeEach(async () => {
          await manager.connect(depositor).changeStrategy(groupAddresses[2]);
          await manager.connect(depositor).deposit({ value: 100 });
        });

        it("should add group to voted strategies", async () => {
          const activeGroups = await getDefaultGroups(defaultStrategyContract);
          const specificStrategies = await getSpecificGroups(specificGroupStrategyContract);
          expect(activeGroups).to.deep.eq([groupAddresses[0], groupAddresses[1]]);
          expect(specificStrategies).to.deep.eq([groupAddresses[2]]);
        });

        it("should schedule votes for specific group strategy", async () => {
          const [votedGroups, votes] = await account.getLastScheduledVotes();
          expect(votedGroups).to.deep.equal([groupAddresses[2]]);
          expect(votes).to.deep.equal([BigNumber.from("100")]);
        });

        it("should mint 1:1 stCelo", async () => {
          const stCelo = await stakedCelo.balanceOf(depositor.address);
          expect(stCelo).to.eq(100);
        });
      });

      describe("When voted for specific validator group which is in active groups", () => {
        let specificGroupStrategyAddress: string;
        beforeEach(async () => {
          specificGroupStrategyAddress = groupAddresses[0];
          await manager.connect(depositor).changeStrategy(specificGroupStrategyAddress);
          await manager.connect(depositor).deposit({ value: 100 });
        });

        it("should add group to voted strategies", async () => {
          const activeGroups = await getDefaultGroups(defaultStrategyContract);
          const specificStrategies = await getSpecificGroups(specificGroupStrategyContract);
          expect(activeGroups).to.deep.eq([groupAddresses[0], groupAddresses[1]]);
          expect(specificStrategies).to.deep.eq([specificGroupStrategyAddress]);
        });

        it("should schedule votes for specific group strategy", async () => {
          const [votedGroups, votes] = await account.getLastScheduledVotes();
          expect(votedGroups).to.deep.equal([groupAddresses[0]]);
          expect(votes).to.deep.equal([BigNumber.from("100")]);
        });

        it("should mint 1:1 stCelo", async () => {
          const stCelo = await stakedCelo.balanceOf(depositor.address);
          expect(stCelo).to.eq(100);
        });
      });
    });

    describe("When depositing originally healthy overflowing specific group that became unhealthy", () => {
      const firstGroupCapacity = parseUnits("40.166666666666666666");
      const depositOverCapacity = parseUnits("10");
      let deposit: BigNumber;
      let specificGroupAddress: string;

      beforeEach(async () => {
        await prepareOverflow(
          defaultStrategyContract.connect(owner),
          election,
          lockedGold,
          voter,
          groupAddresses.slice(0, 3),
          true
        );
        deposit = firstGroupCapacity.add(depositOverCapacity);
        specificGroupAddress = groupAddresses[0];
        await manager.connect(depositor).changeStrategy(specificGroupAddress);
        await manager.connect(depositor).deposit({ value: deposit });

        await revokeElectionOnMockValidatorGroupsAndUpdate(
          validators,
          accountsWrapper,
          groupHealthContract,
          [specificGroupAddress]
        );
      });

      describe("When different ratios of CELO vs stCELO", () => {
        describe("When 1:1", () => {
          let nextToTail: string;
          const deposit2 = parseUnits("5");
          beforeEach(async () => {
            await manager.connect(depositor).deposit({ value: deposit2 });
            [, nextToTail] = await defaultStrategyContract.getGroupsTail();
          });

          it("should schedule transfers correctly", async () => {
            const [votedGroups, votes] = await account.getLastScheduledVotes();
            expect(votedGroups).to.deep.equal([nextToTail]);
            expect(votes).to.deep.equal([deposit2]);
          });

          it("should have stCelo in strategy", async () => {
            const [total, overflow, unhealthy] =
              await specificGroupStrategyContract.getStCeloInGroup(specificGroupAddress);
            expect(total).to.deep.eq(deposit2.add(deposit));
            expect(overflow).to.deep.eq(depositOverCapacity);
            expect(unhealthy).to.deep.eq(deposit2);
            // there is only deposit2 since rebalanceWhenHealthChanged was not called
          });
        });

        describe("When there is more CELO than stCELO", () => {
          let nextToTail: string;
          const deposit2 = parseUnits("5");
          let deposit2InStCelo: BigNumber;
          beforeEach(async () => {
            await account.setTotalCelo(deposit.mul(2));
            deposit2InStCelo = await manager.toStakedCelo(deposit2);
            await manager.connect(depositor).deposit({ value: deposit2 });
            [, nextToTail] = await defaultStrategyContract.getGroupsTail();
          });

          it("should schedule transfers correctly", async () => {
            const [votedGroups, votes] = await account.getLastScheduledVotes();
            expect(votedGroups).to.deep.equal([nextToTail]);
            expect(votes).to.deep.equal([deposit2]);
          });

          it("should have stCelo in strategy", async () => {
            const [total, overflow, unhealthy] =
              await specificGroupStrategyContract.getStCeloInGroup(specificGroupAddress);
            expect(total).to.deep.eq(deposit.add(deposit2InStCelo));
            expect(overflow).to.deep.eq(depositOverCapacity);
            expect(unhealthy).to.deep.eq(deposit2InStCelo);
          });
        });
      });
    });
  });

  describe("#withdraw()", () => {
    it("reverts when there are no active or deactivated groups", async () => {
      await expect(manager.connect(depositor).withdraw(100)).revertedWith("NoActiveGroups()");
    });

    describe("when groups are activated", () => {
      let originalHead: string;

      beforeEach(async () => {
        let nextGroup = ADDRESS_ZERO;
        for (let i = 0; i < 3; i++) {
          const [tail] = await defaultStrategyContract.getGroupsTail();
<<<<<<< HEAD
          await defaultStrategyContract.addActivatableGroup(groupAddresses[i]);
          await defaultStrategyContract.activateGroup(groupAddresses[i], nextGroup, tail);
=======
          await defaultStrategyContract
            .connect(owner)
            .activateGroup(groupAddresses[i], nextGroup, tail);
>>>>>>> fee3791e
          nextGroup = groupAddresses[i];
          await account.setCeloForGroup(groupAddresses[i], 100);
          await manager.connect(depositor2).deposit({ value: 100 });
        }

        [originalHead] = await defaultStrategyContract.getGroupsHead();
      });

      describe("When withdrawn from head", () => {
        const withdrawn1 = 77;
        beforeEach(async () => {
          await manager.connect(depositor2).withdraw(withdrawn1);
        });

        it("should change current head", async () => {
          const [currentHead] = await defaultStrategyContract.getGroupsHead();
          expect(currentHead).not.eq(originalHead);
        });

        it("should update current tail", async () => {
          const [currentTail] = await defaultStrategyContract.getGroupsTail();
          expect(currentTail).to.eq(originalHead);
        });

        it("should update totalStCELO in Default strategy", async () => {
          const totalStCeloInDefault = (
            await defaultStrategyContract.totalStCeloInStrategy()
          ).toNumber();
          expect(totalStCeloInDefault).to.eq(223);
        });

        describe("When withdrawn again", () => {
          const withdrawn2 = 77;
          let headAfterWithdrawal1: string;
          let tailAfterWithdrawal1: string;
          beforeEach(async () => {
            headAfterWithdrawal1 = (await defaultStrategyContract.getGroupsHead())[0];
            tailAfterWithdrawal1 = (await defaultStrategyContract.getGroupsTail())[0];
            await manager.connect(depositor2).withdraw(withdrawn2);
          });

          it("should change current head", async () => {
            const [currentHead] = await defaultStrategyContract.getGroupsHead();
            expect(currentHead).not.eq(headAfterWithdrawal1);
          });

          it("should update current tail", async () => {
            const [currentTail] = await defaultStrategyContract.getGroupsTail();
            expect(currentTail).to.eq(tailAfterWithdrawal1);
          });

          it("should update totalStCELO in Default strategy", async () => {
            const totalStCeloInDefault = (
              await defaultStrategyContract.totalStCeloInStrategy()
            ).toNumber();
            expect(totalStCeloInDefault).to.eq(146);
          });
        });
      });

      describe("When withdrawing from multiple groups", () => {
        let originalHead: string;
        let originalPreviousHead: string;

        beforeEach(async () => {
          [originalHead] = await defaultStrategyContract.getGroupsHead();
          [originalPreviousHead] = await defaultStrategyContract.getGroupPreviousAndNext(
            originalHead
          );
        });

        it("should schedule transfer from 2 groups", async () => {
          await manager.connect(depositor2).withdraw(150);
          const [votedGroups, votes] = await account.getLastScheduledWithdrawals();
          expect(votedGroups).to.have.deep.members([originalHead, originalPreviousHead]);
          expect(votes).to.have.deep.members([BigNumber.from("100"), BigNumber.from("50")]);
        });

        it("should schedule transfer from 3 groups", async () => {
          await manager.connect(depositor2).withdraw(300);
          const [votedGroups, votes] = await account.getLastScheduledWithdrawals();
          expect(votedGroups).to.have.deep.members(groupAddresses.slice(0, 3));
          expect(votes).to.have.deep.members([
            BigNumber.from("100"),
            BigNumber.from("100"),
            BigNumber.from("100"),
          ]);
        });
      });
    });

    describe("stCELO burning", () => {
      beforeEach(async () => {
        for (let i = 0; i < 3; i++) {
          const [head] = await defaultStrategyContract.getGroupsHead();
<<<<<<< HEAD
          await defaultStrategyContract.addActivatableGroup(groupAddresses[i]);
          await defaultStrategyContract.activateGroup(groupAddresses[i], ADDRESS_ZERO, head);
=======
          await defaultStrategyContract
            .connect(owner)
            .activateGroup(groupAddresses[i], ADDRESS_ZERO, head);
>>>>>>> fee3791e
          await account.setCeloForGroup(groupAddresses[i], 100);
          await defaultStrategyContract.addToStrategyTotalStCeloVotesPublic(groupAddresses[i], 100);
        }
        await manager.connect(depositor).deposit({ value: 100 });
      });

      describe("when there are equal amount of CELO and stCELO in the system", () => {
        beforeEach(async () => {
          await account.setTotalCelo(200);
          await stakedCelo.mint(someone.address, 100);
        });

        it("calculates CELO 1:1 with stCELO", async () => {
          await manager.connect(depositor).withdraw(100);
          const [, withdrawals] = await account.getLastScheduledWithdrawals();
          const celo = sum(withdrawals);
          expect(celo).to.eq(100);
        });

        it("burns the stCELO", async () => {
          await manager.connect(depositor).withdraw(100);
          const stCelo = await stakedCelo.balanceOf(depositor.address);
          expect(stCelo).to.eq(0);
        });

        it("calculates CELO 1:1 with stCELO for a different amount", async () => {
          await manager.connect(depositor).withdraw(10);
          const [, withdrawals] = await account.getLastScheduledWithdrawals();
          const celo = sum(withdrawals);
          expect(celo).to.eq(10);
        });

        it("burns the stCELO for a different amount", async () => {
          await manager.connect(depositor).withdraw(10);
          const stCelo = await stakedCelo.balanceOf(depositor.address);
          expect(stCelo).to.eq(90);
        });
      });

      describe("when there is more CELO than stCELO in the system", () => {
        beforeEach(async () => {
          await account.setTotalCelo(200);
        });

        it("calculates more stCELO than the input CELO", async () => {
          await manager.connect(depositor).withdraw(100);
          const [, withdrawals] = await account.getLastScheduledWithdrawals();
          const celo = sum(withdrawals);
          expect(celo).to.eq(200);
        });

        it("burns the stCELO", async () => {
          await manager.connect(depositor).withdraw(100);
          const stCelo = await stakedCelo.balanceOf(depositor.address);
          expect(stCelo).to.eq(0);
        });

        it("calculates more stCELO than the input CELO for a different amount", async () => {
          await manager.connect(depositor).withdraw(10);
          const [, withdrawals] = await account.getLastScheduledWithdrawals();
          const celo = sum(withdrawals);
          expect(celo).to.eq(20);
        });

        it("burns the stCELO 2", async () => {
          await manager.connect(depositor).withdraw(10);
          const stCelo = await stakedCelo.balanceOf(depositor.address);
          expect(stCelo).to.eq(90);
        });
      });

      describe("when there is less CELO than stCELO in the system", () => {
        beforeEach(async () => {
          await account.setTotalCelo(100);
          await stakedCelo.mint(someone.address, 100);
        });

        it("calculates less stCELO than the input CELO", async () => {
          await manager.connect(depositor).withdraw(100);
          const [, withdrawals] = await account.getLastScheduledWithdrawals();
          const celo = sum(withdrawals);
          expect(celo).to.eq(50);
        });

        it("burns the stCELO", async () => {
          await manager.connect(depositor).withdraw(100);
          const stCelo = await stakedCelo.balanceOf(depositor.address);
          expect(stCelo).to.eq(0);
        });

        it("calculates less stCELO than the input CELO for a different amount", async () => {
          await manager.connect(depositor).withdraw(10);
          const [, withdrawals] = await account.getLastScheduledWithdrawals();
          const celo = sum(withdrawals);
          expect(celo).to.eq(5);
        });

        it("burns the stCELO", async () => {
          await manager.connect(depositor).withdraw(10);
          const stCelo = await stakedCelo.balanceOf(depositor.address);
          expect(stCelo).to.eq(90);
        });
      });
    });

    describe("When voted for specific validator group - no active groups", () => {
      beforeEach(async () => {
        await manager.connect(depositor).changeStrategy(groupAddresses[0]);
        await manager.connect(depositor).deposit({ value: 100 });
        await account.setCeloForGroup(groupAddresses[0], 100);
      });

      it("should withdraw less than originally deposited from specific group strategy", async () => {
        await manager.connect(depositor).withdraw(60);
        const [withdrawnGroups, withdrawals] = await account.getLastScheduledWithdrawals();
        expect(withdrawnGroups).to.deep.equal([groupAddresses[0]]);
        expect(withdrawals).to.deep.equal([BigNumber.from("60")]);
      });

      it("should withdraw same amount as originally deposited from specific group strategy", async () => {
        await manager.connect(depositor).withdraw(100);
        const [withdrawnGroups, withdrawals] = await account.getLastScheduledWithdrawals();
        expect(withdrawnGroups).to.deep.equal([groupAddresses[0]]);
        expect(withdrawals).to.deep.equal([BigNumber.from("100")]);
      });

      it("should revert when withdraw more amount than originally deposited from specific group strategy", async () => {
        await expect(manager.connect(depositor).withdraw(110)).revertedWith(
          `CantWithdrawAccordingToStrategy("${groupAddresses[0]}")`
        );
      });
    });

    describe("When there are other active groups besides specific validator group - voted is different from active", () => {
      const withdrawals = [40, 50];
      const specificGroupStrategyWithdrawal = 100;
      let specificGroupStrategy: SignerWithAddress;

      beforeEach(async () => {
        specificGroupStrategy = groups[2];
        let nextGroup = ADDRESS_ZERO;
        for (let i = 0; i < 2; i++) {
<<<<<<< HEAD
          await defaultStrategyContract.addActivatableGroup(groupAddresses[i]);
          await defaultStrategyContract.activateGroup(groupAddresses[i], ADDRESS_ZERO, nextGroup);
=======
          await defaultStrategyContract
            .connect(owner)
            .activateGroup(groupAddresses[i], ADDRESS_ZERO, nextGroup);
>>>>>>> fee3791e
          nextGroup = groupAddresses[i];
          await manager.connect(depositor2).deposit({ value: withdrawals[i] });
          await account.setCeloForGroup(groupAddresses[i], withdrawals[i]);
        }

        await account.setCeloForGroup(
          specificGroupStrategy.address,
          specificGroupStrategyWithdrawal
        );

        await manager.connect(depositor).changeStrategy(specificGroupStrategy.address);
        await manager.connect(depositor).deposit({ value: specificGroupStrategyWithdrawal });
      });

      it("added group to voted strategies", async () => {
        const activeGroups = await getDefaultGroups(defaultStrategyContract);
        const specificStrategies = await getSpecificGroups(specificGroupStrategyContract);
        expect(activeGroups).to.have.deep.members([groupAddresses[0], groupAddresses[1]]);
        expect(specificStrategies).to.deep.eq([specificGroupStrategy.address]);
      });

      it("should withdraw less than originally deposited from specific group strategy", async () => {
        await manager.connect(depositor).withdraw(60);
        const [withdrawnGroups, withdrawals] = await account.getLastScheduledWithdrawals();
        expect(withdrawnGroups).to.deep.equal([specificGroupStrategy.address]);
        expect(withdrawals).to.deep.equal([BigNumber.from("60")]);
        const specificStrategies = await getSpecificGroups(specificGroupStrategyContract);
        expect(specificStrategies).to.deep.eq([specificGroupStrategy.address]);
      });

      it("should withdraw same amount as originally deposited from specific group strategy", async () => {
        await manager.connect(depositor).withdraw(100);
        const [withdrawnGroups, withdrawals] = await account.getLastScheduledWithdrawals();
        expect([specificGroupStrategy.address]).to.deep.equal(withdrawnGroups);
        expect([BigNumber.from("100")]).to.deep.equal(withdrawals);
        const specificStrategies = await getSpecificGroups(specificGroupStrategyContract);
        expect([specificGroupStrategy.address]).to.deep.eq(specificStrategies);
      });

      it("should withdraw same amount as originally deposited from active groups after strategy is blocked", async () => {
        await specificGroupStrategyContract
          .connect(owner)
          .blockGroup(specificGroupStrategy.address);
        await specificGroupStrategyContract.rebalanceWhenHealthChanged(
          specificGroupStrategy.address
        );

        const [groupHead] = await defaultStrategyContract.getGroupsHead();
        await updateGroupCeloBasedOnProtocolStCelo(
          defaultStrategyContract,
          specificGroupStrategyContract,
          account,
          manager
        );
        await manager.connect(depositor).withdraw(100);
        const [withdrawnGroups, groupWithdrawals] = await account.getLastScheduledWithdrawals();
        expect(withdrawnGroups).to.deep.equal([groupHead]);
        expect(groupWithdrawals).to.deep.equal([BigNumber.from("100")]);
        const specificStrategies = await getSpecificGroups(specificGroupStrategyContract);
        expect(specificStrategies).to.deep.eq([specificGroupStrategy.address]);
      });

      it("should revert when withdraw more amount than originally deposited from specific group strategy", async () => {
        await expect(manager.connect(depositor).withdraw(110)).revertedWith(
          `CantWithdrawAccordingToStrategy("${specificGroupStrategy.address}")`
        );
      });

      describe("When strategy blocked", () => {
        beforeEach(async () => {
          await specificGroupStrategyContract
            .connect(owner)
            .blockGroup(specificGroupStrategy.address);
          await specificGroupStrategyContract.rebalanceWhenHealthChanged(
            specificGroupStrategy.address
          );
        });

        it('should withdraw correctly after "rebalance"', async () => {
          const [head] = await defaultStrategyContract.getGroupsHead();
          await updateGroupCeloBasedOnProtocolStCelo(
            defaultStrategyContract,
            specificGroupStrategyContract,
            account,
            manager
          );
          await manager.connect(depositor).withdraw(specificGroupStrategyWithdrawal);

          const [withdrawnGroups, groupWithdrawals] = await account.getLastScheduledWithdrawals();
          expect(withdrawnGroups).to.deep.equal([head]);
          expect(groupWithdrawals).to.deep.equal([BigNumber.from(specificGroupStrategyWithdrawal)]);

          const [stCelo, overflow, unhealthy] =
            await specificGroupStrategyContract.getStCeloInGroup(specificGroupStrategy.address);
          expect(stCelo).to.deep.eq(BigNumber.from("0"));
          expect(overflow).to.deep.eq(BigNumber.from("0"));
          expect(unhealthy).to.deep.eq(BigNumber.from("0"));
        });

        it('should withdraw correctly after "rebalance" when withdrawing less than deposited', async () => {
          const toWithdraw = specificGroupStrategyWithdrawal - 10;

          const [head] = await defaultStrategyContract.getGroupsHead();
          await updateGroupCeloBasedOnProtocolStCelo(
            defaultStrategyContract,
            specificGroupStrategyContract,
            account,
            manager
          );
          await manager.connect(depositor).withdraw(toWithdraw);

          const [withdrawnGroups, groupWithdrawals] = await account.getLastScheduledWithdrawals();
          expect(withdrawnGroups).to.deep.equal([head]);
          expect(groupWithdrawals).to.deep.equal([BigNumber.from(toWithdraw)]);

          const [stCelo, overflow, unhealthy] =
            await specificGroupStrategyContract.getStCeloInGroup(specificGroupStrategy.address);
          expect(stCelo).to.deep.eq(BigNumber.from("10"));
          expect(overflow).to.deep.eq(BigNumber.from("0"));
          expect(unhealthy).to.deep.eq(BigNumber.from("10"));
        });
      });
    });

    describe("When there are other active groups besides specific validator group - voted is one of the active groups", () => {
      const withdrawals = [40, 50];
      const specificGroupStrategyWithdrawal = 100;

      beforeEach(async () => {
        for (let i = 0; i < 2; i++) {
          const [head] = await defaultStrategyContract.getGroupsHead();
<<<<<<< HEAD
          await defaultStrategyContract.addActivatableGroup(groupAddresses[i]);
          await defaultStrategyContract.activateGroup(groupAddresses[i], ADDRESS_ZERO, head);
=======
          await defaultStrategyContract
            .connect(owner)
            .activateGroup(groupAddresses[i], ADDRESS_ZERO, head);
>>>>>>> fee3791e
          await account.setCeloForGroup(groupAddresses[i], withdrawals[i]);
        }
        await account.setCeloForGroup(
          groupAddresses[1],
          withdrawals[1] + specificGroupStrategyWithdrawal
        );

        await manager.connect(depositor).changeStrategy(groupAddresses[1]);
        await manager.connect(depositor).deposit({ value: specificGroupStrategyWithdrawal });
      });

      it("should withdraw less than originally deposited from specific group strategy", async () => {
        await manager.connect(depositor).withdraw(60);
        const [withdrawnGroups, withdrawals] = await account.getLastScheduledWithdrawals();
        expect(withdrawnGroups).to.deep.equal([groupAddresses[1]]);
        expect(withdrawals).to.deep.equal([BigNumber.from("60")]);
      });

      it("should withdraw same amount as originally deposited from specific group strategy", async () => {
        await manager.connect(depositor).withdraw(100);
        const [withdrawnGroups, withdrawals] = await account.getLastScheduledWithdrawals();
        expect(withdrawnGroups).to.deep.equal([groupAddresses[1]]);
        expect(withdrawals).to.deep.equal([BigNumber.from("100")]);
      });

      it("should revert when withdraw more amount than originally deposited from specific group strategy", async () => {
        await expect(manager.connect(depositor).withdraw(110)).revertedWith(
          `CantWithdrawAccordingToStrategy("${groupAddresses[1]}")`
        );
      });
    });

    describe("when groups are close to their voting limit", () => {
      const firstGroupCapacity = parseUnits("40.166666666666666666");
      const depositAmount = parseUnits("50");
      let originalDefaultHead: string;
      let previousOfHead: string;
      let originalOverflow: BigNumber;

      beforeEach(async () => {
        await prepareOverflow(
          defaultStrategyContract.connect(owner),
          election,
          lockedGold,
          voter,
          groupAddresses
        );

        await manager.connect(depositor).changeStrategy(groupAddresses[0]);
        await manager.connect(depositor).deposit({ value: depositAmount });
        // eslint-disable-next-line @typescript-eslint/no-explicit-any
        await rebalanceDefaultGroups(defaultStrategyContract as any);
        [originalDefaultHead] = await defaultStrategyContract.getGroupsHead();
        [previousOfHead] = await defaultStrategyContract.getGroupPreviousAndNext(
          originalDefaultHead
        );
        await updateGroupCeloBasedOnProtocolStCelo(
          defaultStrategyContract,
          specificGroupStrategyContract,
          account,
          manager
        );
        originalOverflow = await specificGroupStrategyContract.totalStCeloOverflow();
      });

      describe("When withdrawing amount only from overflow", () => {
        const toWithdraw = parseUnits("5");

        beforeEach(async () => {
          await manager.connect(depositor).withdraw(toWithdraw);
        });

        it("should remove overflow from default strategy", async () => {
          const [stCeloInStrategy, overflowAmount] =
            await specificGroupStrategyContract.getStCeloInGroup(groupAddresses[0]);
          expect(stCeloInStrategy).to.eq(depositAmount.sub(toWithdraw));
          expect(overflowAmount).to.eq(depositAmount.sub(firstGroupCapacity).sub(toWithdraw));
        });

        it("should schedule withdraw from default strategy only", async () => {
          const [groups, votes] = await account.getLastScheduledWithdrawals();

          expect(groups).to.have.deep.members([previousOfHead, originalDefaultHead]);
          expect(votes).to.have.deep.members([
            originalOverflow.div(3),
            toWithdraw.sub(originalOverflow.div(3)),
          ]);
        });

        it("should add overflow to default strategy stCelo balance", async () => {
          const currentDefaultStrategyStCeloBalance =
            await defaultStrategyContract.totalStCeloInStrategy();
          const [, overflow] = await specificGroupStrategyContract.getStCeloInGroup(
            groupAddresses[0]
          );
          expect(currentDefaultStrategyStCeloBalance).to.deep.eq(overflow);
        });
      });

      describe("When withdrawing amount over overflow", () => {
        const toWithdraw = parseUnits("20");

        describe("When different ratio of CELO vs stCELO", () => {
          describe("When 1:1", () => {
            beforeEach(async () => {
              await manager.connect(depositor).withdraw(toWithdraw);
            });

            it("should remove overflow from default strategy", async () => {
              const [stCeloInStrategy, overflowAmount] =
                await specificGroupStrategyContract.getStCeloInGroup(groupAddresses[0]);
              expect(stCeloInStrategy).to.eq(depositAmount.sub(toWithdraw));
              expect(overflowAmount).to.eq(0);
            });

            it("should schedule withdraw from default and specific strategy", async () => {
              const [groups, votes] = await account.getLastScheduledWithdrawals();

              const originalOverflow = depositAmount.sub(firstGroupCapacity);
              expect(groups).to.have.deep.members([
                groupAddresses[0],
                groupAddresses[1],
                groupAddresses[2],
                groupAddresses[0],
              ]);
              expect(votes).to.have.deep.members([
                originalOverflow.div(3),
                originalOverflow.div(3),
                originalOverflow.div(3),
                toWithdraw.sub(originalOverflow),
              ]);
            });

            it("should add overflow to default strategy stCelo balance", async () => {
              const currentDefaultStrategyStCeloBalance =
                await defaultStrategyContract.totalStCeloInStrategy();
              const [, overflow] = await specificGroupStrategyContract.getStCeloInGroup(
                groupAddresses[0]
              );
              expect(currentDefaultStrategyStCeloBalance).to.deep.eq(overflow);
            });
          });

          describe("When there is more CELO than stCELO", () => {
            beforeEach(async () => {
              await account.setTotalCelo(depositAmount.mul(2));
              await updateGroupCeloBasedOnProtocolStCelo(
                defaultStrategyContract,
                specificGroupStrategyContract,
                account,
                manager
              );
              await manager.connect(depositor).withdraw(toWithdraw);
            });

            it("should remove overflow from default strategy", async () => {
              const [stCeloInStrategy, overflowAmount] =
                await specificGroupStrategyContract.getStCeloInGroup(groupAddresses[0]);
              expect(stCeloInStrategy).to.eq(depositAmount.sub(toWithdraw));
              expect(overflowAmount).to.eq(0);
            });

            it("should schedule withdraw from default and specific strategy", async () => {
              const [groups, votes] = await account.getLastScheduledWithdrawals();

              const originalOverflow = depositAmount.sub(firstGroupCapacity);
              expect(groups).to.have.deep.members([
                groupAddresses[0],
                groupAddresses[1],
                groupAddresses[2],
                groupAddresses[0],
              ]);
              expect(votes).to.have.deep.members([
                originalOverflow.div(3).mul(2),
                originalOverflow.div(3).mul(2),
                originalOverflow.div(3).mul(2),
                toWithdraw.sub(originalOverflow).mul(2),
              ]);
            });

            it("should add overflow to default strategy stCelo balance", async () => {
              const currentDefaultStrategyStCeloBalance =
                await defaultStrategyContract.totalStCeloInStrategy();
              const [, overflow] = await specificGroupStrategyContract.getStCeloInGroup(
                groupAddresses[0]
              );
              expect(currentDefaultStrategyStCeloBalance).to.deep.eq(overflow);
            });
          });

          describe("When there is less CELO than stCELO", () => {
            beforeEach(async () => {
              await account.setTotalCelo(depositAmount.div(2));
              await manager.connect(depositor).withdraw(toWithdraw);
            });

            it("should remove overflow from default strategy", async () => {
              const [stCeloInStrategy, overflowAmount] =
                await specificGroupStrategyContract.getStCeloInGroup(groupAddresses[0]);
              expect(stCeloInStrategy).to.eq(depositAmount.sub(toWithdraw));
              expect(overflowAmount).to.eq(0);
            });

            it("should schedule withdraw from default and specific strategy", async () => {
              const [groups, votes] = await account.getLastScheduledWithdrawals();

              const originalOverflow = depositAmount.sub(firstGroupCapacity);
              expect(groups).to.have.deep.members([
                groupAddresses[0],
                groupAddresses[1],
                groupAddresses[2],
                groupAddresses[0],
              ]);
              expect(votes).to.have.deep.members([
                originalOverflow.div(3).div(2),
                originalOverflow.div(3).div(2),
                originalOverflow.div(3).div(2),
                toWithdraw.sub(originalOverflow).div(2),
              ]);
            });

            it("should add overflow to default strategy stCelo balance", async () => {
              const currentDefaultStrategyStCeloBalance =
                await defaultStrategyContract.totalStCeloInStrategy();
              const [, overflow] = await specificGroupStrategyContract.getStCeloInGroup(
                groupAddresses[0]
              );
              expect(currentDefaultStrategyStCeloBalance).to.deep.eq(overflow);
            });
          });
        });
      });
    });

    describe("When withdrawing from originally healthy overflowing group that became unhealthy", () => {
      const firstGroupCapacity = parseUnits("40.166666666666666666");
      const depositOverCapacity = parseUnits("10");
      let deposit: BigNumber;
      let specificGroupAddress: string;

      beforeEach(async () => {
        await prepareOverflow(
          defaultStrategyContract.connect(owner),
          election,
          lockedGold,
          voter,
          groupAddresses.slice(0, 3),
          true
        );
        deposit = firstGroupCapacity.add(depositOverCapacity);
        specificGroupAddress = groupAddresses[0];
        await manager.connect(depositor).changeStrategy(specificGroupAddress);
        await manager.connect(depositor).deposit({ value: deposit });

        await revokeElectionOnMockValidatorGroupsAndUpdate(
          validators,
          accountsWrapper,
          groupHealthContract,
          [specificGroupAddress]
        );
      });

      describe("When depositing to unhealthy specific group", () => {
        let nextToTail: string;
        const deposit2 = parseUnits("5");
        beforeEach(async () => {
          await manager.connect(depositor).deposit({ value: deposit2 });
          [, nextToTail] = await defaultStrategyContract.getGroupsTail();
        });

        it("should schedule transfers correctly", async () => {
          const [votedGroups, votes] = await account.getLastScheduledVotes();
          expect(votedGroups).to.deep.equal([nextToTail]);
          expect(votes).to.deep.equal([deposit2]);
        });

        it("should have stCelo in strategy", async () => {
          const [total, overflow, unhealthy] = await specificGroupStrategyContract.getStCeloInGroup(
            specificGroupAddress
          );
          expect(total).to.deep.eq(deposit2.add(deposit));
          expect(overflow).to.deep.eq(depositOverCapacity);
          expect(unhealthy).to.deep.eq(deposit2);
          // there is only deposit2 since rebalanceWhenHealthChanged was not called
        });

        describe("When withdrawing from unhealthy overflowed group", () => {
          describe("When different ratio of CELO vs stCELO", () => {
            describe("When 1:1", () => {
              const withdraw = parseUnits("14");
              let head: string;
              let perviousToHead: string;
              beforeEach(async () => {
                await updateGroupCeloBasedOnProtocolStCelo(
                  defaultStrategyContract,
                  specificGroupStrategyContract,
                  account,
                  manager
                );
                [head, perviousToHead] = await defaultStrategyContract.getGroupsHead();
                await manager.connect(depositor).withdraw(withdraw);
              });

              it("should have stCelo in strategy", async () => {
                const [total, overflow, unhealthy] =
                  await specificGroupStrategyContract.getStCeloInGroup(specificGroupAddress);
                expect(total).to.deep.eq(deposit2.add(deposit).sub(withdraw));
                expect(overflow).to.deep.eq(BigNumber.from(0));
                expect(unhealthy).to.deep.eq(parseUnits("1"));
              });

              it("should schedule withdrawal from default strategy", async () => {
                const [votedGroups, votes] = await account.getLastScheduledWithdrawals();
                expect(votedGroups).to.have.deep.members([head, perviousToHead]);
                expect(votes[0].add(votes[1])).to.deep.eq(withdraw);
              });
            });

            describe("When less CELO than stCELO", () => {
              const withdraw = parseUnits("14");
              let head: string;
              let perviousToHead: string;
              beforeEach(async () => {
                await account.setTotalCelo(deposit.add(deposit2).div(2));
                await updateGroupCeloBasedOnProtocolStCelo(
                  defaultStrategyContract,
                  specificGroupStrategyContract,
                  account,
                  manager
                );

                await updateGroupCeloBasedOnProtocolStCelo(
                  defaultStrategyContract,
                  specificGroupStrategyContract,
                  account,
                  manager
                );
                [head, perviousToHead] = await defaultStrategyContract.getGroupsHead();
                await manager.connect(depositor).withdraw(withdraw);
              });

              it("should have stCelo in strategy", async () => {
                const [total, overflow, unhealthy] =
                  await specificGroupStrategyContract.getStCeloInGroup(specificGroupAddress);
                expect(total).to.deep.eq(deposit2.add(deposit).sub(withdraw));
                expect(overflow).to.deep.eq(BigNumber.from(0));
                expect(unhealthy).to.deep.eq(parseUnits("1"));
              });

              it("should schedule withdrawal from default strategy", async () => {
                const [votedGroups, votes] = await account.getLastScheduledWithdrawals();
                expect(votedGroups).to.have.deep.members([head, perviousToHead]);
                expect(votes[0].add(votes[1])).to.deep.eq(withdraw.div(2));
              });
            });
          });
        });
      });
    });
  });

  describe("#setDependencies()", () => {
    let ownerSigner: SignerWithAddress;

    before(async () => {
      const managerOwner = await manager.owner();
      ownerSigner = await getImpersonatedSigner(managerOwner);
    });

    it("reverts with zero stCelo address", async () => {
      await expect(
        manager
          .connect(ownerSigner)
          .setDependencies(
            ADDRESS_ZERO,
            nonAccount.address,
            nonVote.address,
            nonVote.address,
            nonVote.address,
            nonVote.address
          )
      ).revertedWith("AddressZeroNotAllowed");
    });

    it("reverts with zero account address", async () => {
      await expect(
        manager
          .connect(ownerSigner)
          .setDependencies(
            nonStakedCelo.address,
            ADDRESS_ZERO,
            nonVote.address,
            nonVote.address,
            nonVote.address,
            nonVote.address
          )
      ).revertedWith("AddressZeroNotAllowed");
    });

    it("reverts with zero vote address", async () => {
      await expect(
        manager
          .connect(ownerSigner)
          .setDependencies(
            nonStakedCelo.address,
            nonAccount.address,
            ADDRESS_ZERO,
            nonVote.address,
            nonVote.address,
            nonVote.address
          )
      ).revertedWith("AddressZeroNotAllowed");
    });

    it("reverts with zero groupHealth address", async () => {
      await expect(
        manager
          .connect(ownerSigner)
          .setDependencies(
            nonStakedCelo.address,
            nonAccount.address,
            nonVote.address,
            ADDRESS_ZERO,
            nonVote.address,
            nonVote.address
          )
      ).revertedWith("AddressZeroNotAllowed");
    });

    it("reverts with zero specific group strategy address", async () => {
      await expect(
        manager
          .connect(ownerSigner)
          .setDependencies(
            nonStakedCelo.address,
            nonAccount.address,
            nonVote.address,
            nonVote.address,
            ADDRESS_ZERO,
            nonVote.address
          )
      ).revertedWith("AddressZeroNotAllowed");
    });

    it("reverts with zero default strategy address", async () => {
      await expect(
        manager
          .connect(ownerSigner)
          .setDependencies(
            nonStakedCelo.address,
            nonAccount.address,
            nonVote.address,
            nonVote.address,
            nonVote.address,
            ADDRESS_ZERO
          )
      ).revertedWith("AddressZeroNotAllowed");
    });

    it("sets the vote contract", async () => {
      await manager
        .connect(ownerSigner)
        .setDependencies(
          nonStakedCelo.address,
          nonAccount.address,
          nonVote.address,
          nonVote.address,
          nonVote.address,
          nonVote.address
        );
      const newVoteContract = await manager.voteContract();
      expect(newVoteContract).to.eq(nonVote.address);
    });

    it("emits a VoteContractSet event", async () => {
      const managerOwner = await manager.owner();
      const ownerSigner = await getImpersonatedSigner(managerOwner);

      await expect(
        manager
          .connect(ownerSigner)
          .setDependencies(
            nonStakedCelo.address,
            nonAccount.address,
            nonVote.address,
            nonVote.address,
            nonVote.address,
            nonVote.address
          )
      )
        .to.emit(manager, "VoteContractSet")
        .withArgs(nonVote.address);
    });

    it("cannot be called by a non-Owner account", async () => {
      await expect(
        manager
          .connect(nonOwner)
          .setDependencies(
            nonStakedCelo.address,
            nonAccount.address,
            nonVote.address,
            nonVote.address,
            nonVote.address,
            nonVote.address
          )
      ).revertedWith("Ownable: caller is not the owner");
    });
  });

  describe("#voteProposal()", () => {
    const proposalId = 1;
    const index = 0;
    const yes = 10;
    const no = 20;
    const abstain = 30;

    it("should call all subsequent contracts correctly", async () => {
      await manager.voteProposal(proposalId, index, yes, no, abstain);

      const stCeloLockedBalance = await stakedCelo.lockedBalance();
      expect(stCeloLockedBalance).to.eq(BigNumber.from(yes + no + abstain));

      const voteProposalIdVoted = await voteContract.proposalId();
      const voteYesVotesVoted = await voteContract.totalYesVotes();
      const voteNoVotesVoted = await voteContract.totalNoVotes();
      const voteAbstainVoteVoted = await voteContract.totalAbstainVotes();

      const accountProposalIdVoted = await account.proposalIdVoted();
      const accountIndexVoted = await account.indexVoted();
      const accountYesVotesVoted = await account.yesVotesVoted();
      const accountNoVotesVoted = await account.noVotesVoted();
      const accountAbstainVoteVoted = await account.abstainVoteVoted();

      expect(voteProposalIdVoted).to.eq(BigNumber.from(proposalId));
      expect(voteYesVotesVoted).to.eq(BigNumber.from(yes));
      expect(voteNoVotesVoted).to.eq(BigNumber.from(no));
      expect(voteAbstainVoteVoted).to.eq(BigNumber.from(abstain));

      expect(accountProposalIdVoted).to.eq(BigNumber.from(proposalId));
      expect(accountIndexVoted).to.eq(BigNumber.from(index));
      expect(accountYesVotesVoted).to.eq(BigNumber.from(yes));
      expect(accountNoVotesVoted).to.eq(BigNumber.from(no));
      expect(accountAbstainVoteVoted).to.eq(BigNumber.from(abstain));
    });
  });

  describe("#revokeVotes()", () => {
    const proposalId = 1;
    const index = 0;
    const yes = 10;
    const no = 20;
    const abstain = 30;

    it("should call all subsequent contracts correctly", async () => {
      await voteContract.setVotes(yes, no, abstain);
      await manager.revokeVotes(proposalId, index);

      const voteProposalIdVoted = await voteContract.revokeProposalId();

      const accountProposalIdVoted = await account.proposalIdVoted();
      const accountIndexVoted = await account.indexVoted();
      const accountYesVotesVoted = await account.yesVotesVoted();
      const accountNoVotesVoted = await account.noVotesVoted();
      const accountAbstainVoteVoted = await account.abstainVoteVoted();

      expect(voteProposalIdVoted).to.eq(BigNumber.from(proposalId));

      expect(accountProposalIdVoted).to.eq(BigNumber.from(proposalId));
      expect(accountIndexVoted).to.eq(BigNumber.from(index));
      expect(accountYesVotesVoted).to.eq(BigNumber.from(yes));
      expect(accountNoVotesVoted).to.eq(BigNumber.from(no));
      expect(accountAbstainVoteVoted).to.eq(BigNumber.from(abstain));
    });
  });

  describe("#unlockBalance()", () => {
    it("should call all subsequent contracts correctly", async () => {
      await manager.unlockBalance(nonVote.address);

      const stCeloUnlockedFor = await stakedCelo.unlockedBalanceFor();
      expect(stCeloUnlockedFor).to.eq(nonVote.address);
    });
  });

  describe("#updateHistoryAndReturnLockedStCeloInVoting()", () => {
    it("should call all subsequent contracts correctly", async () => {
      await manager.updateHistoryAndReturnLockedStCeloInVoting(nonVote.address);

      const updatedHistoryFor = await voteContract.updatedHistoryFor();
      expect(updatedHistoryFor).to.eq(nonVote.address);
    });
  });

  describe("#transfer()", () => {
    let stakedCeloSigner: SignerWithAddress;

    beforeEach(async () => {
      stakedCeloSigner = await getImpersonatedSigner(stakedCelo.address);
      await nonVote.sendTransaction({ value: parseUnits("1"), to: stakedCeloSigner.address });
    });

    describe("When depositor voted for default strategy", () => {
      const withdrawals = [40, 50];
      let defaultGroupDeposit: BigNumber;

      beforeEach(async () => {
        for (let i = 0; i < 2; i++) {
          const [head] = await defaultStrategyContract.getGroupsHead();
<<<<<<< HEAD
          await defaultStrategyContract.addActivatableGroup(groupAddresses[i]);
          await defaultStrategyContract.activateGroup(groupAddresses[i], ADDRESS_ZERO, head);
=======
          await defaultStrategyContract
            .connect(owner)
            .activateGroup(groupAddresses[i], ADDRESS_ZERO, head);
>>>>>>> fee3791e
          await account.setCeloForGroup(groupAddresses[i], withdrawals[i]);
        }
        defaultGroupDeposit = BigNumber.from(1000); //parseUnits("1");
        await manager.connect(depositor).deposit({ value: defaultGroupDeposit });
        await updateGroupCeloBasedOnProtocolStCelo(
          defaultStrategyContract,
          specificGroupStrategyContract,
          account,
          manager
        );
      });

      it("should not schedule any transfers if both account use default strategy", async () => {
        await manager.connect(stakedCeloSigner).transfer(depositor.address, depositor2.address, 10);
        const [
          lastTransferFromGroups,
          lastTransferFromVotes,
          lastTransferToGroups,
          lastTransferToVotes,
        ] = await account.getLastTransferValues();

        expect(lastTransferFromGroups.length).to.eq(0);
        expect(lastTransferFromVotes.length).to.eq(0);
        expect(lastTransferToGroups.length).to.eq(0);
        expect(lastTransferToVotes.length).to.eq(0);
      });

      it("should not schedule any transfers if both account use default strategy (depositor2 also deposited)", async () => {
        const defaultGroupDeposit = 150;
        await manager.connect(depositor2).deposit({ value: defaultGroupDeposit });
        await updateGroupCeloBasedOnProtocolStCelo(
          defaultStrategyContract,
          specificGroupStrategyContract,
          account,
          manager
        );

        await manager.connect(stakedCeloSigner).transfer(depositor.address, depositor2.address, 10);
        const [
          lastTransferFromGroups,
          lastTransferFromVotes,
          lastTransferToGroups,
          lastTransferToVotes,
        ] = await account.getLastTransferValues();

        expect(lastTransferFromGroups.length).to.eq(0);
        expect(lastTransferFromVotes.length).to.eq(0);
        expect(lastTransferToGroups.length).to.eq(0);
        expect(lastTransferToVotes.length).to.eq(0);
      });

      describe("When changing strategy from default -> specific", () => {
        const specificGroupStrategyDeposit = 100;
        let specificGroupStrategyAddress: string;
        beforeEach(async () => {
          specificGroupStrategyAddress = groupAddresses[2];
          await manager.connect(depositor2).changeStrategy(specificGroupStrategyAddress);
          await manager.connect(depositor2).deposit({ value: specificGroupStrategyDeposit });
          await updateGroupCeloBasedOnProtocolStCelo(
            defaultStrategyContract,
            specificGroupStrategyContract,
            account,
            manager
          );
        });

        describe("When different ratio of CELO vs stCELO", () => {
          describe("When there is more CELO than stCELO", () => {
            beforeEach(async () => {
              await account.setTotalCelo(2200);
              await updateGroupCeloBasedOnProtocolStCelo(
                defaultStrategyContract,
                specificGroupStrategyContract,
                account,
                manager
              );
            });

            it("should schedule transfers if default strategy => specific strategy", async () => {
              await manager
                .connect(stakedCeloSigner)
                .transfer(depositor.address, depositor2.address, defaultGroupDeposit);
              const [
                lastTransferFromGroups,
                lastTransferFromVotes,
                lastTransferToGroups,
                lastTransferToVotes,
              ] = await account.getLastTransferValues();

              const [head] = await defaultStrategyContract.getGroupsHead();

              expect(lastTransferFromGroups).to.deep.eq([head]);
              expect(lastTransferFromVotes).to.deep.eq([defaultGroupDeposit.mul(2)]);

              expect(lastTransferToGroups).to.deep.eq([specificGroupStrategyAddress]);
              expect(lastTransferToVotes).to.deep.eq([defaultGroupDeposit.mul(2)]);
            });
          });

          describe("When there is less CELO than stCELO", () => {
            beforeEach(async () => {
              await account.setTotalCelo(550);
            });

            it("should schedule transfers if default strategy => specific strategy", async () => {
              await manager
                .connect(stakedCeloSigner)
                .transfer(depositor.address, depositor2.address, defaultGroupDeposit);
              const [
                lastTransferFromGroups,
                lastTransferFromVotes,
                lastTransferToGroups,
                lastTransferToVotes,
              ] = await account.getLastTransferValues();

              const [head] = await defaultStrategyContract.getGroupsHead();

              expect(lastTransferFromGroups).to.deep.eq([head]);
              expect(lastTransferFromVotes).to.deep.eq([defaultGroupDeposit.div(2)]);

              expect(lastTransferToGroups).to.deep.eq([specificGroupStrategyAddress]);
              expect(lastTransferToVotes).to.deep.eq([defaultGroupDeposit.div(2)]);
            });
          });
        });

        it("should schedule transfers if default strategy => specific strategy", async () => {
          await manager
            .connect(stakedCeloSigner)
            .transfer(depositor.address, depositor2.address, defaultGroupDeposit);
          const [
            lastTransferFromGroups,
            lastTransferFromVotes,
            lastTransferToGroups,
            lastTransferToVotes,
          ] = await account.getLastTransferValues();

          const [head] = await defaultStrategyContract.getGroupsHead();

          expect(lastTransferFromGroups).to.deep.eq([head]);
          expect(lastTransferFromVotes).to.deep.eq([defaultGroupDeposit]);

          expect(lastTransferToGroups).to.deep.eq([specificGroupStrategyAddress]);
          expect(lastTransferToVotes).to.deep.eq([defaultGroupDeposit]);
        });
      });
    });

    describe("When depositor voted for specific strategy", () => {
      const withdrawals = [40, 50];
      let specificGroupStrategyAddress: string;
      let specificGroupStrategyDeposit: BigNumber;

      beforeEach(async () => {
        for (let i = 0; i < 2; i++) {
          const [head] = await defaultStrategyContract.getGroupsHead();
<<<<<<< HEAD
          await defaultStrategyContract.addActivatableGroup(groupAddresses[i]);
          await defaultStrategyContract.activateGroup(groupAddresses[i], ADDRESS_ZERO, head);
=======
          await defaultStrategyContract
            .connect(owner)
            .activateGroup(groupAddresses[i], ADDRESS_ZERO, head);
>>>>>>> fee3791e
          await account.setCeloForGroup(groupAddresses[i], withdrawals[i]);
        }

        specificGroupStrategyAddress = groupAddresses[2];
        specificGroupStrategyDeposit = BigNumber.from(100);
        await account.setCeloForGroup(specificGroupStrategyAddress, specificGroupStrategyDeposit);

        await manager.connect(depositor).changeStrategy(specificGroupStrategyAddress);
        await manager.connect(depositor).deposit({ value: specificGroupStrategyDeposit });
      });

      it("should not schedule any transfers if second account also voted for same specific group strategy", async () => {
        const differentSpecificGroupStrategyDeposit = parseUnits("1");
        await manager.connect(depositor2).changeStrategy(specificGroupStrategyAddress);
        await manager.connect(depositor2).deposit({ value: differentSpecificGroupStrategyDeposit });

        await manager.connect(stakedCeloSigner).transfer(depositor.address, depositor2.address, 10);
        const [
          lastTransferFromGroups,
          lastTransferFromVotes,
          lastTransferToGroups,
          lastTransferToVotes,
        ] = await account.getLastTransferValues();

        expect(lastTransferFromGroups.length).to.eq(0);
        expect(lastTransferFromVotes.length).to.eq(0);
        expect(lastTransferToGroups.length).to.eq(0);
        expect(lastTransferToVotes.length).to.eq(0);
      });

      describe("When different ration between CELO and stCELO", () => {
        describe("When there is more CELO than stCELO", () => {
          beforeEach(async () => {
            await account.setTotalCelo(200);
          });

          it("should schedule transfers if specific strategy => default strategy", async () => {
            const [tail] = await defaultStrategyContract.getGroupsTail();
            await manager
              .connect(stakedCeloSigner)
              .transfer(depositor.address, depositor2.address, specificGroupStrategyDeposit);
            const [
              lastTransferFromGroups,
              lastTransferFromVotes,
              lastTransferToGroups,
              lastTransferToVotes,
            ] = await account.getLastTransferValues();

            expect(lastTransferFromGroups).to.deep.eq([specificGroupStrategyAddress]);
            expect(lastTransferFromVotes).to.deep.eq([specificGroupStrategyDeposit.mul(2)]);

            expect(lastTransferToGroups).to.deep.eq([tail]);
            expect(lastTransferToVotes).to.deep.eq([specificGroupStrategyDeposit.mul(2)]);
          });
        });

        describe("When there is less CELO than stCELO", () => {
          beforeEach(async () => {
            await account.setTotalCelo(50);
          });

          it("should schedule transfers if specific strategy => default strategy", async () => {
            const [tail] = await defaultStrategyContract.getGroupsTail();
            await manager
              .connect(stakedCeloSigner)
              .transfer(depositor.address, depositor2.address, specificGroupStrategyDeposit);
            const [
              lastTransferFromGroups,
              lastTransferFromVotes,
              lastTransferToGroups,
              lastTransferToVotes,
            ] = await account.getLastTransferValues();

            expect(lastTransferFromGroups).to.deep.eq([specificGroupStrategyAddress]);
            expect(lastTransferFromVotes).to.deep.eq([specificGroupStrategyDeposit.div(2)]);

            expect(lastTransferToGroups).to.deep.eq([tail]);
            expect(lastTransferToVotes).to.deep.eq([specificGroupStrategyDeposit.div(2)]);
          });
        });
      });

      it("should schedule transfers if specific strategy => default strategy", async () => {
        const [tail] = await defaultStrategyContract.getGroupsTail();
        await manager
          .connect(stakedCeloSigner)
          .transfer(depositor.address, depositor2.address, specificGroupStrategyDeposit);
        const [
          lastTransferFromGroups,
          lastTransferFromVotes,
          lastTransferToGroups,
          lastTransferToVotes,
        ] = await account.getLastTransferValues();

        expect(lastTransferFromGroups).to.deep.eq([specificGroupStrategyAddress]);
        expect(lastTransferFromVotes).to.deep.eq([specificGroupStrategyDeposit]);

        expect(lastTransferToGroups).to.deep.eq([tail]);
        expect(lastTransferToVotes).to.deep.eq([specificGroupStrategyDeposit]);
      });

      it("should schedule transfers if specific strategy => different specific strategy", async () => {
        const differentSpecificGroupStrategyDeposit = parseUnits("1");
        await manager.connect(depositor2).changeStrategy(groupAddresses[0]);
        await manager.connect(depositor2).deposit({ value: differentSpecificGroupStrategyDeposit });

        await account.setCeloForGroup(groupAddresses[0], differentSpecificGroupStrategyDeposit);

        await manager
          .connect(stakedCeloSigner)
          .transfer(depositor2.address, depositor.address, differentSpecificGroupStrategyDeposit);

        const [
          lastTransferFromGroups,
          lastTransferFromVotes,
          lastTransferToGroups,
          lastTransferToVotes,
        ] = await account.getLastTransferValues();

        expect(lastTransferFromGroups).to.deep.eq([groupAddresses[0]]);
        expect(lastTransferFromVotes).to.deep.eq([differentSpecificGroupStrategyDeposit]);

        expect(lastTransferToGroups).to.deep.eq([specificGroupStrategyAddress]);
        expect(lastTransferToVotes).to.deep.eq([differentSpecificGroupStrategyDeposit]);
      });

      it("should schedule transfers to default if different specific strategy was blocked", async () => {
        const differentSpecificGroupStrategyDeposit = BigNumber.from(100);
        const differentSpecificGroupStrategyAddress = groupAddresses[0];
        await specificGroupStrategyContract.connect(owner).blockGroup(specificGroupStrategyAddress);
        await manager.connect(depositor2).changeStrategy(differentSpecificGroupStrategyAddress);
        await manager.connect(depositor2).deposit({ value: differentSpecificGroupStrategyDeposit });
        await account.setCeloForGroup(
          differentSpecificGroupStrategyAddress,
          differentSpecificGroupStrategyDeposit
        );

        const [tail] = await defaultStrategyContract.getGroupsTail();

        await manager
          .connect(stakedCeloSigner)
          .transfer(depositor2.address, depositor.address, differentSpecificGroupStrategyDeposit);

        const [
          lastTransferFromGroups,
          lastTransferFromVotes,
          lastTransferToGroups,
          lastTransferToVotes,
        ] = await account.getLastTransferValues();

        expect(lastTransferFromGroups).to.deep.eq([differentSpecificGroupStrategyAddress]);
        expect(lastTransferFromVotes).to.deep.eq([differentSpecificGroupStrategyDeposit]);

        expect(lastTransferToGroups).to.deep.eq([tail]);
        expect(lastTransferToVotes).to.deep.eq([specificGroupStrategyDeposit]);
      });

      it("should schedule transfers from default if specific strategy was blocked", async () => {
        const differentSpecificGroupStrategyDeposit = BigNumber.from(1000);
        const differentSpecificGroupStrategyAddress = groupAddresses[0];
        await manager.connect(depositor2).changeStrategy(differentSpecificGroupStrategyAddress);
        await manager.connect(depositor2).deposit({ value: differentSpecificGroupStrategyDeposit });
        await account.setCeloForGroup(
          differentSpecificGroupStrategyAddress,
          differentSpecificGroupStrategyDeposit.add(withdrawals[0])
        );
        await updateGroupCeloBasedOnProtocolStCelo(
          defaultStrategyContract,
          specificGroupStrategyContract,
          account,
          manager
        );
        await specificGroupStrategyContract
          .connect(owner)
          .blockGroup(differentSpecificGroupStrategyAddress);
        await account.setCeloForGroup(
          differentSpecificGroupStrategyAddress,
          differentSpecificGroupStrategyDeposit
        );

        const [head] = await defaultStrategyContract.getGroupsHead();
        await updateGroupCeloBasedOnProtocolStCelo(
          defaultStrategyContract,
          specificGroupStrategyContract,
          account,
          manager
        );
        await manager
          .connect(stakedCeloSigner)
          .transfer(depositor2.address, depositor.address, differentSpecificGroupStrategyDeposit);

        const [
          lastTransferFromGroups,
          lastTransferFromVotes,
          lastTransferToGroups,
          lastTransferToVotes,
        ] = await account.getLastTransferValues();

        expect(lastTransferFromGroups).to.deep.eq([head]);
        expect(lastTransferFromVotes).to.deep.eq([differentSpecificGroupStrategyDeposit]);

        expect(lastTransferToGroups).to.deep.eq([specificGroupStrategyAddress]);
        expect(lastTransferToVotes).to.deep.eq([differentSpecificGroupStrategyDeposit]);
      });
    });

    describe("When depositor voted for specific strategy that is overflowing and unhealthy -> different specific strategy", () => {
      const firstGroupCapacity = parseUnits("40.166666666666666666");
      const depositOverCapacity = parseUnits("10");
      let specificGroup: string;
      let deposit: BigNumber;
      let differentSpecificGroupStrategy: string;
      let originalTail: string;
      let originalHead: string;

      beforeEach(async () => {
        specificGroup = groupAddresses[0];
        differentSpecificGroupStrategy = groupAddresses[4];
        deposit = firstGroupCapacity.add(depositOverCapacity);
        await prepareOverflow(
          defaultStrategyContract.connect(owner),
          election,
          lockedGold,
          voter,
          groupAddresses.slice(0, 3),
          false
        );
<<<<<<< HEAD
        await defaultStrategyContract.addActivatableGroup(groupAddresses[1]);
        await defaultStrategyContract.addActivatableGroup(groupAddresses[2]);
        await defaultStrategyContract.activateGroup(groupAddresses[1], ADDRESS_ZERO, ADDRESS_ZERO);
        await defaultStrategyContract.activateGroup(
          groupAddresses[2],
          ADDRESS_ZERO,
          groupAddresses[1]
        );
=======
        await defaultStrategyContract
          .connect(owner)
          .activateGroup(groupAddresses[1], ADDRESS_ZERO, ADDRESS_ZERO);
        await defaultStrategyContract
          .connect(owner)
          .activateGroup(groupAddresses[2], ADDRESS_ZERO, groupAddresses[1]);
>>>>>>> fee3791e

        [originalTail] = await defaultStrategyContract.getGroupsTail();
        [originalHead] = await defaultStrategyContract.getGroupsHead();
        await manager.connect(depositor).changeStrategy(specificGroup);
        await manager.connect(depositor).deposit({ value: deposit });

        await revokeElectionOnMockValidatorGroupsAndUpdate(
          validators,
          accountsWrapper,
          groupHealthContract,
          [specificGroup]
        );
        await groupHealthContract.updateGroupHealth(specificGroup);
        await specificGroupStrategyContract.rebalanceWhenHealthChanged(specificGroup);

        await updateGroupCeloBasedOnProtocolStCelo(
          defaultStrategyContract,
          specificGroupStrategyContract,
          account,
          manager
        );
      });

      describe("When different ratio of CELO and stCELO", () => {
        describe("When 1:1", () => {
          beforeEach(async () => {
            await manager.connect(depositor).changeStrategy(differentSpecificGroupStrategy);
          });
          it("should schedule correct transfer", async () => {
            const [
              lastTransferFromGroups,
              lastTransferFromVotes,
              lastTransferToGroups,
              lastTransferToVotes,
            ] = await account.getLastTransferValues();

            expect([originalTail, originalHead]).to.have.deep.members(lastTransferFromGroups);
            expect([depositOverCapacity, firstGroupCapacity]).to.have.deep.members(
              lastTransferFromVotes
            );
            expect([differentSpecificGroupStrategy]).to.have.deep.members(lastTransferToGroups);
            expect([deposit]).to.have.deep.members(lastTransferToVotes);
          });
        });

        describe("When less CELO than stCELO", () => {
          beforeEach(async () => {
            await account.setTotalCelo(deposit.div(2));
            await manager.connect(depositor).changeStrategy(differentSpecificGroupStrategy);
          });

          it("should schedule correct transfer", async () => {
            await manager.connect(depositor).changeStrategy(differentSpecificGroupStrategy);
            const [
              lastTransferFromGroups,
              lastTransferFromVotes,
              lastTransferToGroups,
              lastTransferToVotes,
            ] = await account.getLastTransferValues();

            expect([originalTail, originalHead]).to.have.deep.members(lastTransferFromGroups);
            expect([depositOverCapacity.div(2), firstGroupCapacity.div(2)]).to.have.deep.members(
              lastTransferFromVotes
            );
            expect([differentSpecificGroupStrategy]).to.have.deep.members(lastTransferToGroups);
            expect([deposit.div(2)]).to.have.deep.members(lastTransferToVotes);
          });
        });
      });
    });
  });

  describe("#getAddressStrategy()", () => {
    it("should return default strategy", async () => {
      const strategy = await manager.getAddressStrategy(depositor.address);
      expect(strategy).to.eq(ADDRESS_ZERO);
    });

    describe("When strategy changed", () => {
      let specificGroupStrategyAddress: string;
      const withdrawals = [40, 50];

      beforeEach(async () => {
        specificGroupStrategyAddress = groupAddresses[2];
        for (let i = 0; i < 2; i++) {
          const [head] = await defaultStrategyContract.getGroupsHead();
<<<<<<< HEAD
          await defaultStrategyContract.addActivatableGroup(groupAddresses[i]);
          await defaultStrategyContract.activateGroup(groupAddresses[i], ADDRESS_ZERO, head);
=======
          await defaultStrategyContract
            .connect(owner)
            .activateGroup(groupAddresses[i], ADDRESS_ZERO, head);
>>>>>>> fee3791e
          await account.setCeloForGroup(groupAddresses[i], withdrawals[i]);
        }
        await manager.connect(depositor).changeStrategy(specificGroupStrategyAddress);
      });

      it("should return specific strategy", async () => {
        const strategy = await manager.getAddressStrategy(depositor.address);
        expect(strategy).to.eq(specificGroupStrategyAddress);
      });

      describe("When strategy blocked", () => {
        beforeEach(async () => {
          await specificGroupStrategyContract
            .connect(owner)
            .blockGroup(specificGroupStrategyAddress);
        });

        it("should return default strategy", async () => {
          const strategy = await manager.getAddressStrategy(depositor.address);
          expect(strategy).to.eq(ADDRESS_ZERO);
        });
      });

      describe("When group unhealthy", () => {
        beforeEach(async () => {
          await updateGroupSlashingMultiplier(
            registryContract,
            lockedGoldContract,
            validatorsContract,
            groups[2],
            mockSlasher
          );
          await groupHealthContract.updateGroupHealth(specificGroupStrategyAddress);
        });

        it("should return default strategy", async () => {
          const strategy = await manager.getAddressStrategy(depositor.address);
          expect(strategy).to.eq(ADDRESS_ZERO);
        });
      });
    });
  });

  describe("#changeStrategy()", () => {
    const withdrawals = [40, 50];
    let specificGroupStrategyAddress: string;

    beforeEach(async () => {
      specificGroupStrategyAddress = groupAddresses[2];
      for (let i = 0; i < 2; i++) {
        const [head] = await defaultStrategyContract.getGroupsHead();
<<<<<<< HEAD
        await defaultStrategyContract.addActivatableGroup(groupAddresses[i]);
        await defaultStrategyContract.activateGroup(groupAddresses[i], ADDRESS_ZERO, head);
=======
        await defaultStrategyContract
          .connect(owner)
          .activateGroup(groupAddresses[i], ADDRESS_ZERO, head);
>>>>>>> fee3791e
        await account.setCeloForGroup(groupAddresses[i], withdrawals[i]);
      }
    });

    it("should revert when not valid group", async () => {
      const slashedGroup = groups[0];
      await updateGroupSlashingMultiplier(
        registryContract,
        lockedGoldContract,
        validatorsContract,
        slashedGroup,
        mockSlasher
      );
      await mineToNextEpoch(hre.web3);
      await electMockValidatorGroupsAndUpdate(validators, groupHealthContract, [
        slashedGroup.address,
      ]);
      await expect(manager.changeStrategy(slashedGroup.address)).revertedWith(
        `GroupNotEligible("${slashedGroup.address}")`
      );
    });

    describe("When changing with no previous stCelo", () => {
      beforeEach(async () => {
        await manager.connect(depositor).changeStrategy(groupAddresses[0]);
      });

      it("should add group to voted strategies", async () => {
        await manager.connect(depositor).deposit({ value: 100 });
        const specificStrategies = await getSpecificGroups(specificGroupStrategyContract);
        expect([groupAddresses[0]]).to.deep.eq(specificStrategies);
      });

      it("should change account strategy ", async () => {
        const strategy = await manager.connect(depositor).getAddressStrategy(depositor.address);
        expect(groupAddresses[0]).to.eq(strategy);
      });
    });

    describe("When depositor chose specific strategy", () => {
      let specificGroupStrategyDeposit: BigNumber;

      beforeEach(async () => {
        specificGroupStrategyDeposit = parseUnits("2");
        await manager.changeStrategy(specificGroupStrategyAddress);
        await manager.deposit({ value: specificGroupStrategyDeposit });
        await account.setCeloForGroup(specificGroupStrategyAddress, specificGroupStrategyDeposit);
      });

      it("should schedule nothing when trying to change to same specific strategy", async () => {
        await manager.changeStrategy(specificGroupStrategyAddress);
        const [
          lastTransferFromGroups,
          lastTransferFromVotes,
          lastTransferToGroups,
          lastTransferToVotes,
        ] = await account.getLastTransferValues();

        expect(lastTransferFromGroups).to.deep.eq([]);
        expect(lastTransferFromVotes).to.deep.eq([]);
        expect(lastTransferToGroups).to.deep.eq([]);
        expect(lastTransferToVotes).to.deep.eq([]);
      });

      it("should schedule transfers when changing to different specific strategy", async () => {
        const differentSpecificGroupStrategy = groupAddresses[0];

        await manager.changeStrategy(differentSpecificGroupStrategy);
        const [
          lastTransferFromGroups,
          lastTransferFromVotes,
          lastTransferToGroups,
          lastTransferToVotes,
        ] = await account.getLastTransferValues();

        expect([specificGroupStrategyAddress]).to.deep.eq(lastTransferFromGroups);
        expect([specificGroupStrategyDeposit]).to.deep.eq(lastTransferFromVotes);
        expect([differentSpecificGroupStrategy]).to.deep.eq(lastTransferToGroups);
        expect([specificGroupStrategyDeposit]).to.deep.eq(lastTransferToVotes);
        expect([specificGroupStrategyDeposit]).to.deep.eq(lastTransferToVotes);
      });

      it("should emit StrategyChanged event", async () => {
        const differentSpecificGroupStrategy = groupAddresses[0];

        await expect(manager.changeStrategy(differentSpecificGroupStrategy))
          .to.emit(manager, "StrategyChanged")
          .withArgs(differentSpecificGroupStrategy);
      });

      it("should schedule transfers when changing to default strategy", async () => {
        const [tail] = await defaultStrategyContract.getGroupsTail();
        await manager.changeStrategy(ADDRESS_ZERO);
        const [
          lastTransferFromGroups,
          lastTransferFromVotes,
          lastTransferToGroups,
          lastTransferToVotes,
        ] = await account.getLastTransferValues();

        expect(lastTransferFromGroups).to.deep.eq([specificGroupStrategyAddress]);
        expect(lastTransferFromVotes).to.deep.eq([specificGroupStrategyDeposit]);

        expect(lastTransferToGroups).to.deep.eq([tail]);
        expect(lastTransferToVotes).to.deep.eq([specificGroupStrategyDeposit]);
      });

      describe("When chosen group is unhealthy", () => {
        beforeEach(async () => {
          await updateGroupSlashingMultiplier(
            registryContract,
            lockedGoldContract,
            validatorsContract,
            groups[2],
            mockSlasher
          );
          await groupHealthContract.updateGroupHealth(specificGroupStrategyAddress);
        });

        it("should schedule transfers from group (since group was not rebalanced) when changing to different specific strategy", async () => {
          const differentSpecificGroupStrategy = groupAddresses[0];
          const [head] = await defaultStrategyContract.getGroupsHead();
          await account.setCeloForGroup(head, specificGroupStrategyDeposit);

          await manager.changeStrategy(differentSpecificGroupStrategy);
          const [
            lastTransferFromGroups,
            lastTransferFromVotes,
            lastTransferToGroups,
            lastTransferToVotes,
          ] = await account.getLastTransferValues();

          expect([specificGroupStrategyAddress]).to.deep.eq(lastTransferFromGroups);
          expect([specificGroupStrategyDeposit]).to.deep.eq(lastTransferFromVotes);
          expect([differentSpecificGroupStrategy]).to.deep.eq(lastTransferToGroups);
          expect([specificGroupStrategyDeposit]).to.deep.eq(lastTransferToVotes);
        });

        describe("When rebalanced", () => {
          beforeEach(async () => {
            await specificGroupStrategyContract.rebalanceWhenHealthChanged(
              specificGroupStrategyAddress
            );
            await updateGroupCeloBasedOnProtocolStCelo(
              defaultStrategyContract,
              specificGroupStrategyContract,
              account,
              manager
            );
          });

          it("should schedule transfers when changing to default strategy", async () => {
            const [tail] = await defaultStrategyContract.getGroupsTail();
            const [head] = await defaultStrategyContract.getGroupsHead();
            await manager.changeStrategy(ADDRESS_ZERO);
            const [
              lastTransferFromGroups,
              lastTransferFromVotes,
              lastTransferToGroups,
              lastTransferToVotes,
            ] = await account.getLastTransferValues();

            expect([head]).to.deep.eq(lastTransferFromGroups);
            expect([specificGroupStrategyDeposit]).to.deep.eq(lastTransferFromVotes);
            expect([tail]).to.deep.eq(lastTransferToGroups);
            expect([specificGroupStrategyDeposit]).to.deep.eq(lastTransferToVotes);
          });
        });

        it("should schedule transfers when changing to default strategy", async () => {
          const [tail] = await defaultStrategyContract.getGroupsTail();
          await manager.changeStrategy(ADDRESS_ZERO);
          const [
            lastTransferFromGroups,
            lastTransferFromVotes,
            lastTransferToGroups,
            lastTransferToVotes,
          ] = await account.getLastTransferValues();

          expect([specificGroupStrategyAddress]).to.deep.eq(lastTransferFromGroups);
          expect([specificGroupStrategyDeposit]).to.deep.eq(lastTransferFromVotes);
          expect([tail]).to.deep.eq(lastTransferToGroups);
          expect([specificGroupStrategyDeposit]).to.deep.eq(lastTransferToVotes);
        });
      });
    });

    describe("When depositor chose default strategy", () => {
      let defaultGroupDeposit: BigNumber;

      beforeEach(async () => {
        defaultGroupDeposit = parseUnits("2");
        await manager.deposit({ value: defaultGroupDeposit });
        await updateGroupCeloBasedOnProtocolStCelo(
          defaultStrategyContract,
          specificGroupStrategyContract,
          account,
          manager
        );
      });

      it("should schedule nothing when changing to default strategy", async () => {
        await manager.changeStrategy(ADDRESS_ZERO);

        const [
          lastTransferFromGroups,
          lastTransferFromVotes,
          lastTransferToGroups,
          lastTransferToVotes,
        ] = await account.getLastTransferValues();

        expect(lastTransferFromGroups).to.deep.eq([]);
        expect(lastTransferFromVotes).to.deep.eq([]);
        expect(lastTransferToGroups).to.deep.eq([]);
        expect(lastTransferToVotes).to.deep.eq([]);
      });

      it("should schedule transfers when changing to specific strategy", async () => {
        const [head] = await defaultStrategyContract.getGroupsHead();
        await manager.changeStrategy(specificGroupStrategyAddress);
        const [
          lastTransferFromGroups,
          lastTransferFromVotes,
          lastTransferToGroups,
          lastTransferToVotes,
        ] = await account.getLastTransferValues();

        expect(lastTransferFromGroups).to.deep.eq([head]);
        expect(lastTransferFromVotes).to.deep.eq([defaultGroupDeposit]);

        expect(lastTransferToGroups).to.deep.eq([specificGroupStrategyAddress]);
        expect(lastTransferToVotes).to.deep.eq([defaultGroupDeposit]);
      });
    });
  });

  describe("#getExpectedAndActualCeloForGroup()", () => {
    describe("When strategy is blocked", () => {
      const withdrawals = [50, 50];
      const depositedValue = 100;

      beforeEach(async () => {
        for (let i = 0; i < 2; i++) {
          const [head] = await defaultStrategyContract.getGroupsHead();
<<<<<<< HEAD
          await defaultStrategyContract.addActivatableGroup(groupAddresses[i]);
          await defaultStrategyContract.activateGroup(groupAddresses[i], ADDRESS_ZERO, head);
=======
          await defaultStrategyContract
            .connect(owner)
            .activateGroup(groupAddresses[i], ADDRESS_ZERO, head);
>>>>>>> fee3791e
          await account.setCeloForGroup(groupAddresses[i], withdrawals[i]);
        }

        await manager.changeStrategy(groupAddresses[2]);
        await manager.deposit({ value: depositedValue });
        await account.setCeloForGroup(groupAddresses[2], depositedValue);
        await specificGroupStrategyContract.connect(owner).blockGroup(groupAddresses[2]);
      });

      it("should return correct amount for real and expected", async () => {
        const [expected, real] = await manager.getExpectedAndActualCeloForGroup(groupAddresses[2]);
        expect(expected).to.eq(0);
        expect(real).to.eq(depositedValue);
      });
    });

    describe("When specific strategy is overflowing and unhealthy", () => {
      const firstGroupCapacity = parseUnits("40.166666666666666666");
      const depositOverCapacity = parseUnits("10");
      let specificGroup: string;
      let deposit: BigNumber;
      let originalTail: string;

      beforeEach(async () => {
        specificGroup = groupAddresses[0];
        deposit = firstGroupCapacity.add(depositOverCapacity);
        await prepareOverflow(
          defaultStrategyContract.connect(owner),
          election,
          lockedGold,
          voter,
          groupAddresses.slice(0, 3),
          false
        );
<<<<<<< HEAD
        await defaultStrategyContract.addActivatableGroup(groupAddresses[1]);
        await defaultStrategyContract.addActivatableGroup(groupAddresses[2]);
        await defaultStrategyContract.activateGroup(groupAddresses[1], ADDRESS_ZERO, ADDRESS_ZERO);
        await defaultStrategyContract.activateGroup(
          groupAddresses[2],
          ADDRESS_ZERO,
          groupAddresses[1]
        );
=======
        await defaultStrategyContract
          .connect(owner)
          .activateGroup(groupAddresses[1], ADDRESS_ZERO, ADDRESS_ZERO);
        await defaultStrategyContract
          .connect(owner)
          .activateGroup(groupAddresses[2], ADDRESS_ZERO, groupAddresses[1]);
>>>>>>> fee3791e
        [originalTail] = await defaultStrategyContract.getGroupsTail();
        await manager.connect(depositor).changeStrategy(specificGroup);
        await manager.connect(depositor).deposit({ value: deposit });

        await updateGroupCeloBasedOnProtocolStCelo(
          defaultStrategyContract,
          specificGroupStrategyContract,
          account,
          manager
        );
      });

      it("should return correct amount for real and expected in specific strategy", async () => {
        const [expected, real] = await manager.getExpectedAndActualCeloForGroup(specificGroup);
        expect(expected).to.eq(firstGroupCapacity);
        expect(real).to.eq(firstGroupCapacity);
      });

      it("should return correct amount for real and expected in default strategy", async () => {
        const [expected, real] = await manager.getExpectedAndActualCeloForGroup(originalTail);
        expect(expected).to.eq(depositOverCapacity);
        expect(real).to.eq(depositOverCapacity);
      });

      describe("When group becomes unhealthy", () => {
        let newTail: string;
        beforeEach(async () => {
          await revokeElectionOnMockValidatorGroupsAndUpdate(
            validators,
            accountsWrapper,
            groupHealthContract,
            [specificGroup]
          );
          [newTail] = await defaultStrategyContract.getGroupsTail();
          await specificGroupStrategyContract.rebalanceWhenHealthChanged(specificGroup);
          await updateGroupCeloBasedOnProtocolStCelo(
            defaultStrategyContract,
            specificGroupStrategyContract,
            account,
            manager
          );
        });

        it("should return correct amount for real and expected in specific strategy", async () => {
          const [expected, real] = await manager.getExpectedAndActualCeloForGroup(specificGroup);
          expect(expected).to.eq(BigNumber.from(0));
          expect(real).to.eq(BigNumber.from(0));
        });

        it("should return correct amount for real and expected in default strategy", async () => {
          const [expected, real] = await manager.getExpectedAndActualCeloForGroup(originalTail);
          expect(expected).to.eq(depositOverCapacity);
          expect(real).to.eq(depositOverCapacity);

          const [expected2, real2] = await manager.getExpectedAndActualCeloForGroup(newTail);
          expect(expected2).to.eq(firstGroupCapacity);
          expect(real2).to.eq(firstGroupCapacity);
        });
      });
    });

    describe("When group is deactivated", () => {
      const withdrawals = [50, 50];
      const depositedValue = 100;

      beforeEach(async () => {
        for (let i = 0; i < 2; i++) {
          const [head] = await defaultStrategyContract.getGroupsHead();
<<<<<<< HEAD
          await defaultStrategyContract.addActivatableGroup(groupAddresses[i]);
          await defaultStrategyContract.activateGroup(groupAddresses[i], ADDRESS_ZERO, head);
=======
          await defaultStrategyContract
            .connect(owner)
            .activateGroup(groupAddresses[i], ADDRESS_ZERO, head);
>>>>>>> fee3791e
          await account.setCeloForGroup(groupAddresses[i], withdrawals[i]);
        }

        await manager.deposit({ value: depositedValue });
        await defaultStrategyContract.connect(owner).deactivateGroup(groupAddresses[0]);
      });

      it("should return correct amount for real and expected", async () => {
        const [expected, real] = await manager.getExpectedAndActualCeloForGroup(groupAddresses[0]);
        expect(expected).to.eq(0);
        expect(real).to.eq(depositedValue / 2);
      });
    });

    describe("When group is only in specific group strategy", () => {
      const depositedValue = 100;
      beforeEach(async () => {
        await manager.changeStrategy(groupAddresses[0]);
        await manager.deposit({ value: depositedValue });
      });

      it("should return same amount for real and expected", async () => {
        await account.setCeloForGroup(groupAddresses[0], depositedValue);

        const [expected, real] = await manager.getExpectedAndActualCeloForGroup(groupAddresses[0]);
        expect(expected).to.eq(real);
      });

      it("should return different amount for real and expected", async () => {
        const celoForGroup = 50;
        await account.setCeloForGroup(groupAddresses[0], celoForGroup);

        const [expected, real] = await manager.getExpectedAndActualCeloForGroup(groupAddresses[0]);
        expect(expected).to.eq(depositedValue);
        expect(real).to.eq(celoForGroup);
      });
    });

    describe("When there are active groups", () => {
      const withdrawals = [50, 50];

      beforeEach(async () => {
        for (let i = 0; i < 2; i++) {
          const [head] = await defaultStrategyContract.getGroupsHead();
<<<<<<< HEAD
          await defaultStrategyContract.addActivatableGroup(groupAddresses[i]);
          await defaultStrategyContract.activateGroup(groupAddresses[i], ADDRESS_ZERO, head);
=======
          await defaultStrategyContract
            .connect(owner)
            .activateGroup(groupAddresses[i], ADDRESS_ZERO, head);
>>>>>>> fee3791e
          await account.setCeloForGroup(groupAddresses[i], withdrawals[i]);
        }
      });

      describe("When group is only in active", () => {
        const depositedValue = 100;
        beforeEach(async () => {
          await manager.deposit({ value: depositedValue });
          // eslint-disable-next-line @typescript-eslint/no-explicit-any
          await rebalanceDefaultGroups(defaultStrategyContract as any);
        });

        it("should return same amount for real and expected", async () => {
          const [expected, real] = await manager.getExpectedAndActualCeloForGroup(
            groupAddresses[0]
          );
          expect(expected).to.eq(real);
        });

        it("should return different amount for real and expected", async () => {
          const celoForGroup = 60;
          await account.setCeloForGroup(groupAddresses[0], celoForGroup);

          const [expected, real] = await manager.getExpectedAndActualCeloForGroup(
            groupAddresses[0]
          );
          expect(expected).to.eq(depositedValue / 2);
          expect(real).to.eq(celoForGroup);
        });
      });

      describe("When group is in both active and voted", () => {
        const defaultDepositedValue = 100;
        const specificGroupStrategyDepositedValue = 100;

        beforeEach(async () => {
          await manager.connect(depositor).deposit({ value: defaultDepositedValue });
          await manager.connect(depositor2).changeStrategy(groupAddresses[0]);
          await manager.connect(depositor2).deposit({ value: specificGroupStrategyDepositedValue });
          // eslint-disable-next-line @typescript-eslint/no-explicit-any
          await rebalanceDefaultGroups(defaultStrategyContract as any);
        });

        it("should return same amount for real and expected", async () => {
          await account.setCeloForGroup(
            groupAddresses[0],
            defaultDepositedValue / 2 + specificGroupStrategyDepositedValue
          );
          const [expected, real] = await manager.getExpectedAndActualCeloForGroup(
            groupAddresses[0]
          );
          expect(expected).to.eq(real);
        });

        it("should return different amount for real and expected", async () => {
          const celoForGroup = 60;
          await account.setCeloForGroup(groupAddresses[0], celoForGroup);

          const [expected, real] = await manager.getExpectedAndActualCeloForGroup(
            groupAddresses[0]
          );
          expect(expected).to.eq(defaultDepositedValue / 2 + specificGroupStrategyDepositedValue);
          expect(real).to.eq(celoForGroup);
        });

        describe("When having different ratio of CELO vs stCELO", () => {
          describe("When there is more CELO than stCELO", () => {
            beforeEach(async () => {
              await account.setTotalCelo(400);
            });

            it("should return different amount for real and expected", async () => {
              const celoForGroup = 50;
              await account.setCeloForGroup(groupAddresses[0], celoForGroup);

              const [expected, real] = await manager.getExpectedAndActualCeloForGroup(
                groupAddresses[0]
              );
              expect(expected).to.eq(
                (defaultDepositedValue / 2 + specificGroupStrategyDepositedValue) * 2
              );
              expect(real).to.eq(celoForGroup);
            });
          });

          describe("When there is less CELO than stCELO", () => {
            beforeEach(async () => {
              await account.setTotalCelo(100);
            });

            it("should return different amount for real and expected", async () => {
              const celoForGroup = 50;
              await account.setCeloForGroup(groupAddresses[0], celoForGroup);

              const [expected, real] = await manager.getExpectedAndActualCeloForGroup(
                groupAddresses[0]
              );
              expect(expected).to.eq(
                (defaultDepositedValue / 2 + specificGroupStrategyDepositedValue) / 2
              );
              expect(real).to.eq(celoForGroup);
            });
          });
        });
      });
    });

    describe("when groups are close to their voting limit", () => {
      const thirdGroupCapacity = parseUnits("200.166666666666666666");

      beforeEach(async () => {
        await prepareOverflow(
          defaultStrategyContract.connect(owner),
          election,
          lockedGold,
          voter,
          groupAddresses.slice(0, 3),
          false
        );
        for (let i = 0; i < 2; i++) {
          const [head] = await defaultStrategyContract.getGroupsHead();
<<<<<<< HEAD
          await defaultStrategyContract.addActivatableGroup(groupAddresses[i]);
          await defaultStrategyContract.activateGroup(groupAddresses[i], ADDRESS_ZERO, head);
=======
          await defaultStrategyContract
            .connect(owner)
            .activateGroup(groupAddresses[i], ADDRESS_ZERO, head);
>>>>>>> fee3791e
        }
      });

      describe("When depositing to specific strategy that is not used in active groups", () => {
        const deposit = parseUnits("250");
        beforeEach(async () => {
          await manager.connect(depositor).changeStrategy(groupAddresses[2]);
          await manager.connect(depositor).deposit({ value: deposit });
          await account.setCeloForGroup(groupAddresses[2], thirdGroupCapacity);
        });

        it("should return expected without overflow", async () => {
          const [expected, actual] = await manager.getExpectedAndActualCeloForGroup(
            groupAddresses[2]
          );
          const stCeloInDefaultStrategy = await defaultStrategyContract.totalStCeloInStrategy();
          expect(expected).to.deep.eq(thirdGroupCapacity);
          expect(actual).to.deep.eq(thirdGroupCapacity);
          expect(stCeloInDefaultStrategy).to.deep.eq(deposit.sub(thirdGroupCapacity));
        });
      });
    });
  });

  describe("#rebalance()", () => {
    const fromGroupDepositedValue = 100;
    const toGroupDepositedValue = 77;

    it("should revert when trying to balance some and 0x0 group", async () => {
      await manager.changeStrategy(groupAddresses[0]);
      await manager.deposit({ value: fromGroupDepositedValue });

      await account.setCeloForGroup(groupAddresses[0], fromGroupDepositedValue + 1);

      await expect(manager.rebalance(groupAddresses[0], ADDRESS_ZERO)).revertedWith(
        `RebalanceEnoughCelo("${ADDRESS_ZERO}", 0, 0)`
      );
    });

    it("should revert when trying to balance 0x0 and 0x0 group", async () => {
      await expect(manager.rebalance(ADDRESS_ZERO, ADDRESS_ZERO)).revertedWith(
        `RebalanceNoExtraCelo("${ADDRESS_ZERO}", 0, 0)`
      );
    });

    it("should revert when fromGroup has less Celo than it should", async () => {
      await manager.changeStrategy(groupAddresses[0]);
      await manager.deposit({ value: fromGroupDepositedValue });

      await manager.connect(depositor2).changeStrategy(groupAddresses[1]);
      await manager.connect(depositor2).deposit({ value: toGroupDepositedValue });

      await account.setCeloForGroup(groupAddresses[0], fromGroupDepositedValue - 1);
      await expect(manager.rebalance(groupAddresses[0], groupAddresses[1])).revertedWith(
        `RebalanceNoExtraCelo("${groupAddresses[0]}", ${
          fromGroupDepositedValue - 1
        }, ${fromGroupDepositedValue})`
      );
    });

    it("should revert when fromGroup has same Celo as it should", async () => {
      await manager.changeStrategy(groupAddresses[0]);
      await manager.deposit({ value: fromGroupDepositedValue });

      await manager.connect(depositor2).changeStrategy(groupAddresses[1]);
      await manager.connect(depositor2).deposit({ value: toGroupDepositedValue });

      await account.setCeloForGroup(groupAddresses[0], fromGroupDepositedValue);
      await expect(manager.rebalance(groupAddresses[0], groupAddresses[1])).revertedWith(
        `RebalanceNoExtraCelo("${groupAddresses[0]}", ${fromGroupDepositedValue}, ${fromGroupDepositedValue})`
      );
    });

    describe("When fromGroup has valid properties", () => {
      const toGroupDepositedValue = 77;

      beforeEach(async () => {
        await manager.changeStrategy(groupAddresses[0]);
        await manager.deposit({ value: fromGroupDepositedValue });
        await account.setCeloForGroup(groupAddresses[0], fromGroupDepositedValue + 1);
      });

      it("should revert when toGroup has more Celo than it should", async () => {
        await manager.connect(depositor2).changeStrategy(groupAddresses[1]);
        await manager.connect(depositor2).deposit({ value: toGroupDepositedValue });
        await account.setCeloForGroup(groupAddresses[1], toGroupDepositedValue + 1);

        await expect(manager.rebalance(groupAddresses[0], groupAddresses[1])).revertedWith(
          `RebalanceEnoughCelo("${groupAddresses[1]}", ${
            toGroupDepositedValue + 1
          }, ${toGroupDepositedValue})`
        );
      });

      it("should revert when toGroup has same Celo as it should", async () => {
        await manager.connect(depositor2).changeStrategy(groupAddresses[1]);
        await manager.connect(depositor2).deposit({ value: toGroupDepositedValue });
        await account.setCeloForGroup(groupAddresses[1], toGroupDepositedValue);

        await expect(manager.rebalance(groupAddresses[0], groupAddresses[1])).revertedWith(
          `RebalanceEnoughCelo("${groupAddresses[1]}", ${toGroupDepositedValue}, ${toGroupDepositedValue})`
        );
      });

      describe("When toGroup has valid properties", () => {
        beforeEach(async () => {
          await manager.connect(depositor2).changeStrategy(groupAddresses[1]);
          await manager.connect(depositor2).deposit({ value: toGroupDepositedValue });
          await account.setCeloForGroup(groupAddresses[1], toGroupDepositedValue - 1);
        });

        it("should schedule transfer", async () => {
          await manager.rebalance(groupAddresses[0], groupAddresses[1]);

          const [
            lastTransferFromGroups,
            lastTransferFromVotes,
            lastTransferToGroups,
            lastTransferToVotes,
          ] = await account.getLastTransferValues();

          expect(lastTransferFromGroups).to.deep.eq([groupAddresses[0]]);
          expect(lastTransferFromVotes).to.deep.eq([BigNumber.from(1)]);
          expect(lastTransferToGroups).to.deep.eq([groupAddresses[1]]);
          expect(lastTransferToVotes).to.deep.eq([BigNumber.from(1)]);
        });

        describe("When having same active groups and strategies get blocked", () => {
          beforeEach(async () => {
            for (let i = 0; i < 2; i++) {
              const [head] = await defaultStrategyContract.getGroupsHead();
<<<<<<< HEAD
              await defaultStrategyContract.addActivatableGroup(groupAddresses[i]);
              await defaultStrategyContract.activateGroup(groupAddresses[i], ADDRESS_ZERO, head);
=======
              await defaultStrategyContract
                .connect(owner)
                .activateGroup(groupAddresses[i], ADDRESS_ZERO, head);
>>>>>>> fee3791e
            }
            await account.setCeloForGroup(groupAddresses[1], toGroupDepositedValue);

            await specificGroupStrategyContract.connect(owner).blockGroup(groupAddresses[0]);
            await specificGroupStrategyContract.rebalanceWhenHealthChanged(groupAddresses[0]);
            await specificGroupStrategyContract.connect(owner).blockGroup(groupAddresses[1]);
            await specificGroupStrategyContract.rebalanceWhenHealthChanged(groupAddresses[1]);
          });

<<<<<<< HEAD
=======
          it("should schedule transfer from deactivated group", async () => {
            await defaultStrategyContract.connect(owner).deactivateGroup(groupAddresses[0]);
            const exRe0 = await manager.getExpectedAndActualCeloForGroup(groupAddresses[0]);
            await manager.rebalance(groupAddresses[0], groupAddresses[1]);

            const [
              lastTransferFromGroups,
              lastTransferFromVotes,
              lastTransferToGroups,
              lastTransferToVotes,
            ] = await account.getLastTransferValues();

            expect(lastTransferFromGroups).to.deep.eq([groupAddresses[0]]);
            expect(lastTransferFromVotes).to.deep.eq([BigNumber.from(exRe0[1].sub(exRe0[0]))]);
            expect(lastTransferToGroups).to.deep.eq([groupAddresses[1]]);
            expect(lastTransferToVotes).to.deep.eq([BigNumber.from(exRe0[1].sub(exRe0[0]))]);
          });

>>>>>>> fee3791e
          it("should revert when rebalance to deactivated group", async () => {
            await defaultStrategyContract.connect(owner).deactivateGroup(groupAddresses[1]);
            await expect(manager.rebalance(groupAddresses[0], groupAddresses[1])).revertedWith(
              `InvalidToGroup("${groupAddresses[1]}")`
            );
          });
        });

        describe("When having different active groups", () => {
          beforeEach(async () => {
            for (let i = 2; i < 4; i++) {
              const [head] = await defaultStrategyContract.getGroupsHead();
<<<<<<< HEAD
              await defaultStrategyContract.addActivatableGroup(groupAddresses[i]);
              await defaultStrategyContract.activateGroup(groupAddresses[i], ADDRESS_ZERO, head);
=======
              await defaultStrategyContract
                .connect(owner)
                .activateGroup(groupAddresses[i], ADDRESS_ZERO, head);
>>>>>>> fee3791e
            }
          });

          it("should schedule transfer from disspecific strategy", async () => {
            await specificGroupStrategyContract.connect(owner).blockGroup(groupAddresses[0]);
            await manager.rebalance(groupAddresses[0], groupAddresses[1]);

            const [
              lastTransferFromGroups,
              lastTransferFromVotes,
              lastTransferToGroups,
              lastTransferToVotes,
            ] = await account.getLastTransferValues();

            expect(lastTransferFromGroups).to.deep.eq([groupAddresses[0]]);
            expect(lastTransferFromVotes).to.deep.eq([BigNumber.from(1)]);
            expect(lastTransferToGroups).to.deep.eq([groupAddresses[1]]);
            expect(lastTransferToVotes).to.deep.eq([BigNumber.from(1)]);
          });

          it("should revert when rebalance to disspecific strategy", async () => {
            await specificGroupStrategyContract.connect(owner).blockGroup(groupAddresses[1]);
            await expect(manager.rebalance(groupAddresses[0], groupAddresses[1])).revertedWith(
              `InvalidToGroup("${groupAddresses[1]}")`
            );
          });
        });
      });
    });
  });

  describe("#scheduleTransferWithinStrategy()", () => {
    it("should revert when not called by strategy", async () => {
      await expect(
        manager.connect(depositor).scheduleTransferWithinStrategy([], [], [], [])
      ).revertedWith(`CallerNotStrategy("${depositor.address}")`);
    });

    it("should schedule transfer when called by strategy", async () => {
      const strategyAddress = await manager.defaultStrategy();
      await depositor.sendTransaction({ to: strategyAddress, value: parseUnits("10") });
      const strategySigner = await getImpersonatedSigner(strategyAddress);

      const fromGroups = [groupAddresses[6], groupAddresses[7]];
      const fromVotes = [BigNumber.from(100), BigNumber.from(200)];

      const toGroups = [groupAddresses[8], groupAddresses[9]];
      const toVotes = [BigNumber.from(300), BigNumber.from(400)];

      await manager
        .connect(strategySigner)
        .scheduleTransferWithinStrategy(fromGroups, toGroups, fromVotes, toVotes);

      const [
        lastTransferFromGroups,
        lastTransferFromVotes,
        lastTransferToGroups,
        lastTransferToVotes,
      ] = await account.getLastTransferValues();

      expect(lastTransferFromGroups).to.have.deep.members(fromGroups);
      expect(lastTransferFromVotes).to.deep.eq(fromVotes);

      expect(lastTransferToGroups).to.have.deep.members(toGroups);
      expect(lastTransferToVotes).to.deep.eq(toVotes);
    });
  });

  describe("#getReceivableVotesForGroup()", () => {
    it("should revert when not validator group", async () => {
      await expect(manager.getReceivableVotesForGroup(nonAccount.address)).revertedWith(
        "Not validator group"
      );
    });

    describe("When having validator groups close to voting limit", () => {
      const firstGroupCapacity = parseUnits("40.166666666666666666");

      beforeEach(async () => {
        await prepareOverflow(
          defaultStrategyContract.connect(owner),
          election,
          lockedGold,
          voter,
          groupAddresses
        );
      });

      it("should return correct amount of receivable votes", async () => {
        const receivableAmount = await manager.getReceivableVotesForGroup(groupAddresses[0]);
        expect(receivableAmount).to.eq(firstGroupCapacity);
      });

      describe("When having some votes scheduled", () => {
        let scheduledVotes: BigNumber;
        beforeEach(async () => {
          scheduledVotes = parseUnits("2");
          await account.setCeloForGroup(groupAddresses[0], scheduledVotes);
        });

        it("should return correct amount", async () => {
          const receivableAmount = await manager.getReceivableVotesForGroup(groupAddresses[0]);
          expect(receivableAmount).to.eq(firstGroupCapacity.sub(scheduledVotes));
        });
      });
    });
  });

  describe("#rebalanceOverflow()", () => {
    it("should revert when to group not active", async () => {
      await expect(manager.rebalanceOverflow(groupAddresses[0], groupAddresses[1])).revertedWith(
        `InvalidToGroup("${groupAddresses[1]}")`
      );
    });

    describe("When active groups", () => {
      const firstGroupCapacity = parseUnits("40.166666666666666666");
      beforeEach(async () => {
        await prepareOverflow(
          defaultStrategyContract.connect(owner),
          election,
          lockedGold,
          voter,
          groupAddresses
        );
      });

      it("should revert when from group not overflowing", async () => {
        await expect(manager.rebalanceOverflow(groupAddresses[0], groupAddresses[1])).revertedWith(
          `FromGroupNotOverflowing("${groupAddresses[0]}")`
        );
      });

      describe("When scheduled votes are still receivable", () => {
        beforeEach(async () => {
          await account.setCeloForGroup(groupAddresses[0], firstGroupCapacity);
        });

        it("should revert when from group has no scheduled votes", async () => {
          await expect(
            manager.rebalanceOverflow(groupAddresses[0], groupAddresses[1])
          ).revertedWith(`FromGroupNotOverflowing("${groupAddresses[0]}")`);
        });
      });

      describe("When from group overflowing", () => {
        beforeEach(async () => {
          await account.setCeloForGroup(groupAddresses[0], firstGroupCapacity.mul(2));
        });

        describe("When to group is overflowing", () => {
          const secondGroupCapacity = parseUnits("99.25");
          beforeEach(async () => {
            await account.setScheduledVotes(groupAddresses[0], firstGroupCapacity.mul(2));
            await account.setCeloForGroup(groupAddresses[1], secondGroupCapacity.mul(2));
          });

          it("should revert", async () => {
            await expect(
              manager.rebalanceOverflow(groupAddresses[0], groupAddresses[1])
            ).revertedWith(`ToGroupOverflowing("${groupAddresses[1]}")`);
          });
        });

        describe("When scheduled votes that are still receivable", () => {
          beforeEach(async () => {
            await account.setScheduledVotes(groupAddresses[0], firstGroupCapacity.mul(2));
            await account.setScheduledRevokeForGroup(groupAddresses[0], parseUnits("1"));
            await account.setScheduledWithdrawalsForGroup(groupAddresses[0], parseUnits("1"));
            await manager.rebalanceOverflow(groupAddresses[0], groupAddresses[1]);
          });

          it("should schedule transfer", async () => {
            const [
              lastTransferFromGroups,
              lastTransferFromVotes,
              lastTransferToGroups,
              lastTransferToVotes,
            ] = await account.getLastTransferValues();

            expect(lastTransferFromGroups).to.have.deep.members([groupAddresses[0]]);
            expect(lastTransferFromVotes).to.deep.eq([firstGroupCapacity.sub(parseUnits("2"))]);

            expect(lastTransferToGroups).to.have.deep.members([groupAddresses[1]]);
            expect(lastTransferToVotes).to.deep.eq([firstGroupCapacity.sub(parseUnits("2"))]);
          });
        });
      });
    });
  });

  describe("#setPauser", () => {
    it("sets the pauser address to the owner of the contract", async () => {
      await manager.connect(owner).setPauser();
      const newPauser = await manager.pauser();
      expect(newPauser).to.eq(owner.address);
    });

    it("emits a PauserSet event", async () => {
      await expect(manager.connect(owner).setPauser())
        .to.emit(manager, "PauserSet")
        .withArgs(owner.address);
    });

    it("cannot be called by a non-owner", async () => {
      await expect(manager.connect(nonOwner).setPauser()).revertedWith(
        "Ownable: caller is not the owner"
      );
    });

    describe("when the owner is changed", async () => {
      beforeEach(async () => {
        await manager.connect(owner).transferOwnership(nonOwner.address);
      });

      it("sets the pauser to the new owner", async () => {
        await manager.connect(nonOwner).setPauser();
        const newPauser = await manager.pauser();
        expect(newPauser).to.eq(nonOwner.address);
      });
    });
  });

  describe("#pause", () => {
    it("can be called by the pauser", async () => {
      await manager.connect(pauser).pause();
      const isPaused = await manager.isPaused();
      expect(isPaused).to.be.true;
    });

    it("emits a ContractPaused event", async () => {
      await expect(manager.connect(pauser).pause()).to.emit(manager, "ContractPaused");
    });

    it("cannot be called by a random account", async () => {
      await expect(manager.connect(nonOwner).pause()).revertedWith("OnlyPauser()");
      const isPaused = await manager.isPaused();
      expect(isPaused).to.be.false;
    });
  });

  describe("#unpause", () => {
    beforeEach(async () => {
      await manager.connect(pauser).pause();
    });

    it("can be called by the pauser", async () => {
      await manager.connect(pauser).unpause();
      const isPaused = await manager.isPaused();
      expect(isPaused).to.be.false;
    });

    it("emits a ContractUnpaused event", async () => {
      await expect(manager.connect(pauser).unpause()).to.emit(manager, "ContractUnpaused");
    });

    it("cannot be called by a random account", async () => {
      await expect(manager.connect(nonOwner).unpause()).revertedWith("OnlyPauser()");
      const isPaused = await manager.isPaused();
      expect(isPaused).to.be.true;
    });
  });

  describe("when paused", () => {
    beforeEach(async () => {
      await manager.connect(pauser).pause();
    });

    it("can't call withdraw", async () => {
      await expect(manager.connect(nonOwner).withdraw(100)).revertedWith("Paused()");
    });

    it("can't call revokeVotes", async () => {
      await expect(manager.connect(nonOwner).revokeVotes(0, 0)).revertedWith("Paused()");
    });

    it("can't call updateHistoryAndReturnLockedStCeloInVoting", async () => {
      await expect(
        manager.connect(nonOwner).updateHistoryAndReturnLockedStCeloInVoting(nonOwner.address)
      ).revertedWith("Paused()");
    });

    it("can't call deposit", async () => {
      await expect(manager.connect(nonOwner).deposit({ value: 100 })).revertedWith("Paused()");
    });

    it("can't call changeStrategy", async () => {
      await expect(manager.connect(nonOwner).changeStrategy(ADDRESS_ZERO)).revertedWith("Paused()");
    });

    it("can't call rebalance", async () => {
      await expect(manager.connect(nonOwner).rebalance(ADDRESS_ZERO, ADDRESS_ZERO)).revertedWith(
        "Paused()"
      );
    });

    it("can't call rebalanceOverflow", async () => {
      await expect(
        manager.connect(nonOwner).rebalanceOverflow(ADDRESS_ZERO, ADDRESS_ZERO)
      ).revertedWith("Paused()");
    });

    it("can't call voteProposal", async () => {
      await expect(manager.connect(nonOwner).voteProposal(0, 0, 0, 0, 0)).revertedWith("Paused()");
    });
  });
});<|MERGE_RESOLUTION|>--- conflicted
+++ resolved
@@ -221,15 +221,8 @@
       beforeEach(async () => {
         for (let i = 0; i < 3; i++) {
           const [head] = await defaultStrategyContract.getGroupsHead();
-<<<<<<< HEAD
-          await defaultStrategyContract.addActivatableGroup(groupAddresses[i]);
+          await defaultStrategyContract.connect(owner).addActivatableGroup(groupAddresses[i]);
           await defaultStrategyContract.activateGroup(groupAddresses[i], ADDRESS_ZERO, head);
-=======
-          await defaultStrategyContract
-            .connect(owner)
-            .connect(owner)
-            .activateGroup(groupAddresses[i], ADDRESS_ZERO, head);
->>>>>>> fee3791e
         }
         [originalTail] = await defaultStrategyContract.getGroupsTail();
         await manager.connect(depositor).deposit({ value: 99 });
@@ -290,14 +283,8 @@
       beforeEach(async () => {
         for (let i = 0; i < 3; i++) {
           const [head] = await defaultStrategyContract.getGroupsHead();
-<<<<<<< HEAD
-          await defaultStrategyContract.addActivatableGroup(groupAddresses[i]);
+          await defaultStrategyContract.connect(owner).addActivatableGroup(groupAddresses[i]);
           await defaultStrategyContract.activateGroup(groupAddresses[i], ADDRESS_ZERO, head);
-=======
-          await defaultStrategyContract
-            .connect(owner)
-            .activateGroup(groupAddresses[i], ADDRESS_ZERO, head);
->>>>>>> fee3791e
         }
       });
 
@@ -705,14 +692,8 @@
       beforeEach(async () => {
         for (let i = 0; i < 3; i++) {
           const [head] = await defaultStrategyContract.getGroupsHead();
-<<<<<<< HEAD
-          await defaultStrategyContract.addActivatableGroup(groupAddresses[i]);
+          await defaultStrategyContract.connect(owner).addActivatableGroup(groupAddresses[i]);
           await defaultStrategyContract.activateGroup(groupAddresses[i], ADDRESS_ZERO, head);
-=======
-          await defaultStrategyContract
-            .connect(owner)
-            .activateGroup(groupAddresses[i], ADDRESS_ZERO, head);
->>>>>>> fee3791e
           await account.setCeloForGroup(groupAddresses[i], 100);
         }
 
@@ -786,14 +767,8 @@
         beforeEach(async () => {
           for (let i = 0; i < 2; i++) {
             const [head] = await defaultStrategyContract.getGroupsHead();
-<<<<<<< HEAD
-            await defaultStrategyContract.addActivatableGroup(groupAddresses[i]);
+            await defaultStrategyContract.connect(owner).addActivatableGroup(groupAddresses[i]);
             await defaultStrategyContract.activateGroup(groupAddresses[i], ADDRESS_ZERO, head);
-=======
-            await defaultStrategyContract
-              .connect(owner)
-              .activateGroup(groupAddresses[i], ADDRESS_ZERO, head);
->>>>>>> fee3791e
             await account.setCeloForGroup(groupAddresses[i], 100);
           }
           specificGroupStrategyAddress = groupAddresses[2];
@@ -820,14 +795,8 @@
         beforeEach(async () => {
           for (let i = 0; i < 3; i++) {
             const [head] = await defaultStrategyContract.getGroupsHead();
-<<<<<<< HEAD
-            await defaultStrategyContract.addActivatableGroup(groupAddresses[i]);
+            await defaultStrategyContract.connect(owner).addActivatableGroup(groupAddresses[i]);
             await defaultStrategyContract.activateGroup(groupAddresses[i], ADDRESS_ZERO, head);
-=======
-            await defaultStrategyContract
-              .connect(owner)
-              .activateGroup(groupAddresses[i], ADDRESS_ZERO, head);
->>>>>>> fee3791e
             await account.setCeloForGroup(groupAddresses[i], 100);
           }
           specificGroupStrategyAddress = groupAddresses[0];
@@ -855,14 +824,8 @@
       beforeEach(async () => {
         for (let i = 0; i < 2; i++) {
           const [head] = await defaultStrategyContract.getGroupsHead();
-<<<<<<< HEAD
-          await defaultStrategyContract.addActivatableGroup(groupAddresses[i]);
+          await defaultStrategyContract.connect(owner).addActivatableGroup(groupAddresses[i]);
           await defaultStrategyContract.activateGroup(groupAddresses[i], ADDRESS_ZERO, head);
-=======
-          await defaultStrategyContract
-            .connect(owner)
-            .activateGroup(groupAddresses[i], ADDRESS_ZERO, head);
->>>>>>> fee3791e
           await account.setCeloForGroup(groupAddresses[i], 100);
         }
       });
@@ -1014,14 +977,8 @@
         let nextGroup = ADDRESS_ZERO;
         for (let i = 0; i < 3; i++) {
           const [tail] = await defaultStrategyContract.getGroupsTail();
-<<<<<<< HEAD
-          await defaultStrategyContract.addActivatableGroup(groupAddresses[i]);
+          await defaultStrategyContract.connect(owner).addActivatableGroup(groupAddresses[i]);
           await defaultStrategyContract.activateGroup(groupAddresses[i], nextGroup, tail);
-=======
-          await defaultStrategyContract
-            .connect(owner)
-            .activateGroup(groupAddresses[i], nextGroup, tail);
->>>>>>> fee3791e
           nextGroup = groupAddresses[i];
           await account.setCeloForGroup(groupAddresses[i], 100);
           await manager.connect(depositor2).deposit({ value: 100 });
@@ -1117,14 +1074,8 @@
       beforeEach(async () => {
         for (let i = 0; i < 3; i++) {
           const [head] = await defaultStrategyContract.getGroupsHead();
-<<<<<<< HEAD
-          await defaultStrategyContract.addActivatableGroup(groupAddresses[i]);
+          await defaultStrategyContract.connect(owner).addActivatableGroup(groupAddresses[i]);
           await defaultStrategyContract.activateGroup(groupAddresses[i], ADDRESS_ZERO, head);
-=======
-          await defaultStrategyContract
-            .connect(owner)
-            .activateGroup(groupAddresses[i], ADDRESS_ZERO, head);
->>>>>>> fee3791e
           await account.setCeloForGroup(groupAddresses[i], 100);
           await defaultStrategyContract.addToStrategyTotalStCeloVotesPublic(groupAddresses[i], 100);
         }
@@ -1267,14 +1218,8 @@
         specificGroupStrategy = groups[2];
         let nextGroup = ADDRESS_ZERO;
         for (let i = 0; i < 2; i++) {
-<<<<<<< HEAD
-          await defaultStrategyContract.addActivatableGroup(groupAddresses[i]);
+          await defaultStrategyContract.connect(owner).addActivatableGroup(groupAddresses[i]);
           await defaultStrategyContract.activateGroup(groupAddresses[i], ADDRESS_ZERO, nextGroup);
-=======
-          await defaultStrategyContract
-            .connect(owner)
-            .activateGroup(groupAddresses[i], ADDRESS_ZERO, nextGroup);
->>>>>>> fee3791e
           nextGroup = groupAddresses[i];
           await manager.connect(depositor2).deposit({ value: withdrawals[i] });
           await account.setCeloForGroup(groupAddresses[i], withdrawals[i]);
@@ -1406,14 +1351,8 @@
       beforeEach(async () => {
         for (let i = 0; i < 2; i++) {
           const [head] = await defaultStrategyContract.getGroupsHead();
-<<<<<<< HEAD
-          await defaultStrategyContract.addActivatableGroup(groupAddresses[i]);
+          await defaultStrategyContract.connect(owner).addActivatableGroup(groupAddresses[i]);
           await defaultStrategyContract.activateGroup(groupAddresses[i], ADDRESS_ZERO, head);
-=======
-          await defaultStrategyContract
-            .connect(owner)
-            .activateGroup(groupAddresses[i], ADDRESS_ZERO, head);
->>>>>>> fee3791e
           await account.setCeloForGroup(groupAddresses[i], withdrawals[i]);
         }
         await account.setCeloForGroup(
@@ -2023,14 +1962,8 @@
       beforeEach(async () => {
         for (let i = 0; i < 2; i++) {
           const [head] = await defaultStrategyContract.getGroupsHead();
-<<<<<<< HEAD
-          await defaultStrategyContract.addActivatableGroup(groupAddresses[i]);
+          await defaultStrategyContract.connect(owner).addActivatableGroup(groupAddresses[i]);
           await defaultStrategyContract.activateGroup(groupAddresses[i], ADDRESS_ZERO, head);
-=======
-          await defaultStrategyContract
-            .connect(owner)
-            .activateGroup(groupAddresses[i], ADDRESS_ZERO, head);
->>>>>>> fee3791e
           await account.setCeloForGroup(groupAddresses[i], withdrawals[i]);
         }
         defaultGroupDeposit = BigNumber.from(1000); //parseUnits("1");
@@ -2187,14 +2120,8 @@
       beforeEach(async () => {
         for (let i = 0; i < 2; i++) {
           const [head] = await defaultStrategyContract.getGroupsHead();
-<<<<<<< HEAD
-          await defaultStrategyContract.addActivatableGroup(groupAddresses[i]);
+          await defaultStrategyContract.connect(owner).addActivatableGroup(groupAddresses[i]);
           await defaultStrategyContract.activateGroup(groupAddresses[i], ADDRESS_ZERO, head);
-=======
-          await defaultStrategyContract
-            .connect(owner)
-            .activateGroup(groupAddresses[i], ADDRESS_ZERO, head);
->>>>>>> fee3791e
           await account.setCeloForGroup(groupAddresses[i], withdrawals[i]);
         }
 
@@ -2422,23 +2349,14 @@
           groupAddresses.slice(0, 3),
           false
         );
-<<<<<<< HEAD
-        await defaultStrategyContract.addActivatableGroup(groupAddresses[1]);
-        await defaultStrategyContract.addActivatableGroup(groupAddresses[2]);
+        await defaultStrategyContract.connect(owner).addActivatableGroup(groupAddresses[1]);
+        await defaultStrategyContract.connect(owner).addActivatableGroup(groupAddresses[2]);
         await defaultStrategyContract.activateGroup(groupAddresses[1], ADDRESS_ZERO, ADDRESS_ZERO);
         await defaultStrategyContract.activateGroup(
           groupAddresses[2],
           ADDRESS_ZERO,
           groupAddresses[1]
         );
-=======
-        await defaultStrategyContract
-          .connect(owner)
-          .activateGroup(groupAddresses[1], ADDRESS_ZERO, ADDRESS_ZERO);
-        await defaultStrategyContract
-          .connect(owner)
-          .activateGroup(groupAddresses[2], ADDRESS_ZERO, groupAddresses[1]);
->>>>>>> fee3791e
 
         [originalTail] = await defaultStrategyContract.getGroupsTail();
         [originalHead] = await defaultStrategyContract.getGroupsHead();
@@ -2525,14 +2443,8 @@
         specificGroupStrategyAddress = groupAddresses[2];
         for (let i = 0; i < 2; i++) {
           const [head] = await defaultStrategyContract.getGroupsHead();
-<<<<<<< HEAD
-          await defaultStrategyContract.addActivatableGroup(groupAddresses[i]);
+          await defaultStrategyContract.connect(owner).addActivatableGroup(groupAddresses[i]);
           await defaultStrategyContract.activateGroup(groupAddresses[i], ADDRESS_ZERO, head);
-=======
-          await defaultStrategyContract
-            .connect(owner)
-            .activateGroup(groupAddresses[i], ADDRESS_ZERO, head);
->>>>>>> fee3791e
           await account.setCeloForGroup(groupAddresses[i], withdrawals[i]);
         }
         await manager.connect(depositor).changeStrategy(specificGroupStrategyAddress);
@@ -2584,14 +2496,8 @@
       specificGroupStrategyAddress = groupAddresses[2];
       for (let i = 0; i < 2; i++) {
         const [head] = await defaultStrategyContract.getGroupsHead();
-<<<<<<< HEAD
-        await defaultStrategyContract.addActivatableGroup(groupAddresses[i]);
+        await defaultStrategyContract.connect(owner).addActivatableGroup(groupAddresses[i]);
         await defaultStrategyContract.activateGroup(groupAddresses[i], ADDRESS_ZERO, head);
-=======
-        await defaultStrategyContract
-          .connect(owner)
-          .activateGroup(groupAddresses[i], ADDRESS_ZERO, head);
->>>>>>> fee3791e
         await account.setCeloForGroup(groupAddresses[i], withdrawals[i]);
       }
     });
@@ -2836,14 +2742,8 @@
       beforeEach(async () => {
         for (let i = 0; i < 2; i++) {
           const [head] = await defaultStrategyContract.getGroupsHead();
-<<<<<<< HEAD
-          await defaultStrategyContract.addActivatableGroup(groupAddresses[i]);
+          await defaultStrategyContract.connect(owner).addActivatableGroup(groupAddresses[i]);
           await defaultStrategyContract.activateGroup(groupAddresses[i], ADDRESS_ZERO, head);
-=======
-          await defaultStrategyContract
-            .connect(owner)
-            .activateGroup(groupAddresses[i], ADDRESS_ZERO, head);
->>>>>>> fee3791e
           await account.setCeloForGroup(groupAddresses[i], withdrawals[i]);
         }
 
@@ -2878,23 +2778,14 @@
           groupAddresses.slice(0, 3),
           false
         );
-<<<<<<< HEAD
-        await defaultStrategyContract.addActivatableGroup(groupAddresses[1]);
-        await defaultStrategyContract.addActivatableGroup(groupAddresses[2]);
+        await defaultStrategyContract.connect(owner).addActivatableGroup(groupAddresses[1]);
+        await defaultStrategyContract.connect(owner).addActivatableGroup(groupAddresses[2]);
         await defaultStrategyContract.activateGroup(groupAddresses[1], ADDRESS_ZERO, ADDRESS_ZERO);
         await defaultStrategyContract.activateGroup(
           groupAddresses[2],
           ADDRESS_ZERO,
           groupAddresses[1]
         );
-=======
-        await defaultStrategyContract
-          .connect(owner)
-          .activateGroup(groupAddresses[1], ADDRESS_ZERO, ADDRESS_ZERO);
-        await defaultStrategyContract
-          .connect(owner)
-          .activateGroup(groupAddresses[2], ADDRESS_ZERO, groupAddresses[1]);
->>>>>>> fee3791e
         [originalTail] = await defaultStrategyContract.getGroupsTail();
         await manager.connect(depositor).changeStrategy(specificGroup);
         await manager.connect(depositor).deposit({ value: deposit });
@@ -2963,14 +2854,8 @@
       beforeEach(async () => {
         for (let i = 0; i < 2; i++) {
           const [head] = await defaultStrategyContract.getGroupsHead();
-<<<<<<< HEAD
-          await defaultStrategyContract.addActivatableGroup(groupAddresses[i]);
+          await defaultStrategyContract.connect(owner).addActivatableGroup(groupAddresses[i]);
           await defaultStrategyContract.activateGroup(groupAddresses[i], ADDRESS_ZERO, head);
-=======
-          await defaultStrategyContract
-            .connect(owner)
-            .activateGroup(groupAddresses[i], ADDRESS_ZERO, head);
->>>>>>> fee3791e
           await account.setCeloForGroup(groupAddresses[i], withdrawals[i]);
         }
 
@@ -3015,14 +2900,8 @@
       beforeEach(async () => {
         for (let i = 0; i < 2; i++) {
           const [head] = await defaultStrategyContract.getGroupsHead();
-<<<<<<< HEAD
-          await defaultStrategyContract.addActivatableGroup(groupAddresses[i]);
+          await defaultStrategyContract.connect(owner).addActivatableGroup(groupAddresses[i]);
           await defaultStrategyContract.activateGroup(groupAddresses[i], ADDRESS_ZERO, head);
-=======
-          await defaultStrategyContract
-            .connect(owner)
-            .activateGroup(groupAddresses[i], ADDRESS_ZERO, head);
->>>>>>> fee3791e
           await account.setCeloForGroup(groupAddresses[i], withdrawals[i]);
         }
       });
@@ -3144,14 +3023,8 @@
         );
         for (let i = 0; i < 2; i++) {
           const [head] = await defaultStrategyContract.getGroupsHead();
-<<<<<<< HEAD
-          await defaultStrategyContract.addActivatableGroup(groupAddresses[i]);
+          await defaultStrategyContract.connect(owner).addActivatableGroup(groupAddresses[i]);
           await defaultStrategyContract.activateGroup(groupAddresses[i], ADDRESS_ZERO, head);
-=======
-          await defaultStrategyContract
-            .connect(owner)
-            .activateGroup(groupAddresses[i], ADDRESS_ZERO, head);
->>>>>>> fee3791e
         }
       });
 
@@ -3283,14 +3156,8 @@
           beforeEach(async () => {
             for (let i = 0; i < 2; i++) {
               const [head] = await defaultStrategyContract.getGroupsHead();
-<<<<<<< HEAD
-              await defaultStrategyContract.addActivatableGroup(groupAddresses[i]);
+              await defaultStrategyContract.connect(owner).addActivatableGroup(groupAddresses[i]);
               await defaultStrategyContract.activateGroup(groupAddresses[i], ADDRESS_ZERO, head);
-=======
-              await defaultStrategyContract
-                .connect(owner)
-                .activateGroup(groupAddresses[i], ADDRESS_ZERO, head);
->>>>>>> fee3791e
             }
             await account.setCeloForGroup(groupAddresses[1], toGroupDepositedValue);
 
@@ -3300,27 +3167,6 @@
             await specificGroupStrategyContract.rebalanceWhenHealthChanged(groupAddresses[1]);
           });
 
-<<<<<<< HEAD
-=======
-          it("should schedule transfer from deactivated group", async () => {
-            await defaultStrategyContract.connect(owner).deactivateGroup(groupAddresses[0]);
-            const exRe0 = await manager.getExpectedAndActualCeloForGroup(groupAddresses[0]);
-            await manager.rebalance(groupAddresses[0], groupAddresses[1]);
-
-            const [
-              lastTransferFromGroups,
-              lastTransferFromVotes,
-              lastTransferToGroups,
-              lastTransferToVotes,
-            ] = await account.getLastTransferValues();
-
-            expect(lastTransferFromGroups).to.deep.eq([groupAddresses[0]]);
-            expect(lastTransferFromVotes).to.deep.eq([BigNumber.from(exRe0[1].sub(exRe0[0]))]);
-            expect(lastTransferToGroups).to.deep.eq([groupAddresses[1]]);
-            expect(lastTransferToVotes).to.deep.eq([BigNumber.from(exRe0[1].sub(exRe0[0]))]);
-          });
-
->>>>>>> fee3791e
           it("should revert when rebalance to deactivated group", async () => {
             await defaultStrategyContract.connect(owner).deactivateGroup(groupAddresses[1]);
             await expect(manager.rebalance(groupAddresses[0], groupAddresses[1])).revertedWith(
@@ -3333,14 +3179,8 @@
           beforeEach(async () => {
             for (let i = 2; i < 4; i++) {
               const [head] = await defaultStrategyContract.getGroupsHead();
-<<<<<<< HEAD
-              await defaultStrategyContract.addActivatableGroup(groupAddresses[i]);
+              await defaultStrategyContract.connect(owner).addActivatableGroup(groupAddresses[i]);
               await defaultStrategyContract.activateGroup(groupAddresses[i], ADDRESS_ZERO, head);
-=======
-              await defaultStrategyContract
-                .connect(owner)
-                .activateGroup(groupAddresses[i], ADDRESS_ZERO, head);
->>>>>>> fee3791e
             }
           });
 
