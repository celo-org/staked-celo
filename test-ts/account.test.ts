--- conflicted
+++ resolved
@@ -4,24 +4,15 @@
 import { SignerWithAddress } from "@nomiclabs/hardhat-ethers/signers";
 import { expect } from "chai";
 import { parseUnits } from "ethers/lib/utils";
-<<<<<<< HEAD
-import { SignerWithAddress } from "@nomiclabs/hardhat-ethers/signers";
-import electionContractData from "./code/abi/electionAbi.json";
-
-import {
-  ADDRESS_ZERO,
-  getImpersonatedSigner,
-  impersonateAccount,
-=======
 import hre from "hardhat";
 import { Account } from "../typechain-types/Account";
 import { MockRegistry__factory } from "../typechain-types/factories/MockRegistry__factory";
 import { MockGovernance } from "../typechain-types/MockGovernance";
 import { MockRegistry } from "../typechain-types/MockRegistry";
+import electionContractData from "./code/abi/electionAbi.json";
 import {
   ADDRESS_ZERO,
   getImpersonatedSigner,
->>>>>>> 66d3330d
   LOCKED_GOLD_UNLOCKING_PERIOD,
   mineToNextEpoch,
   randomSigner,
@@ -31,7 +22,6 @@
   resetNetwork,
   timeTravel,
 } from "./utils";
-import { assert } from "console";
 
 after(() => {
   hre.kit.stop();
@@ -1069,7 +1059,6 @@
     });
   });
 
-<<<<<<< HEAD
   describe("#setAllowedToVoteOverMaxNumberOfGroups()", () => {
     let owner: SignerWithAddress;
 
@@ -1110,7 +1099,9 @@
         isAllowedToVoteOverMaxNumberOfGroupsTrue,
         "allowedToVoteOverMaxNumberOfGroups not set correctly"
       ).to.be.true;
-=======
+    });
+  });
+
   describe("#voteProposal", () => {
     it("should should revert when not called by manager", async () => {
       const proposalId = 3;
@@ -1146,7 +1137,6 @@
       expect(await governance.yesVotes()).to.eq(yes);
       expect(await governance.noVotes()).to.eq(no);
       expect(await governance.abstainVotes()).to.eq(abstain);
->>>>>>> 66d3330d
     });
   });
 });