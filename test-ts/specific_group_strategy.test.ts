--- conflicted
+++ resolved
@@ -1,4 +1,3 @@
-import { ElectionWrapper } from "@celo/contractkit/lib/wrappers/Election";
 import { LockedGoldWrapper } from "@celo/contractkit/lib/wrappers/LockedGold";
 import { ValidatorsWrapper } from "@celo/contractkit/lib/wrappers/Validators";
 import { SignerWithAddress } from "@nomiclabs/hardhat-ethers/signers";
@@ -22,19 +21,16 @@
 import { MockValidators } from "../typechain-types/MockValidators";
 import { MockVote } from "../typechain-types/MockVote";
 import { SpecificGroupStrategy } from "../typechain-types/SpecificGroupStrategy";
-import electionContractData from "./code/abi/electionAbi.json";
 import {
   ADDRESS_ZERO,
   deregisterValidatorGroup,
-  electGroup,
   electMockValidatorGroupsAndUpdate,
+  getBlockedSpecificGroupStrategies,
   getDefaultGroupsSafe,
   getImpersonatedSigner,
-  impersonateAccount,
   mineToNextEpoch,
   randomSigner,
   registerValidatorAndAddToGroupMembers,
-  registerValidatorAndOnlyAffiliateToGroup,
   registerValidatorGroup,
   REGISTRY_ADDRESS,
   removeMembersFromGroup,
@@ -69,7 +65,6 @@
   let voteContract: MockVote;
   let groupHealthContract: MockGroupHealth;
   let defaultStrategyContract: MockDefaultStrategy;
-  let election: ElectionWrapper;
 
   let nonOwner: SignerWithAddress;
 
@@ -91,7 +86,6 @@
       defaultStrategyContract = await hre.ethers.getContract("MockDefaultStrategy");
       validators = await hre.kit.contracts.getValidators();
       lockedGold = await hre.kit.contracts.getLockedGold();
-      election = await hre.kit.contracts.getElection();
 
       [owner] = await randomSigner(parseUnits("100"));
       [nonOwner] = await randomSigner(parseUnits("100"));
@@ -282,188 +276,8 @@
     });
   });
 
-<<<<<<< HEAD
-  describe("#allowStrategy()", () => {
-    it("adds a strategy", async () => {
-      await specificGroupStrategyContract.allowStrategy(groupAddresses[0]);
-      const specificGroupStrategy =
-        await specificGroupStrategyContract.getSpecificGroupStrategies();
-      const specificGroupStrategyLength =
-        await specificGroupStrategyContract.getSpecificGroupStrategiesLength();
-      const firstSpecificGroupStrategy =
-        await specificGroupStrategyContract.getSpecificGroupStrategy(0);
-      expect(specificGroupStrategy).to.deep.eq([groupAddresses[0]]);
-      expect(specificGroupStrategyLength).to.eq(1);
-      expect(firstSpecificGroupStrategy).to.eq(groupAddresses[0]);
-    });
-
-    it("emits a StrategyAllowed event", async () => {
-      await expect(specificGroupStrategyContract.allowStrategy(groupAddresses[0]))
-        .to.emit(specificGroupStrategyContract, "StrategyAllowed")
-        .withArgs(groupAddresses[0]);
-    });
-
-    it("cannot be called by a non owner", async () => {
-      await expect(
-        specificGroupStrategyContract.connect(nonOwner).allowStrategy(groupAddresses[0])
-      ).revertedWith("Ownable: caller is not the owner");
-    });
-
-    describe("when strategy is not registered", () => {
-      it("reverts when trying to add an unregistered group", async () => {
-        const [unregisteredGroup] = await randomSigner(parseUnits("100"));
-
-        await expect(
-          specificGroupStrategyContract.allowStrategy(unregisteredGroup.address)
-        ).revertedWith(`StrategyNotEligible("${unregisteredGroup.address}")`);
-      });
-    });
-
-    describe("when group has no members", () => {
-      let noMemberedGroup: SignerWithAddress;
-      beforeEach(async () => {
-        [noMemberedGroup] = await randomSigner(parseUnits("21000"));
-        await registerValidatorGroup(noMemberedGroup);
-        const [validator, validatorWallet] = await randomSigner(parseUnits("11000"));
-        await registerValidatorAndOnlyAffiliateToGroup(noMemberedGroup, validator, validatorWallet);
-      });
-
-      it("reverts when trying to add a strategy with no members", async () => {
-        await expect(
-          specificGroupStrategyContract.allowStrategy(noMemberedGroup.address)
-        ).revertedWith(`StrategyNotEligible("${noMemberedGroup.address}")`);
-      });
-    });
-
-    describe("when group is not elected", () => {
-      it("reverts when trying to add non elected group", async () => {
-        const nonElectedGroup = groups[10];
-        await mineToNextEpoch(hre.web3);
-        await revokeElectionOnMockValidatorGroupsAndUpdate(validators, groupHealthContract, [
-          groups[10].address,
-        ]);
-        await expect(
-          specificGroupStrategyContract.allowStrategy(nonElectedGroup.address)
-        ).revertedWith(`StrategyNotEligible("${nonElectedGroup.address}")`);
-      });
-    });
-
-    describe("when group has 3 validators, but only 1 is elected.", () => {
-      let validatorGroupWithThreeValidators: SignerWithAddress;
-      beforeEach(async () => {
-        [validatorGroupWithThreeValidators] = await randomSigner(parseUnits("40000"));
-        const memberCount = 3;
-        await registerValidatorGroup(validatorGroupWithThreeValidators, memberCount);
-
-        const electedValidatorIndex = 0;
-
-        for (let i = 0; i < memberCount; i++) {
-          const [validator, validatorWallet] = await randomSigner(parseUnits("11000"));
-          await registerValidatorAndAddToGroupMembers(
-            validatorGroupWithThreeValidators,
-            validator,
-            validatorWallet
-          );
-
-          if (i === memberCount - 1) {
-            await groupHealthContract.setElectedValidator(electedValidatorIndex, validator.address);
-          }
-        }
-        await groupHealthContract.updateGroupHealth(validatorGroupWithThreeValidators.address);
-        await defaultStrategyContract.activateGroup(
-          validatorGroupWithThreeValidators.address,
-          ADDRESS_ZERO,
-          ADDRESS_ZERO
-        );
-      });
-
-      it("emits a StrategyAllowed event", async () => {
-        await expect(
-          specificGroupStrategyContract.allowStrategy(validatorGroupWithThreeValidators.address)
-        )
-          .to.emit(specificGroupStrategyContract, "StrategyAllowed")
-          .withArgs(validatorGroupWithThreeValidators.address);
-      });
-    });
-
-    describe("when group has low slash multiplier", () => {
-      let slashedGroup: SignerWithAddress;
-      beforeEach(async () => {
-        [slashedGroup] = await randomSigner(parseUnits("21000"));
-        await registerValidatorGroup(slashedGroup);
-        const [validator, validatorWallet] = await randomSigner(parseUnits("11000"));
-        await registerValidatorAndAddToGroupMembers(slashedGroup, validator, validatorWallet);
-        await electGroup(slashedGroup.address, someone);
-
-        await updateGroupSlashingMultiplier(
-          registryContract,
-          lockedGoldContract,
-          validatorsContract,
-          slashedGroup,
-          mockSlasher
-        );
-      });
-
-      it("reverts when trying to add slashed group", async () => {
-        await expect(
-          specificGroupStrategyContract.allowStrategy(slashedGroup.address)
-        ).revertedWith(`StrategyNotEligible("${slashedGroup.address}")`);
-      });
-    });
-    describe("when maxNumGroupsVotedFor have been voted for", async () => {
-      let additionalGroup: SignerWithAddress;
-
-      beforeEach(async () => {
-        additionalGroup = groups[10];
-        await electGroup(additionalGroup.address, someone);
-
-        for (let i = 0; i < 10; i++) {
-          await specificGroupStrategyContract.allowStrategy(groups[i].address);
-        }
-      });
-
-      it("cannot add another group", async () => {
-        await expect(
-          specificGroupStrategyContract.allowStrategy(additionalGroup.address)
-        ).revertedWith("MaxGroupsVotedForReached()");
-      });
-
-      it("can add another group when enabled in Election contract", async () => {
-        const accountAddress = account.address;
-        const sendFundsTx = await nonOwner.sendTransaction({
-          value: parseUnits("1"),
-          to: accountAddress,
-        });
-        await sendFundsTx.wait();
-        await impersonateAccount(accountAddress);
-
-        const accountsContract = await hre.kit.contracts.getAccounts();
-        const createAccountTxObject = accountsContract.createAccount();
-        await createAccountTxObject.send({
-          from: accountAddress,
-        });
-        // TODO: once contractkit updated - use just election contract from contractkit
-        const electionContract = new hre.kit.web3.eth.Contract(
-          // eslint-disable-next-line @typescript-eslint/no-explicit-any
-          electionContractData.abi as any,
-          election.address
-        );
-        const setAllowedToVoteOverMaxNumberOfGroupsTxObject =
-          electionContract.methods.setAllowedToVoteOverMaxNumberOfGroups(true);
-        await setAllowedToVoteOverMaxNumberOfGroupsTxObject.send({
-          from: accountAddress,
-        });
-
-        await expect(specificGroupStrategyContract.allowStrategy(additionalGroup.address))
-          .to.emit(specificGroupStrategyContract, "StrategyAllowed")
-          .withArgs(additionalGroup.address);
-      });
-    });
-  });
-
   describe("#blockStrategy()", () => {
     it("reverts when no active groups", async () => {
-      await specificGroupStrategyContract.allowStrategy(groupAddresses[3]);
       await expect(specificGroupStrategyContract.blockStrategy(groupAddresses[3])).revertedWith(
         `NoActiveGroups()`
       );
@@ -475,7 +289,7 @@
         specificGroupStrategy = groups[2];
         for (let i = 0; i < 2; i++) {
           const [head] = await defaultStrategyContract.getGroupsHead();
-          await defaultStrategyContract.activateGroup(groupAddresses[i], ADDRESS_ZERO, head);
+          await defaultStrategyContract.activateGroup(groups[i].address, ADDRESS_ZERO, head);
         }
       });
 
@@ -483,9 +297,11 @@
         let specificGroupStrategyDeposit: BigNumber;
 
         beforeEach(async () => {
-          await account.setCeloForGroup(specificGroupStrategy.address, 100);
           specificGroupStrategyDeposit = parseUnits("1");
-          await specificGroupStrategyContract.allowStrategy(specificGroupStrategy.address);
+          await account.setCeloForGroup(
+            specificGroupStrategy.address,
+            specificGroupStrategyDeposit
+          );
           await manager.connect(depositor).changeStrategy(specificGroupStrategy.address);
           await manager.connect(depositor).deposit({ value: specificGroupStrategyDeposit });
         });
@@ -515,7 +331,16 @@
             .withArgs(specificGroupStrategy.address);
         });
 
+        it("should add blocked strategy to blocked strategies", async () => {
+          await specificGroupStrategyContract.blockStrategy(specificGroupStrategy.address);
+          const blockedStrategies = await getBlockedSpecificGroupStrategies(
+            specificGroupStrategyContract
+          );
+          expect(blockedStrategies).to.have.deep.members([specificGroupStrategy.address]);
+        });
+
         it("reverts when blocking already blocked strategy", async () => {
+          await specificGroupStrategyContract.blockStrategy(groupAddresses[3]);
           await expect(specificGroupStrategyContract.blockStrategy(groupAddresses[3])).revertedWith(
             `StrategyAlreadyBlocked("${groupAddresses[3]}")`
           );
@@ -530,6 +355,7 @@
         });
 
         it("should schedule transfers to default strategy", async () => {
+          const [tail] = await defaultStrategyContract.getGroupsTail();
           await specificGroupStrategyContract.blockStrategy(specificGroupStrategy.address);
           const [
             lastTransferFromGroups,
@@ -541,10 +367,58 @@
           expect(lastTransferFromGroups).to.deep.eq([specificGroupStrategy.address]);
           expect(lastTransferFromVotes).to.deep.eq([specificGroupStrategyDeposit]);
 
-          expect(lastTransferToGroups).to.deep.eq([groupAddresses[1]]);
-          expect(lastTransferToVotes.length).to.eq(1);
-          expect(lastTransferToVotes[0]).to.deep.eq(specificGroupStrategyDeposit);
-        });
+          expect(lastTransferToGroups).to.deep.eq([tail]);
+          expect(lastTransferToVotes).to.have.deep.members([specificGroupStrategyDeposit]);
+        });
+      });
+    });
+  });
+
+  describe("#unblockStrategy", () => {
+    it("should revert when unhealthy group", async () => {
+      await deregisterValidatorGroup(groups[0]);
+      await groupHealthContract.updateGroupHealth(groupAddresses[0]);
+      await expect(specificGroupStrategyContract.unblockStrategy(groupAddresses[0])).revertedWith(
+        `StrategyNotEligible("${groupAddresses[0]}")`
+      );
+    });
+
+    it("should revert when not blocked strategy", async () => {
+      await expect(specificGroupStrategyContract.unblockStrategy(groupAddresses[0])).revertedWith(
+        `FailedToUnBlockStrategy("${groupAddresses[0]}")`
+      );
+    });
+
+    describe("when the group is blocked", () => {
+      let specificGroupStrategy: SignerWithAddress;
+      let specificGroupStrategyDeposit: BigNumber;
+      beforeEach(async () => {
+        specificGroupStrategy = groups[2];
+        for (let i = 0; i < 2; i++) {
+          const [head] = await defaultStrategyContract.getGroupsHead();
+          await defaultStrategyContract.activateGroup(groups[i].address, ADDRESS_ZERO, head);
+        }
+
+        specificGroupStrategyDeposit = parseUnits("1");
+        await account.setCeloForGroup(specificGroupStrategy.address, specificGroupStrategyDeposit);
+        await manager.connect(depositor).changeStrategy(specificGroupStrategy.address);
+        await manager.connect(depositor).deposit({ value: specificGroupStrategyDeposit });
+        await specificGroupStrategyContract.blockStrategy(specificGroupStrategy.address);
+      });
+
+      it("should have blocked strategy", async () => {
+        const blockedGroups = await getBlockedSpecificGroupStrategies(
+          specificGroupStrategyContract
+        );
+        expect(blockedGroups).to.have.deep.members([specificGroupStrategy.address]);
+      });
+
+      it("should allow to unblock strategy", async () => {
+        await specificGroupStrategyContract.unblockStrategy(specificGroupStrategy.address);
+        const blockedGroups = await getBlockedSpecificGroupStrategies(
+          specificGroupStrategyContract
+        );
+        expect(blockedGroups).to.have.deep.members([]);
       });
     });
   });
@@ -559,14 +433,11 @@
         await defaultStrategyContract.activateGroup(groups[i].address, ADDRESS_ZERO, head);
       }
 
-      await specificGroupStrategyContract.allowStrategy(groupAddresses[1]);
+      await manager.connect(depositor).changeStrategy(groupAddresses[1]);
+      await manager.connect(depositor).deposit({ value: 100 });
     });
 
     it("should revert when group is healthy", async () => {
-=======
-  describe("#blockStrategy", () => {
-    it("cannot be called by a non-Manager address", async () => {
->>>>>>> 3ca979ea
       await expect(
         specificGroupStrategyContract.blockUnhealthyStrategy(groupAddresses[1])
       ).revertedWith(`HealthyGroup("${groupAddresses[1]}")`);
