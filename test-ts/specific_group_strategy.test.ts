import { AccountsWrapper } from "@celo/contractkit/lib/wrappers/Accounts";
import { ElectionWrapper } from "@celo/contractkit/lib/wrappers/Election";
import { LockedGoldWrapper } from "@celo/contractkit/lib/wrappers/LockedGold";
import { ValidatorsWrapper } from "@celo/contractkit/lib/wrappers/Validators";
import { SignerWithAddress } from "@nomiclabs/hardhat-ethers/signers";
import BigNumberJs from "bignumber.js";
import { expect } from "chai";
import { BigNumber } from "ethers";
import { parseUnits } from "ethers/lib/utils";
import hre from "hardhat";
import { MockAccount__factory } from "../typechain-types/factories/MockAccount__factory";
import { MockStakedCelo__factory } from "../typechain-types/factories/MockStakedCelo__factory";
import { MockVote__factory } from "../typechain-types/factories/MockVote__factory";
import { Manager } from "../typechain-types/Manager";
import { MockAccount } from "../typechain-types/MockAccount";
import { MockDefaultStrategy } from "../typechain-types/MockDefaultStrategy";
import { MockGroupHealth } from "../typechain-types/MockGroupHealth";
import { MockStakedCelo } from "../typechain-types/MockStakedCelo";
import { MockVote } from "../typechain-types/MockVote";
import { SpecificGroupStrategy } from "../typechain-types/SpecificGroupStrategy";
import {
  ADDRESS_ZERO,
  deregisterValidatorGroup,
  electMockValidatorGroupsAndUpdate,
  getBlockedSpecificGroupStrategies,
  getDefaultGroups,
  getImpersonatedSigner,
  getSpecificGroups,
  prepareOverflow,
  randomSigner,
  registerValidatorAndAddToGroupMembers,
  registerValidatorGroup,
  resetNetwork,
  revokeElectionOnMockValidatorGroupsAndUpdate,
  updateGroupCeloBasedOnProtocolStCelo,
} from "./utils";

after(() => {
  hre.kit.stop();
});

describe("SpecificGroupStrategy", () => {
  let account: MockAccount;
  let manager: Manager;
  let nonVote: SignerWithAddress;
  let nonStakedCelo: SignerWithAddress;
  let nonAccount: SignerWithAddress;
  let depositor: SignerWithAddress;
  let nonManager: SignerWithAddress;
  let specificGroupStrategyContract: SpecificGroupStrategy;
  let voter: SignerWithAddress;
  let someone: SignerWithAddress;
  let validators: ValidatorsWrapper;
  let owner: SignerWithAddress;
  let stakedCelo: MockStakedCelo;
  let voteContract: MockVote;
  let groupHealthContract: MockGroupHealth;
  let defaultStrategyContract: MockDefaultStrategy;
  let election: ElectionWrapper;
  let lockedGold: LockedGoldWrapper;
  let validatorsWrapper: ValidatorsWrapper;
  let accountsWrapper: AccountsWrapper;

  let pauser: SignerWithAddress;
  let nonOwner: SignerWithAddress;

  let groupAddresses: string[];
  let groups: SignerWithAddress[];

  // eslint-disable-next-line @typescript-eslint/no-explicit-any
  let snapshotId: any;

  before(async function () {
    try {
      this.timeout(100000);
      await resetNetwork();

      await hre.deployments.fixture("FullTestManager");
      manager = await hre.ethers.getContract("Manager");
      specificGroupStrategyContract = await hre.ethers.getContract("SpecificGroupStrategy");
      groupHealthContract = await hre.ethers.getContract("MockGroupHealth");
      defaultStrategyContract = await hre.ethers.getContract("MockDefaultStrategy");
      validators = await hre.kit.contracts.getValidators();
      lockedGold = await hre.kit.contracts.getLockedGold();
      election = await hre.kit.contracts.getElection();

      owner = await hre.ethers.getNamedSigner("owner");
      pauser = owner;
      [nonOwner] = await randomSigner(parseUnits("100"));
      [nonVote] = await randomSigner(parseUnits("100000"));
      [nonStakedCelo] = await randomSigner(parseUnits("100"));
      [nonAccount] = await randomSigner(parseUnits("100"));
      [nonManager] = await randomSigner(parseUnits("100"));
      [voter] = await randomSigner(parseUnits("10000000000"));
      [someone] = await randomSigner(parseUnits("100"));
      [depositor] = await randomSigner(parseUnits("500"));
      validatorsWrapper = await hre.kit.contracts.getValidators();
      accountsWrapper = await hre.kit.contracts.getAccounts();

      const stakedCeloFactory: MockStakedCelo__factory = (
        await hre.ethers.getContractFactory("MockStakedCelo")
      ).connect(owner) as MockStakedCelo__factory;
      stakedCelo = await stakedCeloFactory.deploy();

      const mockVoteFactory: MockVote__factory = (
        await hre.ethers.getContractFactory("MockVote")
      ).connect(owner) as MockVote__factory;
      voteContract = await mockVoteFactory.deploy();

      const accountFactory: MockAccount__factory = (
        await hre.ethers.getContractFactory("MockAccount")
      ).connect(owner) as MockAccount__factory;
      account = await accountFactory.deploy();

      await manager
        .connect(owner)
        .setDependencies(
          stakedCelo.address,
          account.address,
          voteContract.address,
          groupHealthContract.address,
          specificGroupStrategyContract.address,
          defaultStrategyContract.address
        );

      await specificGroupStrategyContract
        .connect(owner)
        .setDependencies(
          account.address,
          groupHealthContract.address,
          defaultStrategyContract.address
        );

      await defaultStrategyContract
        .connect(owner)
        .setDependencies(
          account.address,
          groupHealthContract.address,
          specificGroupStrategyContract.address
        );

      const accounts = await hre.kit.contracts.getAccounts();
      await accounts.createAccount().sendAndWaitForReceipt({
        from: voter.address,
      });
      await accounts.createAccount().sendAndWaitForReceipt({
        from: someone.address,
      });

      groups = [];
      groupAddresses = [];
      for (let i = 0; i < 11; i++) {
        const [group] = await randomSigner(parseUnits("21000"));
        groups.push(group);
        groupAddresses.push(group.address);
      }
      for (let i = 0; i < 11; i++) {
        if (i == 1) {
          // For groups[1] we register an extra validator so it has a higher voting limit.
          await registerValidatorGroup(groups[i], 2);
          const [validator, validatorWallet] = await randomSigner(parseUnits("11000"));
          await registerValidatorAndAddToGroupMembers(groups[i], validator, validatorWallet);
        } else {
          await registerValidatorGroup(groups[i], 1);
        }
        const [validator, validatorWallet] = await randomSigner(parseUnits("11000"));
        await registerValidatorAndAddToGroupMembers(groups[i], validator, validatorWallet);
      }

      await electMockValidatorGroupsAndUpdate(validators, groupHealthContract, groupAddresses);

      await specificGroupStrategyContract.connect(owner).setPauser();
    } catch (error) {
      console.error(error);
    }
  });

  beforeEach(async () => {
    snapshotId = await hre.ethers.provider.send("evm_snapshot", []);
  });

  afterEach(async () => {
    await hre.ethers.provider.send("evm_revert", [snapshotId]);
  });

  describe("#setDependencies()", () => {
    let ownerSigner: SignerWithAddress;

    before(async () => {
      const managerOwner = await manager.owner();
      ownerSigner = await getImpersonatedSigner(managerOwner);
    });

    it("reverts with zero account address", async () => {
      await expect(
        specificGroupStrategyContract
          .connect(ownerSigner)
          .setDependencies(ADDRESS_ZERO, nonVote.address, nonVote.address)
      ).revertedWith("AddressZeroNotAllowed");
    });

    it("reverts with zero groupHealth address", async () => {
      await expect(
        specificGroupStrategyContract
          .connect(ownerSigner)
          .setDependencies(nonVote.address, ADDRESS_ZERO, nonVote.address)
      ).revertedWith("AddressZeroNotAllowed");
    });

    it("reverts with zero defaultStrategy address", async () => {
      await expect(
        specificGroupStrategyContract
          .connect(ownerSigner)
          .setDependencies(nonVote.address, nonVote.address, ADDRESS_ZERO)
      ).revertedWith("AddressZeroNotAllowed");
    });

    it("sets the vote contract", async () => {
      await specificGroupStrategyContract
        .connect(ownerSigner)
        .setDependencies(nonAccount.address, nonStakedCelo.address, nonOwner.address);
      const account = await specificGroupStrategyContract.account();
      expect(account).to.eq(nonAccount.address);

      const groupHealth = await specificGroupStrategyContract.groupHealth();
      expect(groupHealth).to.eq(nonStakedCelo.address);

      const defaultStrategy = await specificGroupStrategyContract.defaultStrategy();
      expect(defaultStrategy).to.eq(nonOwner.address);
    });

    it("cannot be called by a non-Owner account", async () => {
      await expect(
        specificGroupStrategyContract
          .connect(nonOwner)
          .setDependencies(nonStakedCelo.address, nonAccount.address, nonAccount.address)
      ).revertedWith("Ownable: caller is not the owner");
    });
  });

  describe("#generateWithdrawalVoteDistribution()", () => {
    it("cannot be called by a non-Manager address", async () => {
      await expect(
        specificGroupStrategyContract
          .connect(nonManager)
          .generateWithdrawalVoteDistribution(nonVote.address, 10, 10, false)
      ).revertedWith(`CallerNotManager("${nonManager.address}")`);
    });
  });

  describe("#generateDepositVoteDistribution()", () => {
    it("cannot be called by a non-Manager address", async () => {
      await expect(
        specificGroupStrategyContract
          .connect(nonManager)
          .generateDepositVoteDistribution(nonVote.address, 10, 10)
      ).revertedWith(`CallerNotManager("${nonManager.address}")`);
    });
  });

  describe("#blockGroup()", () => {
    it("reverts when no active groups", async () => {
      await expect(
        specificGroupStrategyContract.connect(owner).blockGroup(groupAddresses[3])
      ).revertedWith(`NoActiveGroups()`);
    });

    describe("When 2 active groups", () => {
      let specificGroupStrategy: SignerWithAddress;
      beforeEach(async () => {
        specificGroupStrategy = groups[2];
        for (let i = 0; i < 2; i++) {
          const [head] = await defaultStrategyContract.getGroupsHead();
<<<<<<< HEAD
          await defaultStrategyContract.addActivatableGroup(groups[i].address);
          await defaultStrategyContract.activateGroup(groups[i].address, ADDRESS_ZERO, head);
=======
          await defaultStrategyContract
            .connect(owner)
            .activateGroup(groups[i].address, ADDRESS_ZERO, head);
>>>>>>> fee3791e
        }
      });

      describe("when the group is allowed", () => {
        let specificGroupStrategyDeposit: BigNumber;

        beforeEach(async () => {
          specificGroupStrategyDeposit = parseUnits("1");
          await account.setCeloForGroup(
            specificGroupStrategy.address,
            specificGroupStrategyDeposit
          );
          await manager.connect(depositor).changeStrategy(specificGroupStrategy.address);
          await manager.connect(depositor).deposit({ value: specificGroupStrategyDeposit });
        });

        it("added group to allowed strategies", async () => {
          const activeGroups = await getDefaultGroups(defaultStrategyContract);
          const specificStrategies = await getSpecificGroups(specificGroupStrategyContract);
          expect(activeGroups).to.deep.eq([groupAddresses[0], groupAddresses[1]]);
          expect(specificStrategies).to.deep.eq([specificGroupStrategy.address]);
        });

        it("adds the group to blocked groups array", async () => {
          await specificGroupStrategyContract
            .connect(owner)
            .blockGroup(specificGroupStrategy.address);
          const activeGroups = await getDefaultGroups(defaultStrategyContract);
          const blockedGroups = await getBlockedSpecificGroupStrategies(
            specificGroupStrategyContract
          );
          const specificStrategies = await getSpecificGroups(specificGroupStrategyContract);
          expect(activeGroups).to.have.deep.members([groupAddresses[0], groupAddresses[1]]);
          expect(specificStrategies).to.deep.eq([specificGroupStrategy.address]);
          expect(blockedGroups).to.deep.eq([specificGroupStrategy.address]);
        });

        it("emits a StrategyBlocked event", async () => {
          await expect(
            specificGroupStrategyContract.connect(owner).blockGroup(specificGroupStrategy.address)
          )
            .to.emit(specificGroupStrategyContract, "GroupBlocked")
            .withArgs(specificGroupStrategy.address);
        });

        it("should add blocked strategy to blocked strategies", async () => {
          await specificGroupStrategyContract
            .connect(owner)
            .blockGroup(specificGroupStrategy.address);
          await specificGroupStrategyContract.rebalanceWhenHealthChanged(
            specificGroupStrategy.address
          );
          const blockedStrategies = await getBlockedSpecificGroupStrategies(
            specificGroupStrategyContract
          );
          expect(blockedStrategies).to.have.deep.members([specificGroupStrategy.address]);
        });

        it("should update accounting correctly", async () => {
          await specificGroupStrategyContract
            .connect(owner)
            .blockGroup(specificGroupStrategy.address);
          await specificGroupStrategyContract.rebalanceWhenHealthChanged(
            specificGroupStrategy.address
          );
          const [total, overflow, unhealthy] = await specificGroupStrategyContract.getStCeloInGroup(
            specificGroupStrategy.address
          );
          expect(total).to.deep.eq(BigNumber.from(specificGroupStrategyDeposit));
          expect(overflow).to.deep.eq(BigNumber.from("0"));
          expect(unhealthy).to.deep.eq(BigNumber.from(specificGroupStrategyDeposit));
        });

        it("reverts when blocking already blocked strategy", async () => {
          await specificGroupStrategyContract.connect(owner).blockGroup(groupAddresses[3]);
          await expect(
            specificGroupStrategyContract.connect(owner).blockGroup(groupAddresses[3])
          ).revertedWith(`GroupAlreadyBlocked("${groupAddresses[3]}")`);
        });

        it("cannot be called by a non owner", async () => {
          await expect(
            specificGroupStrategyContract
              .connect(nonOwner)
              .blockGroup(specificGroupStrategy.address)
          ).revertedWith("Ownable: caller is not the owner");
        });

        it("should schedule transfers to default strategy", async () => {
          const [tail] = await defaultStrategyContract.getGroupsTail();
          await specificGroupStrategyContract
            .connect(owner)
            .blockGroup(specificGroupStrategy.address);
          await specificGroupStrategyContract.rebalanceWhenHealthChanged(
            specificGroupStrategy.address
          );
          const [
            lastTransferFromGroups,
            lastTransferFromVotes,
            lastTransferToGroups,
            lastTransferToVotes,
          ] = await account.getLastTransferValues();

          expect(lastTransferFromGroups).to.deep.eq([specificGroupStrategy.address]);
          expect(lastTransferFromVotes).to.deep.eq([specificGroupStrategyDeposit]);

          expect(lastTransferToGroups).to.deep.eq([tail]);
          expect(lastTransferToVotes).to.have.deep.members([specificGroupStrategyDeposit]);
        });
      });
    });
  });

  describe("#unblockGroup", () => {
    it("should revert when unhealthy group", async () => {
      await deregisterValidatorGroup(groups[0]);
      await groupHealthContract.updateGroupHealth(groupAddresses[0]);
      await expect(
        specificGroupStrategyContract.connect(owner).unblockGroup(groupAddresses[0])
      ).revertedWith(`GroupNotEligible("${groupAddresses[0]}")`);
    });

    it("should revert when not blocked strategy", async () => {
      await expect(
        specificGroupStrategyContract.connect(owner).unblockGroup(groupAddresses[0])
      ).revertedWith(`FailedToUnblockGroup("${groupAddresses[0]}")`);
    });

    describe("when the group is blocked", () => {
      let specificGroupStrategy: SignerWithAddress;
      let specificGroupStrategyDeposit: BigNumber;
      beforeEach(async () => {
        specificGroupStrategy = groups[2];
        for (let i = 0; i < 2; i++) {
          const [head] = await defaultStrategyContract.getGroupsHead();
<<<<<<< HEAD
          await defaultStrategyContract.addActivatableGroup(groups[i].address);
          await defaultStrategyContract.activateGroup(groups[i].address, ADDRESS_ZERO, head);
=======
          await defaultStrategyContract
            .connect(owner)
            .activateGroup(groups[i].address, ADDRESS_ZERO, head);
>>>>>>> fee3791e
        }

        specificGroupStrategyDeposit = parseUnits("1");
        await account.setCeloForGroup(specificGroupStrategy.address, specificGroupStrategyDeposit);
        await manager.connect(depositor).changeStrategy(specificGroupStrategy.address);
        await manager.connect(depositor).deposit({ value: specificGroupStrategyDeposit });
        await specificGroupStrategyContract
          .connect(owner)
          .blockGroup(specificGroupStrategy.address);
      });

      it("should have blocked strategy", async () => {
        const blockedGroups = await getBlockedSpecificGroupStrategies(
          specificGroupStrategyContract
        );
        expect(blockedGroups).to.have.deep.members([specificGroupStrategy.address]);
      });

      it("should allow to unblock strategy", async () => {
        await specificGroupStrategyContract
          .connect(owner)
          .unblockGroup(specificGroupStrategy.address);
        const blockedGroups = await getBlockedSpecificGroupStrategies(
          specificGroupStrategyContract
        );
        expect(blockedGroups).to.have.deep.members([]);
      });
    });
  });

  describe("#rebalanceOverflowedGroup()", () => {
    const thirdGroupCapacity = parseUnits("200.166666666666666666");

    beforeEach(async () => {
      await prepareOverflow(
        defaultStrategyContract.connect(owner),
        election,
        lockedGold,
        voter,
        groupAddresses
      );
    });

    it("should revert when from group is not overflowing", async () => {
      await expect(
        specificGroupStrategyContract.rebalanceOverflowedGroup(groupAddresses[0])
      ).revertedWith(`GroupNotOverflowing("${groupAddresses[0]}")`);
    });

    describe("When third group overflowing", () => {
      const deposit = parseUnits("250");
      beforeEach(async () => {
        await manager.connect(depositor).changeStrategy(groupAddresses[2]);
        await manager.connect(depositor).deposit({ value: deposit });
        const [scheduledGroups, scheduledVotes] = await account.getLastScheduledVotes();
        for (let i = 0; i < scheduledGroups.length; i++) {
          await account.setCeloForGroup(scheduledGroups[i], scheduledVotes[i]);
        }
      });

      it("should revert when group is overflowing and no capacity was freed", async () => {
        await expect(
          specificGroupStrategyContract.rebalanceOverflowedGroup(groupAddresses[2])
        ).revertedWith(`GroupStillOverflowing("${groupAddresses[2]}")`);
      });

      describe("When some capacity was freed and rebalanced", () => {
        let originalOverflow: BigNumber;
        beforeEach(async () => {
          const revokeTx = await election.revokePending(
            voter.address,
            groupAddresses[2],
            new BigNumberJs(thirdGroupCapacity.toString())
          );
          await revokeTx.sendAndWaitForReceipt({ from: voter.address });
          [, originalOverflow] = await specificGroupStrategyContract.getStCeloInGroup(
            groupAddresses[2]
          );
        });

        describe("When different ratio of CELO vs stCELO", () => {
          describe("When 1:1", () => {
            beforeEach(async () => {
              await specificGroupStrategyContract.rebalanceOverflowedGroup(groupAddresses[2]);
            });

            it("should return 0 overflow", async () => {
              const [total, overflow] = await specificGroupStrategyContract.getStCeloInGroup(
                groupAddresses[2]
              );
              expect(overflow).to.deep.eq(BigNumber.from("0"));
              expect(total).to.deep.eq(deposit);
            });

            it("should remove stCelo from default strategy", async () => {
              const stCeloInDefault = await defaultStrategyContract.totalStCeloInStrategy();
              expect(stCeloInDefault).to.deep.eq(BigNumber.from(0));
            });

            it("should schedule transfers from active groups", async () => {
              const [
                lastTransferFromGroups,
                lastTransferFromVotes,
                lastTransferToGroups,
                lastTransferToVotes,
              ] = await account.getLastTransferValues();

              expect(lastTransferFromGroups).to.have.deep.members([
                groupAddresses[0],
                groupAddresses[1],
              ]);
              expect(lastTransferFromVotes[0].add(lastTransferFromVotes[1])).to.deep.eq(
                originalOverflow
              );

              expect(lastTransferToGroups).to.have.deep.members([groupAddresses[2]]);
              expect(lastTransferToVotes).to.have.deep.members([originalOverflow]);
            });
          });

          describe("When there is more CELO than stCELO", () => {
            beforeEach(async () => {
              await account.setTotalCelo(deposit.mul(2));
              await updateGroupCeloBasedOnProtocolStCelo(
                defaultStrategyContract,
                specificGroupStrategyContract,
                account,
                manager
              );
              await account.setCeloForGroup(groupAddresses[2], BigNumber.from("0"));
              await specificGroupStrategyContract.rebalanceOverflowedGroup(groupAddresses[2]);
            });

            it("should return 0 overflow", async () => {
              const [total, overflow] = await specificGroupStrategyContract.getStCeloInGroup(
                groupAddresses[2]
              );
              expect(overflow).to.deep.eq(BigNumber.from("0"));
              expect(total).to.deep.eq(deposit);
            });

            it("should remove stCelo from default strategy", async () => {
              const stCeloInDefault = await defaultStrategyContract.totalStCeloInStrategy();
              expect(stCeloInDefault).to.deep.eq(BigNumber.from(0));
            });

            it("should remove overflow from specific group strategy", async () => {
              const [, overflow] = await specificGroupStrategyContract.getStCeloInGroup(
                groupAddresses[2]
              );
              expect(overflow).to.deep.eq(BigNumber.from(0));
            });

            it("should schedule transfers from active groups", async () => {
              const [
                lastTransferFromGroups,
                lastTransferFromVotes,
                lastTransferToGroups,
                lastTransferToVotes,
              ] = await account.getLastTransferValues();

              expect(lastTransferFromGroups).to.have.deep.members([
                groupAddresses[0],
                groupAddresses[1],
              ]);
              expect(lastTransferFromVotes[0].add(lastTransferFromVotes[1])).to.deep.eq(
                originalOverflow.mul(2)
              );

              expect(lastTransferToGroups).to.have.deep.members([groupAddresses[2]]);
              expect(lastTransferToVotes).to.have.deep.members([originalOverflow.mul(2)]);
            });
          });

          describe("When there is less CELO than stCELO", () => {
            beforeEach(async () => {
              await account.setTotalCelo(deposit.div(2));
              await updateGroupCeloBasedOnProtocolStCelo(
                defaultStrategyContract,
                specificGroupStrategyContract,
                account,
                manager
              );

              await specificGroupStrategyContract.rebalanceOverflowedGroup(groupAddresses[2]);
            });

            it("should return 0 overflow", async () => {
              const [total, overflow] = await specificGroupStrategyContract.getStCeloInGroup(
                groupAddresses[2]
              );
              expect(overflow).to.deep.eq(BigNumber.from("0"));
              expect(total).to.deep.eq(deposit);
            });

            it("should remove stCelo from default strategy", async () => {
              const stCeloInDefault = await defaultStrategyContract.totalStCeloInStrategy();
              expect(stCeloInDefault).to.deep.eq(BigNumber.from(0));
            });

            it("should remove overflow from specific group strategy", async () => {
              const [, overflow] = await specificGroupStrategyContract.getStCeloInGroup(
                groupAddresses[2]
              );
              expect(overflow).to.deep.eq(BigNumber.from(0));
            });

            it("should schedule transfers from active groups", async () => {
              const [
                lastTransferFromGroups,
                lastTransferFromVotes,
                lastTransferToGroups,
                lastTransferToVotes,
              ] = await account.getLastTransferValues();

              expect(lastTransferFromGroups).to.have.deep.members([
                groupAddresses[0],
                groupAddresses[1],
              ]);
              expect(lastTransferFromVotes[0].add(lastTransferFromVotes[1])).to.deep.eq(
                originalOverflow.div(2)
              );

              expect(lastTransferToGroups).to.have.deep.members([groupAddresses[2]]);
              expect(lastTransferToVotes).to.have.deep.members([originalOverflow.div(2)]);
            });
          });
        });
      });
    });
  });

  describe("#rebalanceWhenHealthChanged()", () => {
    let specificGroupAddress: string;

    beforeEach(async () => {
      specificGroupAddress = groupAddresses[4];
    });

    it("should revert when healthy and no unhealthy stCelo", async () => {
      expect(
        specificGroupStrategyContract.rebalanceWhenHealthChanged(specificGroupAddress)
      ).revertedWith(`GroupBalanced("${specificGroupAddress}")`);
    });

    describe("When group is unhealthy", () => {
      beforeEach(async () => {
        await revokeElectionOnMockValidatorGroupsAndUpdate(
          validatorsWrapper,
          accountsWrapper,
          groupHealthContract,
          [specificGroupAddress]
        );
      });

      it("should have unhealthy group", async () => {
        const isGroupValid = await groupHealthContract.isGroupValid(specificGroupAddress);
        expect(isGroupValid).to.be.false;
      });

      it("should revert when no stCelo in group", async () => {
        expect(
          specificGroupStrategyContract.rebalanceWhenHealthChanged(specificGroupAddress)
        ).revertedWith(`GroupBalanced("${specificGroupAddress}")`);
      });

      describe("When Celo deposited in group", () => {
        let deposit: BigNumber;

        beforeEach(async () => {
          deposit = parseUnits("1");
          await electMockValidatorGroupsAndUpdate(validatorsWrapper, groupHealthContract, [
            specificGroupAddress,
          ]);
          await manager.connect(depositor).changeStrategy(specificGroupAddress);
          await manager.connect(depositor).deposit({ value: deposit });
          await revokeElectionOnMockValidatorGroupsAndUpdate(
            validatorsWrapper,
            accountsWrapper,
            groupHealthContract,
            [specificGroupAddress]
          );
        });

        it("should have stCelo in strategy", async () => {
          const [total, overflow, unhealthy] = await specificGroupStrategyContract.getStCeloInGroup(
            specificGroupAddress
          );
          expect(total).to.deep.eq(deposit);
          expect(overflow).to.deep.eq(BigNumber.from("0"));
          expect(unhealthy).to.deep.eq(BigNumber.from("0"));
        });

        it("should revert when no active groups", async () => {
          await expect(
            specificGroupStrategyContract.rebalanceWhenHealthChanged(specificGroupAddress)
          ).revertedWith(`NoActiveGroups()`);
        });

        describe("When active groups and rebalanceWhenHealthChanged called", () => {
          let tail: string;
          beforeEach(async () => {
            await prepareOverflow(
              defaultStrategyContract.connect(owner),
              election,
              lockedGold,
              voter,
              groupAddresses
            );
            [tail] = await defaultStrategyContract.getGroupsTail();
            await specificGroupStrategyContract.rebalanceWhenHealthChanged(specificGroupAddress);
          });

          it("should have stCelo unhealthy stCelo in strategy", async () => {
            const [total, overflow, unhealthy] =
              await specificGroupStrategyContract.getStCeloInGroup(specificGroupAddress);
            expect(total).to.deep.eq(deposit);
            expect(overflow).to.deep.eq(BigNumber.from("0"));
            expect(unhealthy).to.deep.eq(deposit);
          });

          it("should schedule transfers", async () => {
            const [
              lastTransferFromGroups,
              lastTransferFromVotes,
              lastTransferToGroups,
              lastTransferToVotes,
            ] = await account.getLastTransferValues();

            expect(lastTransferFromGroups).to.have.deep.members([specificGroupAddress]);
            expect(lastTransferFromVotes).to.deep.eq([deposit]);

            expect(lastTransferToGroups).to.have.deep.members([tail]);
            expect(lastTransferToVotes).to.deep.eq([deposit]);
          });

          it("should update stCelo in Default strategy", async () => {
            const stCeloInDefault = await defaultStrategyContract.stCeloInGroup(tail);
            expect(stCeloInDefault).to.deep.eq(deposit);
          });

          describe("When group becomes healthy again", () => {
            let head: string;
            beforeEach(async () => {
              [head] = await defaultStrategyContract.getGroupsHead();
              await electMockValidatorGroupsAndUpdate(validatorsWrapper, groupHealthContract, [
                specificGroupAddress,
              ]);
              await updateGroupCeloBasedOnProtocolStCelo(
                defaultStrategyContract,
                specificGroupStrategyContract,
                account,
                manager
              );
              await specificGroupStrategyContract.rebalanceWhenHealthChanged(specificGroupAddress);
            });

            it("should remove unhealthy stCelo", async () => {
              const [total, overflow, unhealthy] =
                await specificGroupStrategyContract.getStCeloInGroup(specificGroupAddress);
              expect(total).to.deep.eq(deposit);
              expect(overflow).to.deep.eq(BigNumber.from("0"));
              expect(unhealthy).to.deep.eq(BigNumber.from("0"));
            });

            it("should schedule transfers", async () => {
              const [
                lastTransferFromGroups,
                lastTransferFromVotes,
                lastTransferToGroups,
                lastTransferToVotes,
              ] = await account.getLastTransferValues();

              expect(lastTransferFromGroups).to.have.deep.members([head]);
              expect(lastTransferFromVotes).to.deep.eq([deposit]);

              expect(lastTransferToGroups).to.have.deep.members([specificGroupAddress]);
              expect(lastTransferToVotes).to.deep.eq([deposit]);
            });

            it("should update stCelo in Default strategy", async () => {
              const stCeloInDefault = await defaultStrategyContract.stCeloInGroup(tail);
              expect(stCeloInDefault).to.deep.eq(BigNumber.from("0"));
            });
          });
        });
      });
    });

    describe("When overflowing group is blocked", () => {
      const firstGroupCapacity = parseUnits("40.166666666666666666");
      const depositOverCapacity = parseUnits("10");
      let deposit: BigNumber;
      let tail: string;
      let specificOverflowingGroup: string;

      describe("When different ratio of CELO vs stCELO", () => {
        describe("When ratio 1:1", () => {
          beforeEach(async () => {
            specificOverflowingGroup = groupAddresses[0];
            deposit = firstGroupCapacity.add(depositOverCapacity);
            await manager.connect(depositor).changeStrategy(specificOverflowingGroup);
            await prepareOverflow(
              defaultStrategyContract.connect(owner),
              election,
              lockedGold,
              voter,
              groupAddresses
            );
            [tail] = await defaultStrategyContract.getGroupsTail();
            await manager.connect(depositor).deposit({ value: deposit });
            await specificGroupStrategyContract.connect(owner).blockGroup(specificOverflowingGroup);
            await specificGroupStrategyContract.rebalanceWhenHealthChanged(
              specificOverflowingGroup
            );
          });

          it("should have blocked group", async () => {
            const isGroupBlocked = await specificGroupStrategyContract.isBlockedGroup(
              specificOverflowingGroup
            );
            expect(isGroupBlocked).to.be.true;
          });

          it("should have stCelo unhealthy stCelo in strategy", async () => {
            const [total, overflow, unhealthy] =
              await specificGroupStrategyContract.getStCeloInGroup(specificOverflowingGroup);
            expect(total).to.deep.eq(deposit);
            expect(overflow).to.deep.eq(depositOverCapacity);
            expect(unhealthy).to.deep.eq(firstGroupCapacity);
          });

          it("should schedule transfers", async () => {
            const [
              lastTransferFromGroups,
              lastTransferFromVotes,
              lastTransferToGroups,
              lastTransferToVotes,
            ] = await account.getLastTransferValues();

            expect(lastTransferFromGroups).to.have.deep.members([specificOverflowingGroup]);
            expect(lastTransferFromVotes).to.deep.eq([firstGroupCapacity]);

            expect(lastTransferToGroups).to.have.deep.members([tail]);
            expect(lastTransferToVotes).to.deep.eq([firstGroupCapacity]);
          });

          it("should update stCelo in Default strategy", async () => {
            const stCeloInDefault = await defaultStrategyContract.totalStCeloInStrategy();
            expect(stCeloInDefault).to.deep.eq(deposit);
          });

          describe("When group becomes unblocked again", () => {
            let head: string;
            beforeEach(async () => {
              [head] = await defaultStrategyContract.getGroupsHead();
              await specificGroupStrategyContract
                .connect(owner)
                .unblockGroup(specificOverflowingGroup);
              await updateGroupCeloBasedOnProtocolStCelo(
                defaultStrategyContract,
                specificGroupStrategyContract,
                account,
                manager
              );
              await specificGroupStrategyContract.rebalanceWhenHealthChanged(
                specificOverflowingGroup
              );
            });

            it("should remove unhealthy stCelo", async () => {
              const [total, overflow, unhealthy] =
                await specificGroupStrategyContract.getStCeloInGroup(specificOverflowingGroup);
              expect(total).to.deep.eq(deposit);
              expect(overflow).to.deep.eq(depositOverCapacity);
              expect(unhealthy).to.deep.eq(BigNumber.from("0"));
            });

            it("should schedule transfers", async () => {
              const [
                lastTransferFromGroups,
                lastTransferFromVotes,
                lastTransferToGroups,
                lastTransferToVotes,
              ] = await account.getLastTransferValues();

              expect(lastTransferFromGroups).to.have.deep.members([head]);
              expect(lastTransferFromVotes).to.deep.eq([firstGroupCapacity]);

              expect(lastTransferToGroups).to.have.deep.members([specificOverflowingGroup]);
              expect(lastTransferToVotes).to.deep.eq([firstGroupCapacity]);
            });

            it("should update stCelo in Default strategy", async () => {
              const stCeloInDefault = await defaultStrategyContract.totalStCeloInStrategy();
              expect(stCeloInDefault).to.deep.eq(depositOverCapacity);
            });
          });
        });

        describe("When there is more CELO than stCELO", () => {
          beforeEach(async () => {
            specificOverflowingGroup = groupAddresses[0];
            deposit = firstGroupCapacity.add(depositOverCapacity);
            await manager.connect(depositor).changeStrategy(specificOverflowingGroup);
            await prepareOverflow(
              defaultStrategyContract.connect(owner),
              election,
              lockedGold,
              voter,
              groupAddresses
            );
            [tail] = await defaultStrategyContract.getGroupsTail();
            await manager.connect(depositor).deposit({ value: deposit });

            await account.setTotalCelo(deposit.mul(2));
            await updateGroupCeloBasedOnProtocolStCelo(
              defaultStrategyContract,
              specificGroupStrategyContract,
              account,
              manager
            );
            await specificGroupStrategyContract.connect(owner).blockGroup(specificOverflowingGroup);
            await account.setCeloForGroup(specificOverflowingGroup, BigNumber.from("0"));

            await specificGroupStrategyContract.rebalanceWhenHealthChanged(
              specificOverflowingGroup
            );
          });

          it("should have blocked group", async () => {
            const isGroupBlocked = await specificGroupStrategyContract.isBlockedGroup(
              specificOverflowingGroup
            );
            expect(isGroupBlocked).to.be.true;
          });

          it("should have stCelo unhealthy stCelo in strategy", async () => {
            const [total, overflow, unhealthy] =
              await specificGroupStrategyContract.getStCeloInGroup(specificOverflowingGroup);
            expect(total).to.deep.eq(deposit);
            expect(overflow).to.deep.eq(depositOverCapacity);
            expect(unhealthy).to.deep.eq(firstGroupCapacity);
          });

          it("should schedule transfers", async () => {
            const [
              lastTransferFromGroups,
              lastTransferFromVotes,
              lastTransferToGroups,
              lastTransferToVotes,
            ] = await account.getLastTransferValues();

            expect(lastTransferFromGroups).to.have.deep.members([specificOverflowingGroup]);
            expect(lastTransferFromVotes).to.deep.eq([firstGroupCapacity.mul(2)]);

            expect(lastTransferToGroups.length).to.eq(2);
            expect(lastTransferToVotes[0].add(lastTransferToVotes[1])).to.deep.eq(
              firstGroupCapacity.mul(2)
            );
          });

          it("should update stCelo in Default strategy", async () => {
            const stCeloInDefault = await defaultStrategyContract.totalStCeloInStrategy();
            expect(stCeloInDefault).to.deep.eq(deposit);
          });

          describe("When group becomes unblocked again", () => {
            let head: string;
            let previousToHead: string;
            beforeEach(async () => {
              [head, previousToHead] = await defaultStrategyContract.getGroupsHead();
              await specificGroupStrategyContract
                .connect(owner)
                .unblockGroup(specificOverflowingGroup);
              await updateGroupCeloBasedOnProtocolStCelo(
                defaultStrategyContract,
                specificGroupStrategyContract,
                account,
                manager
              );
              await specificGroupStrategyContract.rebalanceWhenHealthChanged(
                specificOverflowingGroup
              );
            });

            it("should remove unhealthy stCelo", async () => {
              const [total, overflow, unhealthy] =
                await specificGroupStrategyContract.getStCeloInGroup(specificOverflowingGroup);
              expect(total).to.deep.eq(deposit);
              expect(overflow).to.deep.eq(depositOverCapacity);
              expect(unhealthy).to.deep.eq(BigNumber.from("0"));
            });

            it("should schedule transfers", async () => {
              const [
                lastTransferFromGroups,
                lastTransferFromVotes,
                lastTransferToGroups,
                lastTransferToVotes,
              ] = await account.getLastTransferValues();

              expect(lastTransferFromGroups).to.have.deep.members([head, previousToHead]);
              expect(lastTransferFromVotes[0].add(lastTransferFromVotes[1])).to.deep.eq(
                firstGroupCapacity.mul(2)
              );

              expect(lastTransferToGroups).to.have.deep.members([specificOverflowingGroup]);
              expect(lastTransferToVotes).to.deep.eq([firstGroupCapacity.mul(2)]);
            });

            it("should update stCelo in Default strategy", async () => {
              const stCeloInDefault = await defaultStrategyContract.totalStCeloInStrategy();
              expect(stCeloInDefault).to.deep.eq(depositOverCapacity);
            });
          });
        });

        describe("When there is less CELO than stCELO", () => {
          beforeEach(async () => {
            specificOverflowingGroup = groupAddresses[0];
            deposit = firstGroupCapacity.add(depositOverCapacity);
            await manager.connect(depositor).changeStrategy(specificOverflowingGroup);
            await prepareOverflow(
              defaultStrategyContract.connect(owner),
              election,
              lockedGold,
              voter,
              groupAddresses
            );
            [tail] = await defaultStrategyContract.getGroupsTail();
            await manager.connect(depositor).deposit({ value: deposit });

            await account.setTotalCelo(deposit.div(2));
            await updateGroupCeloBasedOnProtocolStCelo(
              defaultStrategyContract,
              specificGroupStrategyContract,
              account,
              manager
            );
            await specificGroupStrategyContract.connect(owner).blockGroup(specificOverflowingGroup);

            await specificGroupStrategyContract.rebalanceWhenHealthChanged(
              specificOverflowingGroup
            );
          });

          it("should have blocked group", async () => {
            const isGroupBlocked = await specificGroupStrategyContract.isBlockedGroup(
              specificOverflowingGroup
            );
            expect(isGroupBlocked).to.be.true;
          });

          it("should have stCelo unhealthy stCelo in strategy", async () => {
            const [total, overflow, unhealthy] =
              await specificGroupStrategyContract.getStCeloInGroup(specificOverflowingGroup);
            expect(total).to.deep.eq(deposit);
            expect(overflow).to.deep.eq(depositOverCapacity);
            expect(unhealthy).to.deep.eq(firstGroupCapacity);
          });

          it("should schedule transfers", async () => {
            const [
              lastTransferFromGroups,
              lastTransferFromVotes,
              lastTransferToGroups,
              lastTransferToVotes,
            ] = await account.getLastTransferValues();

            expect(lastTransferFromGroups).to.have.deep.members([specificOverflowingGroup]);
            expect(lastTransferFromVotes).to.deep.eq([firstGroupCapacity.div(2)]);

            expect(lastTransferToGroups.length).to.eq(1);
            expect(lastTransferToVotes).to.have.deep.members([firstGroupCapacity.div(2)]);
          });

          it("should update stCelo in Default strategy", async () => {
            const stCeloInDefault = await defaultStrategyContract.totalStCeloInStrategy();
            expect(stCeloInDefault).to.deep.eq(deposit);
          });

          describe("When group becomes unblocked again", () => {
            let head: string;
            beforeEach(async () => {
              [head] = await defaultStrategyContract.getGroupsHead();
              await specificGroupStrategyContract
                .connect(owner)
                .unblockGroup(specificOverflowingGroup);
              await updateGroupCeloBasedOnProtocolStCelo(
                defaultStrategyContract,
                specificGroupStrategyContract,
                account,
                manager
              );
              await specificGroupStrategyContract.rebalanceWhenHealthChanged(
                specificOverflowingGroup
              );
            });

            it("should remove unhealthy stCelo", async () => {
              const [total, overflow, unhealthy] =
                await specificGroupStrategyContract.getStCeloInGroup(specificOverflowingGroup);
              expect(total).to.deep.eq(deposit);
              expect(overflow).to.deep.eq(depositOverCapacity);
              expect(unhealthy).to.deep.eq(BigNumber.from("0"));
            });

            it("should schedule transfers", async () => {
              const [
                lastTransferFromGroups,
                lastTransferFromVotes,
                lastTransferToGroups,
                lastTransferToVotes,
              ] = await account.getLastTransferValues();

              expect(lastTransferFromGroups).to.have.deep.members([head]);
              expect(lastTransferFromVotes[0]).to.deep.eq(firstGroupCapacity.div(2));

              expect(lastTransferToGroups).to.have.deep.members([specificOverflowingGroup]);
              expect(lastTransferToVotes).to.deep.eq([firstGroupCapacity.div(2)]);
            });

            it("should update stCelo in Default strategy", async () => {
              const stCeloInDefault = await defaultStrategyContract.totalStCeloInStrategy();
              expect(stCeloInDefault).to.deep.eq(depositOverCapacity);
            });
          });
        });
      });
    });
  });

  describe("#setPauser", () => {
    it("sets the pauser address to the owner of the contract", async () => {
      await specificGroupStrategyContract.connect(owner).setPauser();
      const newPauser = await specificGroupStrategyContract.pauser();
      expect(newPauser).to.eq(owner.address);
    });

    it("emits a PauserSet event", async () => {
      await expect(specificGroupStrategyContract.connect(owner).setPauser())
        .to.emit(specificGroupStrategyContract, "PauserSet")
        .withArgs(owner.address);
    });

    it("cannot be called by a non-owner", async () => {
      await expect(specificGroupStrategyContract.connect(nonManager).setPauser()).revertedWith(
        "Ownable: caller is not the owner"
      );
    });

    describe("when the owner is changed", async () => {
      beforeEach(async () => {
        await specificGroupStrategyContract.connect(owner).transferOwnership(nonManager.address);
      });

      it("sets the pauser to the new owner", async () => {
        await specificGroupStrategyContract.connect(nonManager).setPauser();
        const newPauser = await specificGroupStrategyContract.pauser();
        expect(newPauser).to.eq(nonManager.address);
      });
    });
  });

  describe("#pause", () => {
    it("can be called by the pauser", async () => {
      await specificGroupStrategyContract.connect(pauser).pause();
      const isPaused = await specificGroupStrategyContract.isPaused();
      expect(isPaused).to.be.true;
    });

    it("emits a ContractPaused event", async () => {
      await expect(specificGroupStrategyContract.connect(pauser).pause()).to.emit(
        specificGroupStrategyContract,
        "ContractPaused"
      );
    });

    it("cannot be called by a random account", async () => {
      await expect(specificGroupStrategyContract.connect(nonManager).pause()).revertedWith(
        "OnlyPauser()"
      );
      const isPaused = await specificGroupStrategyContract.isPaused();
      expect(isPaused).to.be.false;
    });
  });

  describe("#unpause", () => {
    beforeEach(async () => {
      await specificGroupStrategyContract.connect(pauser).pause();
    });

    it("can be called by the pauser", async () => {
      await specificGroupStrategyContract.connect(pauser).unpause();
      const isPaused = await specificGroupStrategyContract.isPaused();
      expect(isPaused).to.be.false;
    });

    it("emits a ContractUnpaused event", async () => {
      await expect(specificGroupStrategyContract.connect(pauser).unpause()).to.emit(
        specificGroupStrategyContract,
        "ContractUnpaused"
      );
    });

    it("cannot be called by a random account", async () => {
      await expect(specificGroupStrategyContract.connect(nonManager).unpause()).revertedWith(
        "OnlyPauser()"
      );
      const isPaused = await specificGroupStrategyContract.isPaused();
      expect(isPaused).to.be.true;
    });
  });

  describe("when paused", () => {
    beforeEach(async () => {
      await specificGroupStrategyContract.connect(pauser).pause();
    });

    it("can't call rebalanceWhenHealthChanged", async () => {
      await expect(
        specificGroupStrategyContract.connect(nonManager).rebalanceWhenHealthChanged(ADDRESS_ZERO)
      ).revertedWith("Paused()");
    });

    it("can't call rebalanceOverflowedGroup", async () => {
      await expect(
        specificGroupStrategyContract.connect(nonManager).rebalanceOverflowedGroup(ADDRESS_ZERO)
      ).revertedWith("Paused()");
    });
  });
});<|MERGE_RESOLUTION|>--- conflicted
+++ resolved
@@ -271,14 +271,8 @@
         specificGroupStrategy = groups[2];
         for (let i = 0; i < 2; i++) {
           const [head] = await defaultStrategyContract.getGroupsHead();
-<<<<<<< HEAD
-          await defaultStrategyContract.addActivatableGroup(groups[i].address);
+          await defaultStrategyContract.connect(owner).addActivatableGroup(groups[i].address);
           await defaultStrategyContract.activateGroup(groups[i].address, ADDRESS_ZERO, head);
-=======
-          await defaultStrategyContract
-            .connect(owner)
-            .activateGroup(groups[i].address, ADDRESS_ZERO, head);
->>>>>>> fee3791e
         }
       });
 
@@ -414,14 +408,8 @@
         specificGroupStrategy = groups[2];
         for (let i = 0; i < 2; i++) {
           const [head] = await defaultStrategyContract.getGroupsHead();
-<<<<<<< HEAD
-          await defaultStrategyContract.addActivatableGroup(groups[i].address);
+          await defaultStrategyContract.connect(owner).addActivatableGroup(groups[i].address);
           await defaultStrategyContract.activateGroup(groups[i].address, ADDRESS_ZERO, head);
-=======
-          await defaultStrategyContract
-            .connect(owner)
-            .activateGroup(groups[i].address, ADDRESS_ZERO, head);
->>>>>>> fee3791e
         }
 
         specificGroupStrategyDeposit = parseUnits("1");
