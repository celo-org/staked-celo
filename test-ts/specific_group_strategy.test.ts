import { LockedGoldWrapper } from "@celo/contractkit/lib/wrappers/LockedGold";
import { ValidatorsWrapper } from "@celo/contractkit/lib/wrappers/Validators";
import { SignerWithAddress } from "@nomiclabs/hardhat-ethers/signers";
import BigNumberJs from "bignumber.js";
import { expect } from "chai";
import { BigNumber } from "ethers";
import { parseUnits } from "ethers/lib/utils";
import hre from "hardhat";
import { MockAccount__factory } from "../typechain-types/factories/MockAccount__factory";
import { MockLockedGold__factory } from "../typechain-types/factories/MockLockedGold__factory";
import { MockRegistry__factory } from "../typechain-types/factories/MockRegistry__factory";
import { MockStakedCelo__factory } from "../typechain-types/factories/MockStakedCelo__factory";
import { MockValidators__factory } from "../typechain-types/factories/MockValidators__factory";
import { MockVote__factory } from "../typechain-types/factories/MockVote__factory";
import { Manager } from "../typechain-types/Manager";
import { MockAccount } from "../typechain-types/MockAccount";
import { MockDefaultStrategy } from "../typechain-types/MockDefaultStrategy";
import { MockGroupHealth } from "../typechain-types/MockGroupHealth";
import { MockLockedGold } from "../typechain-types/MockLockedGold";
import { MockRegistry } from "../typechain-types/MockRegistry";
import { MockStakedCelo } from "../typechain-types/MockStakedCelo";
import { MockValidators } from "../typechain-types/MockValidators";
import { MockVote } from "../typechain-types/MockVote";
import { SpecificGroupStrategy } from "../typechain-types/SpecificGroupStrategy";
import {
  ADDRESS_ZERO,
  deregisterValidatorGroup,
  electMockValidatorGroupsAndUpdate,
  getBlockedSpecificGroupStrategies,
  getDefaultGroupsSafe,
  getImpersonatedSigner,
  mineToNextEpoch,
  randomSigner,
  registerValidatorAndAddToGroupMembers,
  registerValidatorGroup,
  REGISTRY_ADDRESS,
  removeMembersFromGroup,
  resetNetwork,
  revokeElectionOnMockValidatorGroupsAndUpdate,
  updateGroupSlashingMultiplier,
} from "./utils";

after(() => {
  hre.kit.stop();
});

describe("SpecificGroupStrategy", () => {
  let account: MockAccount;
  let manager: Manager;
  let nonVote: SignerWithAddress;
  let nonStakedCelo: SignerWithAddress;
  let nonAccount: SignerWithAddress;
  let depositor: SignerWithAddress;
  let nonManager: SignerWithAddress;
  let specificGroupStrategyContract: SpecificGroupStrategy;
  let voter: SignerWithAddress;
  let someone: SignerWithAddress;
  let validators: ValidatorsWrapper;
  let owner: SignerWithAddress;
  let registryContract: MockRegistry;
  let lockedGoldContract: MockLockedGold;
  let validatorsContract: MockValidators;
  let lockedGold: LockedGoldWrapper;
  let mockSlasher: SignerWithAddress;
  let stakedCelo: MockStakedCelo;
  let voteContract: MockVote;
  let groupHealthContract: MockGroupHealth;
  let defaultStrategyContract: MockDefaultStrategy;

  let nonOwner: SignerWithAddress;

  let groupAddresses: string[];
  let groups: SignerWithAddress[];

  // eslint-disable-next-line @typescript-eslint/no-explicit-any
  let snapshotId: any;

  before(async function () {
    try {
      this.timeout(100000);
      await resetNetwork();

      await hre.deployments.fixture("FullTestManager");
      manager = await hre.ethers.getContract("Manager");
      specificGroupStrategyContract = await hre.ethers.getContract("SpecificGroupStrategy");
      groupHealthContract = await hre.ethers.getContract("MockGroupHealth");
      defaultStrategyContract = await hre.ethers.getContract("MockDefaultStrategy");
      validators = await hre.kit.contracts.getValidators();
      lockedGold = await hre.kit.contracts.getLockedGold();

      [owner] = await randomSigner(parseUnits("100"));
      [nonOwner] = await randomSigner(parseUnits("100"));
      [nonVote] = await randomSigner(parseUnits("100000"));
      [nonStakedCelo] = await randomSigner(parseUnits("100"));
      [nonAccount] = await randomSigner(parseUnits("100"));
      [nonManager] = await randomSigner(parseUnits("100"));
      [voter] = await randomSigner(parseUnits("10000000000"));
      [someone] = await randomSigner(parseUnits("100"));
      [mockSlasher] = await randomSigner(parseUnits("100"));
      [depositor] = await randomSigner(parseUnits("500"));

      const registryFactory: MockRegistry__factory = (
        await hre.ethers.getContractFactory("MockRegistry")
      ).connect(owner) as MockRegistry__factory;
      registryContract = registryFactory.attach(REGISTRY_ADDRESS);

      const lockedGoldFactory: MockLockedGold__factory = (
        await hre.ethers.getContractFactory("MockLockedGold")
      ).connect(owner) as MockLockedGold__factory;
      lockedGoldContract = lockedGoldFactory.attach(lockedGold.address);

      const validatorsFactory: MockValidators__factory = (
        await hre.ethers.getContractFactory("MockValidators")
      ).connect(owner) as MockValidators__factory;
      validatorsContract = validatorsFactory.attach(validators.address);

      const stakedCeloFactory: MockStakedCelo__factory = (
        await hre.ethers.getContractFactory("MockStakedCelo")
      ).connect(owner) as MockStakedCelo__factory;
      stakedCelo = await stakedCeloFactory.deploy();

      const mockVoteFactory: MockVote__factory = (
        await hre.ethers.getContractFactory("MockVote")
      ).connect(owner) as MockVote__factory;
      voteContract = await mockVoteFactory.deploy();

      const accountFactory: MockAccount__factory = (
        await hre.ethers.getContractFactory("MockAccount")
      ).connect(owner) as MockAccount__factory;
      account = await accountFactory.deploy();

      await manager.setDependencies(
        stakedCelo.address,
        account.address,
        voteContract.address,
        groupHealthContract.address,
        specificGroupStrategyContract.address,
        defaultStrategyContract.address
      );

      await specificGroupStrategyContract.setDependencies(
        account.address,
        groupHealthContract.address,
        defaultStrategyContract.address
      );

      await defaultStrategyContract.setDependencies(
        account.address,
        groupHealthContract.address,
        specificGroupStrategyContract.address
      );

      const accounts = await hre.kit.contracts.getAccounts();
      await accounts.createAccount().sendAndWaitForReceipt({
        from: voter.address,
      });
      await accounts.createAccount().sendAndWaitForReceipt({
        from: someone.address,
      });

      groups = [];
      groupAddresses = [];
      for (let i = 0; i < 11; i++) {
        const [group] = await randomSigner(parseUnits("21000"));
        groups.push(group);
        groupAddresses.push(group.address);
      }
      for (let i = 0; i < 11; i++) {
        if (i == 1) {
          // For groups[1] we register an extra validator so it has a higher voting limit.
          await registerValidatorGroup(groups[i], 2);
          const [validator, validatorWallet] = await randomSigner(parseUnits("11000"));
          await registerValidatorAndAddToGroupMembers(groups[i], validator, validatorWallet);
        } else {
          await registerValidatorGroup(groups[i], 1);
        }
        const [validator, validatorWallet] = await randomSigner(parseUnits("11000"));
        await registerValidatorAndAddToGroupMembers(groups[i], validator, validatorWallet);
      }

      await electMockValidatorGroupsAndUpdate(validators, groupHealthContract, groupAddresses);
    } catch (error) {
      console.error(error);
    }
  });

  beforeEach(async () => {
    snapshotId = await hre.ethers.provider.send("evm_snapshot", []);
  });

  afterEach(async () => {
    await hre.ethers.provider.send("evm_revert", [snapshotId]);
  });

  describe("#setDependencies()", () => {
    let ownerSigner: SignerWithAddress;

    before(async () => {
      const managerOwner = await manager.owner();
      ownerSigner = await getImpersonatedSigner(managerOwner);
    });

    it("reverts with zero account address", async () => {
      await expect(
        specificGroupStrategyContract
          .connect(ownerSigner)
          .setDependencies(ADDRESS_ZERO, nonVote.address, nonVote.address)
      ).revertedWith("Account null");
    });

    it("reverts with zero groupHealth address", async () => {
      await expect(
        specificGroupStrategyContract
          .connect(ownerSigner)
          .setDependencies(nonVote.address, ADDRESS_ZERO, nonVote.address)
      ).revertedWith("GroupHealth null");
    });

    it("reverts with zero defaultStrategy address", async () => {
      await expect(
        specificGroupStrategyContract
          .connect(ownerSigner)
          .setDependencies(nonVote.address, nonVote.address, ADDRESS_ZERO)
      ).revertedWith("DefaultStrategy null");
    });

    it("sets the vote contract", async () => {
      await specificGroupStrategyContract
        .connect(ownerSigner)
        .setDependencies(nonAccount.address, nonStakedCelo.address, nonOwner.address);
      const account = await specificGroupStrategyContract.account();
      expect(account).to.eq(nonAccount.address);

      const groupHealth = await specificGroupStrategyContract.groupHealth();
      expect(groupHealth).to.eq(nonStakedCelo.address);

      const defaultStrategy = await specificGroupStrategyContract.defaultStrategy();
      expect(defaultStrategy).to.eq(nonOwner.address);
    });

    it("cannot be called by a non-Owner account", async () => {
      await expect(
        specificGroupStrategyContract
          .connect(nonOwner)
          .setDependencies(nonStakedCelo.address, nonAccount.address, nonAccount.address)
      ).revertedWith("Ownable: caller is not the owner");
    });
  });

  describe("#calculateAndUpdateForWithdrawal", () => {
    it("cannot be called by a non-Manager address", async () => {
      await expect(
        specificGroupStrategyContract
          .connect(nonManager)
          .calculateAndUpdateForWithdrawal(nonVote.address, 10, 10)
      ).revertedWith(`CallerNotManager("${nonManager.address}")`);
    });
  });

<<<<<<< HEAD
  describe("#allowStrategy()", () => {
    it("adds a strategy", async () => {
      await specificGroupStrategyContract.allowStrategy(groupAddresses[0]);
      const specificGroupStrategy =
        await specificGroupStrategyContract.getSpecificGroupStrategies();
      const specificGroupStrategyLength =
        await specificGroupStrategyContract.getSpecificGroupStrategiesLength();
      const firstSpecificGroupStrategy =
        await specificGroupStrategyContract.getSpecificGroupStrategy(0);
      expect(specificGroupStrategy).to.deep.eq([groupAddresses[0]]);
      expect(specificGroupStrategyLength).to.eq(1);
      expect(firstSpecificGroupStrategy).to.eq(groupAddresses[0]);
    });

    it("emits a StrategyAllowed event", async () => {
      await expect(specificGroupStrategyContract.allowStrategy(groupAddresses[0]))
        .to.emit(specificGroupStrategyContract, "StrategyAllowed")
        .withArgs(groupAddresses[0]);
    });

    it("cannot be called by a non owner", async () => {
      await expect(
        specificGroupStrategyContract.connect(nonOwner).allowStrategy(groupAddresses[0])
      ).revertedWith("Ownable: caller is not the owner");
    });

    describe("when strategy is not registered", () => {
      it("reverts when trying to add an unregistered group", async () => {
        const [unregisteredGroup] = await randomSigner(parseUnits("100"));

        await expect(
          specificGroupStrategyContract.allowStrategy(unregisteredGroup.address)
        ).revertedWith(`StrategyNotEligible("${unregisteredGroup.address}")`);
      });
    });

    describe("when group has no members", () => {
      let noMemberedGroup: SignerWithAddress;
      beforeEach(async () => {
        [noMemberedGroup] = await randomSigner(parseUnits("21000"));
        await registerValidatorGroup(noMemberedGroup);
        const [validator, validatorWallet] = await randomSigner(parseUnits("11000"));
        await registerValidatorAndOnlyAffiliateToGroup(noMemberedGroup, validator, validatorWallet);
      });

      it("reverts when trying to add a strategy with no members", async () => {
        await expect(
          specificGroupStrategyContract.allowStrategy(noMemberedGroup.address)
        ).revertedWith(`StrategyNotEligible("${noMemberedGroup.address}")`);
      });
    });

    describe("when group is not elected", () => {
      it("reverts when trying to add non elected group", async () => {
        const nonElectedGroup = groups[10];
        await mineToNextEpoch(hre.web3);
        await revokeElectionOnMockValidatorGroupsAndUpdate(validators, groupHealthContract, [
          groups[10].address,
        ]);
        await expect(
          specificGroupStrategyContract.allowStrategy(nonElectedGroup.address)
        ).revertedWith(`StrategyNotEligible("${nonElectedGroup.address}")`);
      });
    });

    describe("when group has 3 validators, but only 1 is elected.", () => {
      let validatorGroupWithThreeValidators: SignerWithAddress;
      beforeEach(async () => {
        [validatorGroupWithThreeValidators] = await randomSigner(parseUnits("40000"));
        const memberCount = 3;
        await registerValidatorGroup(validatorGroupWithThreeValidators, memberCount);

        const electedValidatorIndex = 0;

        for (let i = 0; i < memberCount; i++) {
          const [validator, validatorWallet] = await randomSigner(parseUnits("11000"));
          await registerValidatorAndAddToGroupMembers(
            validatorGroupWithThreeValidators,
            validator,
            validatorWallet
          );

          if (i === memberCount - 1) {
            await groupHealthContract.setElectedValidator(electedValidatorIndex, validator.address);
          }
        }
        await groupHealthContract.updateGroupHealth(validatorGroupWithThreeValidators.address);
        await defaultStrategyContract.activateGroup(
          validatorGroupWithThreeValidators.address,
          ADDRESS_ZERO,
          ADDRESS_ZERO
        );
      });

      it("emits a StrategyAllowed event", async () => {
        await expect(
          specificGroupStrategyContract.allowStrategy(validatorGroupWithThreeValidators.address)
        )
          .to.emit(specificGroupStrategyContract, "StrategyAllowed")
          .withArgs(validatorGroupWithThreeValidators.address);
      });
    });

    describe("when group has low slash multiplier", () => {
      let slashedGroup: SignerWithAddress;
      beforeEach(async () => {
        [slashedGroup] = await randomSigner(parseUnits("21000"));
        await registerValidatorGroup(slashedGroup);
        const [validator, validatorWallet] = await randomSigner(parseUnits("11000"));
        await registerValidatorAndAddToGroupMembers(slashedGroup, validator, validatorWallet);
        await electGroup(slashedGroup.address, someone);

        await updateGroupSlashingMultiplier(
          registryContract,
          lockedGoldContract,
          validatorsContract,
          slashedGroup,
          mockSlasher
        );
      });

      it("reverts when trying to add slashed group", async () => {
        await expect(
          specificGroupStrategyContract.allowStrategy(slashedGroup.address)
        ).revertedWith(`StrategyNotEligible("${slashedGroup.address}")`);
      });
    });
    describe("when maxNumGroupsVotedFor have been voted for", async () => {
      let additionalGroup: SignerWithAddress;

      beforeEach(async () => {
        additionalGroup = groups[10];
        await electGroup(additionalGroup.address, someone);

        for (let i = 0; i < 10; i++) {
          await specificGroupStrategyContract.allowStrategy(groups[i].address);
        }
      });

      it("cannot add another group", async () => {
        await expect(
          specificGroupStrategyContract.allowStrategy(additionalGroup.address)
        ).revertedWith("MaxGroupsVotedForReached()");
      });

      it("can add another group when enabled in Election contract", async () => {
        const accountAddress = account.address;
        const sendFundsTx = await nonOwner.sendTransaction({
          value: parseUnits("1"),
          to: accountAddress,
        });
        await sendFundsTx.wait();
        await impersonateAccount(accountAddress);

        const accountsContract = await hre.kit.contracts.getAccounts();
        const createAccountTxObject = accountsContract.createAccount();
        await createAccountTxObject.send({
          from: accountAddress,
        });
        // TODO: once contractkit updated - use just election contract from contractkit
        const electionContract = new hre.kit.web3.eth.Contract(
          // eslint-disable-next-line @typescript-eslint/no-explicit-any
          electionContractData.abi as any,
          election.address
        );
        const setAllowedToVoteOverMaxNumberOfGroupsTxObject =
          electionContract.methods.setAllowedToVoteOverMaxNumberOfGroups(true);
        await setAllowedToVoteOverMaxNumberOfGroupsTxObject.send({
          from: accountAddress,
        });

        await expect(specificGroupStrategyContract.allowStrategy(additionalGroup.address))
          .to.emit(specificGroupStrategyContract, "StrategyAllowed")
          .withArgs(additionalGroup.address);
      });
=======
  describe("#addToSpecificGroupStrategyTotalStCeloVotes", () => {
    it("cannot be called by a non-Manager address", async () => {
      await expect(
        specificGroupStrategyContract
          .connect(nonManager)
          .addToSpecificGroupStrategyTotalStCeloVotes(nonVote.address, 10)
      ).revertedWith(`CallerNotManager("${nonManager.address}")`);
    });
  });

  describe("#subtractFromSpecificGroupStrategyTotalStCeloVotes", () => {
    it("cannot be called by a non-Manager address", async () => {
      await expect(
        specificGroupStrategyContract
          .connect(nonManager)
          .subtractFromSpecificGroupStrategyTotalStCeloVotes(nonVote.address, 10)
      ).revertedWith(`CallerNotManager("${nonManager.address}")`);
>>>>>>> 274e28e8
    });
  });

  describe("#blockStrategy()", () => {
    it("reverts when no active groups", async () => {
      await expect(specificGroupStrategyContract.blockStrategy(groupAddresses[3])).revertedWith(
        `NoActiveGroups()`
      );
    });

    describe("When 2 active groups", () => {
      let specificGroupStrategy: SignerWithAddress;
      beforeEach(async () => {
        specificGroupStrategy = groups[2];
        for (let i = 0; i < 2; i++) {
<<<<<<< HEAD
          const [head] = await defaultStrategyContract.getActiveGroupsHead();
          await defaultStrategyContract.activateGroup(groupAddresses[i], ADDRESS_ZERO, head);
=======
          const [head] = await defaultStrategyContract.getGroupsHead();
          await defaultStrategyContract.activateGroup(groups[i].address, ADDRESS_ZERO, head);
>>>>>>> 274e28e8
        }
      });

      describe("when the group is allowed", () => {
        let specificGroupStrategyDeposit: BigNumber;

        beforeEach(async () => {
          specificGroupStrategyDeposit = parseUnits("1");
          await account.setCeloForGroup(
            specificGroupStrategy.address,
            specificGroupStrategyDeposit
          );
          await manager.connect(depositor).changeStrategy(specificGroupStrategy.address);
          await manager.connect(depositor).deposit({ value: specificGroupStrategyDeposit });
        });

        it("added group to allowed strategies", async () => {
          const activeGroups = await getDefaultGroupsSafe(defaultStrategyContract);
          const allowedStrategies = await specificGroupStrategyContract
            .connect(depositor)
            .getSpecificGroupStrategies();
          expect(activeGroups).to.deep.eq([groupAddresses[0], groupAddresses[1]]);
          expect(allowedStrategies).to.deep.eq([specificGroupStrategy.address]);
        });

        it("removes the group from the groups array", async () => {
          await specificGroupStrategyContract.blockStrategy(specificGroupStrategy.address);
          const activeGroups = await getDefaultGroupsSafe(defaultStrategyContract);
          const allowedStrategies = await specificGroupStrategyContract
            .connect(depositor)
            .getSpecificGroupStrategies();
          expect(activeGroups).to.have.deep.members([groupAddresses[0], groupAddresses[1]]);
          expect(allowedStrategies).to.deep.eq([]);
        });

        it("emits a StrategyBlocked event", async () => {
          await expect(specificGroupStrategyContract.blockStrategy(specificGroupStrategy.address))
            .to.emit(specificGroupStrategyContract, "StrategyBlocked")
            .withArgs(specificGroupStrategy.address);
        });

        it("should add blocked strategy to blocked strategies", async () => {
          await specificGroupStrategyContract.blockStrategy(specificGroupStrategy.address);
          const blockedStrategies = await getBlockedSpecificGroupStrategies(
            specificGroupStrategyContract
          );
          expect(blockedStrategies).to.have.deep.members([specificGroupStrategy.address]);
        });

        it("reverts when blocking already blocked strategy", async () => {
          await specificGroupStrategyContract.blockStrategy(groupAddresses[3]);
          await expect(specificGroupStrategyContract.blockStrategy(groupAddresses[3])).revertedWith(
            `StrategyAlreadyBlocked("${groupAddresses[3]}")`
          );
        });

        it("cannot be called by a non owner", async () => {
          await expect(
            specificGroupStrategyContract
              .connect(nonOwner)
              .blockStrategy(specificGroupStrategy.address)
          ).revertedWith("Ownable: caller is not the owner");
        });

        it("should schedule transfers to default strategy", async () => {
          const [tail] = await defaultStrategyContract.getGroupsTail();
          await specificGroupStrategyContract.blockStrategy(specificGroupStrategy.address);
          const [
            lastTransferFromGroups,
            lastTransferFromVotes,
            lastTransferToGroups,
            lastTransferToVotes,
          ] = await account.getLastTransferValues();

          expect(lastTransferFromGroups).to.deep.eq([specificGroupStrategy.address]);
          expect(lastTransferFromVotes).to.deep.eq([specificGroupStrategyDeposit]);

          expect(lastTransferToGroups).to.deep.eq([tail]);
          expect(lastTransferToVotes).to.have.deep.members([specificGroupStrategyDeposit]);
        });
      });
    });
  });

  describe("#unblockStrategy", () => {
    it("should revert when unhealthy group", async () => {
      await deregisterValidatorGroup(groups[0]);
      await groupHealthContract.updateGroupHealth(groupAddresses[0]);
      await expect(specificGroupStrategyContract.unblockStrategy(groupAddresses[0])).revertedWith(
        `StrategyNotEligible("${groupAddresses[0]}")`
      );
    });

    it("should revert when not blocked strategy", async () => {
      await expect(specificGroupStrategyContract.unblockStrategy(groupAddresses[0])).revertedWith(
        `FailedToUnBlockStrategy("${groupAddresses[0]}")`
      );
    });

    describe("when the group is blocked", () => {
      let specificGroupStrategy: SignerWithAddress;
      let specificGroupStrategyDeposit: BigNumber;
      beforeEach(async () => {
        specificGroupStrategy = groups[2];
        for (let i = 0; i < 2; i++) {
          const [head] = await defaultStrategyContract.getGroupsHead();
          await defaultStrategyContract.activateGroup(groups[i].address, ADDRESS_ZERO, head);
        }

        specificGroupStrategyDeposit = parseUnits("1");
        await account.setCeloForGroup(specificGroupStrategy.address, specificGroupStrategyDeposit);
        await manager.connect(depositor).changeStrategy(specificGroupStrategy.address);
        await manager.connect(depositor).deposit({ value: specificGroupStrategyDeposit });
        await specificGroupStrategyContract.blockStrategy(specificGroupStrategy.address);
      });

      it("should have blocked strategy", async () => {
        const blockedGroups = await getBlockedSpecificGroupStrategies(
          specificGroupStrategyContract
        );
        expect(blockedGroups).to.have.deep.members([specificGroupStrategy.address]);
      });

      it("should allow to unblock strategy", async () => {
        await specificGroupStrategyContract.unblockStrategy(specificGroupStrategy.address);
        const blockedGroups = await getBlockedSpecificGroupStrategies(
          specificGroupStrategyContract
        );
        expect(blockedGroups).to.have.deep.members([]);
      });
    });
  });

  describe("#blockUnhealthyStrategy()", () => {
    let deprecatedGroup: SignerWithAddress;

    beforeEach(async () => {
      deprecatedGroup = groups[1];
      for (let i = 0; i < 3; i++) {
        const [head] = await defaultStrategyContract.getActiveGroupsHead();
        await defaultStrategyContract.activateGroup(groups[i].address, ADDRESS_ZERO, head);
      }

      await manager.connect(depositor).changeStrategy(groupAddresses[1]);
      await manager.connect(depositor).deposit({ value: 100 });
    });

    it("should revert when group is healthy", async () => {
      await expect(
        specificGroupStrategyContract.blockUnhealthyStrategy(groupAddresses[1])
      ).revertedWith(`HealthyGroup("${groupAddresses[1]}")`);
    });

    describe("when the group is not elected", () => {
      beforeEach(async () => {
        await mineToNextEpoch(hre.web3);
        await revokeElectionOnMockValidatorGroupsAndUpdate(validators, groupHealthContract, [
          groupAddresses[1],
        ]);
      });

      it("should deprecate group", async () => {
        await expect(await specificGroupStrategyContract.blockUnhealthyStrategy(groupAddresses[1]))
          .to.emit(specificGroupStrategyContract, "StrategyBlocked")
          .withArgs(groupAddresses[1]);
      });
    });

    describe("when the group is not registered", () => {
      beforeEach(async () => {
        await deregisterValidatorGroup(deprecatedGroup);
        await mineToNextEpoch(hre.web3);
        await electMockValidatorGroupsAndUpdate(validators, groupHealthContract, [
          deprecatedGroup.address,
        ]);
      });

      it("should deprecate group", async () => {
        await expect(
          await specificGroupStrategyContract.blockUnhealthyStrategy(deprecatedGroup.address)
        )
          .to.emit(specificGroupStrategyContract, "StrategyBlocked")
          .withArgs(deprecatedGroup.address);
      });
    });

    describe("when the group has no members", () => {
      // if voting for a group that has no members, I get no rewards.
      beforeEach(async () => {
        await removeMembersFromGroup(deprecatedGroup);
        await mineToNextEpoch(hre.web3);
        await electMockValidatorGroupsAndUpdate(validators, groupHealthContract, [
          deprecatedGroup.address,
        ]);
      });

      it("should deprecate group", async () => {
        await expect(
          await specificGroupStrategyContract.blockUnhealthyStrategy(deprecatedGroup.address)
        )
          .to.emit(specificGroupStrategyContract, "StrategyBlocked")
          .withArgs(deprecatedGroup.address);
      });
    });

    describe("when group has 3 validators, but only 1 is elected.", () => {
      let validatorGroupWithThreeValidators: SignerWithAddress;
      beforeEach(async () => {
        [validatorGroupWithThreeValidators] = await randomSigner(parseUnits("40000"));
        const memberCount = 3;
        await registerValidatorGroup(validatorGroupWithThreeValidators, memberCount);

        const electedValidatorIndex = 0;

        for (let i = 0; i < memberCount; i++) {
          const [validator, validatorWallet] = await randomSigner(parseUnits("11000"));
          await registerValidatorAndAddToGroupMembers(
            validatorGroupWithThreeValidators,
            validator,
            validatorWallet
          );

          if (i === memberCount - 1) {
            await groupHealthContract.setElectedValidator(electedValidatorIndex, validator.address);
          }
        }
        await groupHealthContract.updateGroupHealth(validatorGroupWithThreeValidators.address);
        const [head] = await defaultStrategyContract.getActiveGroupsHead();
        await defaultStrategyContract.activateGroup(
          validatorGroupWithThreeValidators.address,
          ADDRESS_ZERO,
          head
        );
      });

      it("should revert with Healthy group message", async () => {
        await expect(
          specificGroupStrategyContract.blockUnhealthyStrategy(
            validatorGroupWithThreeValidators.address
          )
        ).revertedWith(`HealthyGroup("${validatorGroupWithThreeValidators.address}")`);
      });
    });

    describe("when the group is slashed", () => {
      beforeEach(async () => {
        await updateGroupSlashingMultiplier(
          registryContract,
          lockedGoldContract,
          validatorsContract,
          deprecatedGroup,
          mockSlasher
        );
        await mineToNextEpoch(hre.web3);
        await electMockValidatorGroupsAndUpdate(validators, groupHealthContract, [
          deprecatedGroup.address,
        ]);
      });

      it("should deprecate group", async () => {
        await expect(
          await specificGroupStrategyContract.blockUnhealthyStrategy(deprecatedGroup.address)
        )
          .to.emit(specificGroupStrategyContract, "StrategyBlocked")
          .withArgs(groupAddresses[1]);
      });
    });
  });

  describe("#rebalanceOverflownGroup()", () => {
    const thirdGroupCapacity = parseUnits("200.166666666666666666");

    beforeEach(async () => {
      // For more info about these numbers check comment in manager test
      const votes = [parseUnits("95824"), parseUnits("143697"), parseUnits("95664")];

      // activating first 2 groups, third is used as specific group
      for (let i = 2; i >= 0; i--) {
        const [head] = await defaultStrategyContract.getActiveGroupsHead();
        if (i < 2) {
          await defaultStrategyContract.activateGroup(groupAddresses[i], ADDRESS_ZERO, head);
        } else {
          await specificGroupStrategyContract.allowStrategy(groupAddresses[i]);
        }

        await lockedGold.lock().sendAndWaitForReceipt({
          from: voter.address,
          value: votes[i].toString(),
        });
      }

      for (let i = 0; i < 3; i++) {
        const voteTx = await election.vote(groupAddresses[i], new BigNumberJs(votes[i].toString()));
        await voteTx.sendAndWaitForReceipt({ from: voter.address });
      }
    });
    it("should revert when from group is not overflowing", async () => {
      await expect(
        specificGroupStrategyContract.rebalanceOverflownGroup(groupAddresses[0])
      ).revertedWith(`GroupNotOverflowing("${groupAddresses[0]}")`);
    });

    describe("When third group overflowing", () => {
      const deposit = parseUnits("250");
      beforeEach(async () => {
        await manager.connect(depositor).changeStrategy(groupAddresses[2]);
        await manager.connect(depositor).deposit({ value: deposit });
        const [scheduledGroups, scheduledVotes] = await account.getLastScheduledVotes();
        for (let i = 0; i < scheduledGroups.length; i++) {
          await account.setCeloForGroup(scheduledGroups[i], scheduledVotes[i]);
        }
      });

      it("should revert when group is overflowing and no capacity was freed", async () => {
        await expect(
          specificGroupStrategyContract.rebalanceOverflownGroup(groupAddresses[2])
        ).revertedWith(`GroupStillOverflowing("${groupAddresses[2]}")`);
      });

      describe("When some capacity was freed and rebalanced", () => {
        let originalOverflow: BigNumber;
        beforeEach(async () => {
          const revokeTx = await election.revokePending(
            voter.address,
            groupAddresses[2],
            new BigNumberJs(thirdGroupCapacity.toString())
          );
          await revokeTx.sendAndWaitForReceipt({ from: voter.address });
          [, originalOverflow] = await specificGroupStrategyContract.getStCeloInStrategy(
            groupAddresses[2]
          );
          await specificGroupStrategyContract.rebalanceOverflownGroup(groupAddresses[2]);
        });

        it("should return 0 overflow", async () => {
          const [total, overflow] = await specificGroupStrategyContract.getStCeloInStrategy(
            groupAddresses[2]
          );
          expect(overflow).to.deep.eq(BigNumber.from("0"));
          expect(total).to.deep.eq(deposit);
        });

        it("should remove stCelo from default strategy", async () => {
          const stCeloInDefault = await defaultStrategyContract.totalStCeloInDefaultStrategy();
          expect(stCeloInDefault).to.deep.eq(BigNumber.from(0));
        });

        it("should schedule transfers from active groups", async () => {
          const [
            lastTransferFromGroups,
            lastTransferFromVotes,
            lastTransferToGroups,
            lastTransferToVotes,
          ] = await account.getLastTransferValues();

          expect(lastTransferFromGroups).to.have.deep.members([
            groupAddresses[0],
            groupAddresses[1],
          ]);
          expect(lastTransferFromVotes[0].add(lastTransferFromVotes[1])).to.deep.eq(
            originalOverflow
          );

          expect(lastTransferToGroups).to.have.deep.members([groupAddresses[2]]);
          expect(lastTransferToVotes).to.have.deep.members([originalOverflow]);
        });
      });
    });
  });
});<|MERGE_RESOLUTION|>--- conflicted
+++ resolved
@@ -1,3 +1,4 @@
+import { ElectionWrapper } from "@celo/contractkit/lib/wrappers/Election";
 import { LockedGoldWrapper } from "@celo/contractkit/lib/wrappers/LockedGold";
 import { ValidatorsWrapper } from "@celo/contractkit/lib/wrappers/Validators";
 import { SignerWithAddress } from "@nomiclabs/hardhat-ethers/signers";
@@ -66,6 +67,7 @@
   let voteContract: MockVote;
   let groupHealthContract: MockGroupHealth;
   let defaultStrategyContract: MockDefaultStrategy;
+  let election: ElectionWrapper;
 
   let nonOwner: SignerWithAddress;
 
@@ -87,6 +89,7 @@
       defaultStrategyContract = await hre.ethers.getContract("MockDefaultStrategy");
       validators = await hre.kit.contracts.getValidators();
       lockedGold = await hre.kit.contracts.getLockedGold();
+      election = await hre.kit.contracts.getElection();
 
       [owner] = await randomSigner(parseUnits("100"));
       [nonOwner] = await randomSigner(parseUnits("100"));
@@ -257,204 +260,6 @@
     });
   });
 
-<<<<<<< HEAD
-  describe("#allowStrategy()", () => {
-    it("adds a strategy", async () => {
-      await specificGroupStrategyContract.allowStrategy(groupAddresses[0]);
-      const specificGroupStrategy =
-        await specificGroupStrategyContract.getSpecificGroupStrategies();
-      const specificGroupStrategyLength =
-        await specificGroupStrategyContract.getSpecificGroupStrategiesLength();
-      const firstSpecificGroupStrategy =
-        await specificGroupStrategyContract.getSpecificGroupStrategy(0);
-      expect(specificGroupStrategy).to.deep.eq([groupAddresses[0]]);
-      expect(specificGroupStrategyLength).to.eq(1);
-      expect(firstSpecificGroupStrategy).to.eq(groupAddresses[0]);
-    });
-
-    it("emits a StrategyAllowed event", async () => {
-      await expect(specificGroupStrategyContract.allowStrategy(groupAddresses[0]))
-        .to.emit(specificGroupStrategyContract, "StrategyAllowed")
-        .withArgs(groupAddresses[0]);
-    });
-
-    it("cannot be called by a non owner", async () => {
-      await expect(
-        specificGroupStrategyContract.connect(nonOwner).allowStrategy(groupAddresses[0])
-      ).revertedWith("Ownable: caller is not the owner");
-    });
-
-    describe("when strategy is not registered", () => {
-      it("reverts when trying to add an unregistered group", async () => {
-        const [unregisteredGroup] = await randomSigner(parseUnits("100"));
-
-        await expect(
-          specificGroupStrategyContract.allowStrategy(unregisteredGroup.address)
-        ).revertedWith(`StrategyNotEligible("${unregisteredGroup.address}")`);
-      });
-    });
-
-    describe("when group has no members", () => {
-      let noMemberedGroup: SignerWithAddress;
-      beforeEach(async () => {
-        [noMemberedGroup] = await randomSigner(parseUnits("21000"));
-        await registerValidatorGroup(noMemberedGroup);
-        const [validator, validatorWallet] = await randomSigner(parseUnits("11000"));
-        await registerValidatorAndOnlyAffiliateToGroup(noMemberedGroup, validator, validatorWallet);
-      });
-
-      it("reverts when trying to add a strategy with no members", async () => {
-        await expect(
-          specificGroupStrategyContract.allowStrategy(noMemberedGroup.address)
-        ).revertedWith(`StrategyNotEligible("${noMemberedGroup.address}")`);
-      });
-    });
-
-    describe("when group is not elected", () => {
-      it("reverts when trying to add non elected group", async () => {
-        const nonElectedGroup = groups[10];
-        await mineToNextEpoch(hre.web3);
-        await revokeElectionOnMockValidatorGroupsAndUpdate(validators, groupHealthContract, [
-          groups[10].address,
-        ]);
-        await expect(
-          specificGroupStrategyContract.allowStrategy(nonElectedGroup.address)
-        ).revertedWith(`StrategyNotEligible("${nonElectedGroup.address}")`);
-      });
-    });
-
-    describe("when group has 3 validators, but only 1 is elected.", () => {
-      let validatorGroupWithThreeValidators: SignerWithAddress;
-      beforeEach(async () => {
-        [validatorGroupWithThreeValidators] = await randomSigner(parseUnits("40000"));
-        const memberCount = 3;
-        await registerValidatorGroup(validatorGroupWithThreeValidators, memberCount);
-
-        const electedValidatorIndex = 0;
-
-        for (let i = 0; i < memberCount; i++) {
-          const [validator, validatorWallet] = await randomSigner(parseUnits("11000"));
-          await registerValidatorAndAddToGroupMembers(
-            validatorGroupWithThreeValidators,
-            validator,
-            validatorWallet
-          );
-
-          if (i === memberCount - 1) {
-            await groupHealthContract.setElectedValidator(electedValidatorIndex, validator.address);
-          }
-        }
-        await groupHealthContract.updateGroupHealth(validatorGroupWithThreeValidators.address);
-        await defaultStrategyContract.activateGroup(
-          validatorGroupWithThreeValidators.address,
-          ADDRESS_ZERO,
-          ADDRESS_ZERO
-        );
-      });
-
-      it("emits a StrategyAllowed event", async () => {
-        await expect(
-          specificGroupStrategyContract.allowStrategy(validatorGroupWithThreeValidators.address)
-        )
-          .to.emit(specificGroupStrategyContract, "StrategyAllowed")
-          .withArgs(validatorGroupWithThreeValidators.address);
-      });
-    });
-
-    describe("when group has low slash multiplier", () => {
-      let slashedGroup: SignerWithAddress;
-      beforeEach(async () => {
-        [slashedGroup] = await randomSigner(parseUnits("21000"));
-        await registerValidatorGroup(slashedGroup);
-        const [validator, validatorWallet] = await randomSigner(parseUnits("11000"));
-        await registerValidatorAndAddToGroupMembers(slashedGroup, validator, validatorWallet);
-        await electGroup(slashedGroup.address, someone);
-
-        await updateGroupSlashingMultiplier(
-          registryContract,
-          lockedGoldContract,
-          validatorsContract,
-          slashedGroup,
-          mockSlasher
-        );
-      });
-
-      it("reverts when trying to add slashed group", async () => {
-        await expect(
-          specificGroupStrategyContract.allowStrategy(slashedGroup.address)
-        ).revertedWith(`StrategyNotEligible("${slashedGroup.address}")`);
-      });
-    });
-    describe("when maxNumGroupsVotedFor have been voted for", async () => {
-      let additionalGroup: SignerWithAddress;
-
-      beforeEach(async () => {
-        additionalGroup = groups[10];
-        await electGroup(additionalGroup.address, someone);
-
-        for (let i = 0; i < 10; i++) {
-          await specificGroupStrategyContract.allowStrategy(groups[i].address);
-        }
-      });
-
-      it("cannot add another group", async () => {
-        await expect(
-          specificGroupStrategyContract.allowStrategy(additionalGroup.address)
-        ).revertedWith("MaxGroupsVotedForReached()");
-      });
-
-      it("can add another group when enabled in Election contract", async () => {
-        const accountAddress = account.address;
-        const sendFundsTx = await nonOwner.sendTransaction({
-          value: parseUnits("1"),
-          to: accountAddress,
-        });
-        await sendFundsTx.wait();
-        await impersonateAccount(accountAddress);
-
-        const accountsContract = await hre.kit.contracts.getAccounts();
-        const createAccountTxObject = accountsContract.createAccount();
-        await createAccountTxObject.send({
-          from: accountAddress,
-        });
-        // TODO: once contractkit updated - use just election contract from contractkit
-        const electionContract = new hre.kit.web3.eth.Contract(
-          // eslint-disable-next-line @typescript-eslint/no-explicit-any
-          electionContractData.abi as any,
-          election.address
-        );
-        const setAllowedToVoteOverMaxNumberOfGroupsTxObject =
-          electionContract.methods.setAllowedToVoteOverMaxNumberOfGroups(true);
-        await setAllowedToVoteOverMaxNumberOfGroupsTxObject.send({
-          from: accountAddress,
-        });
-
-        await expect(specificGroupStrategyContract.allowStrategy(additionalGroup.address))
-          .to.emit(specificGroupStrategyContract, "StrategyAllowed")
-          .withArgs(additionalGroup.address);
-      });
-=======
-  describe("#addToSpecificGroupStrategyTotalStCeloVotes", () => {
-    it("cannot be called by a non-Manager address", async () => {
-      await expect(
-        specificGroupStrategyContract
-          .connect(nonManager)
-          .addToSpecificGroupStrategyTotalStCeloVotes(nonVote.address, 10)
-      ).revertedWith(`CallerNotManager("${nonManager.address}")`);
-    });
-  });
-
-  describe("#subtractFromSpecificGroupStrategyTotalStCeloVotes", () => {
-    it("cannot be called by a non-Manager address", async () => {
-      await expect(
-        specificGroupStrategyContract
-          .connect(nonManager)
-          .subtractFromSpecificGroupStrategyTotalStCeloVotes(nonVote.address, 10)
-      ).revertedWith(`CallerNotManager("${nonManager.address}")`);
->>>>>>> 274e28e8
-    });
-  });
-
   describe("#blockStrategy()", () => {
     it("reverts when no active groups", async () => {
       await expect(specificGroupStrategyContract.blockStrategy(groupAddresses[3])).revertedWith(
@@ -467,13 +272,8 @@
       beforeEach(async () => {
         specificGroupStrategy = groups[2];
         for (let i = 0; i < 2; i++) {
-<<<<<<< HEAD
           const [head] = await defaultStrategyContract.getActiveGroupsHead();
-          await defaultStrategyContract.activateGroup(groupAddresses[i], ADDRESS_ZERO, head);
-=======
-          const [head] = await defaultStrategyContract.getGroupsHead();
           await defaultStrategyContract.activateGroup(groups[i].address, ADDRESS_ZERO, head);
->>>>>>> 274e28e8
         }
       });
 
@@ -539,7 +339,7 @@
         });
 
         it("should schedule transfers to default strategy", async () => {
-          const [tail] = await defaultStrategyContract.getGroupsTail();
+          const [tail] = await defaultStrategyContract.getActiveGroupsTail();
           await specificGroupStrategyContract.blockStrategy(specificGroupStrategy.address);
           const [
             lastTransferFromGroups,
@@ -579,7 +379,7 @@
       beforeEach(async () => {
         specificGroupStrategy = groups[2];
         for (let i = 0; i < 2; i++) {
-          const [head] = await defaultStrategyContract.getGroupsHead();
+          const [head] = await defaultStrategyContract.getActiveGroupsHead();
           await defaultStrategyContract.activateGroup(groups[i].address, ADDRESS_ZERO, head);
         }
 
@@ -755,8 +555,6 @@
         const [head] = await defaultStrategyContract.getActiveGroupsHead();
         if (i < 2) {
           await defaultStrategyContract.activateGroup(groupAddresses[i], ADDRESS_ZERO, head);
-        } else {
-          await specificGroupStrategyContract.allowStrategy(groupAddresses[i]);
         }
 
         await lockedGold.lock().sendAndWaitForReceipt({
