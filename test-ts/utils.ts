import { CeloTxReceipt } from "@celo/connect";
import { ValidatorsWrapper } from "@celo/contractkit/lib/wrappers/Validators";
import { SignerWithAddress } from "@nomiclabs/hardhat-ethers/signers";
import { default as BigNumber, default as BigNumberJs } from "bignumber.js";
import { BigNumber as EthersBigNumber, Contract, Wallet } from "ethers";
import { formatEther, parseUnits } from "ethers/lib/utils";
import hre, { ethers, kit } from "hardhat";
import Web3 from "web3";
import {
  ACCOUNT_ACTIVATE_AND_VOTE,
  MULTISIG_EXECUTE_PROPOSAL,
  MULTISIG_SUBMIT_PROPOSAL,
} from "../lib/tasksNames";
import { Account } from "../typechain-types/Account";
import { DefaultStrategy } from "../typechain-types/DefaultStrategy";
import { MockGroupHealth__factory } from "../typechain-types/factories/MockGroupHealth__factory";
import { GroupHealth } from "../typechain-types/GroupHealth";
import { Manager } from "../typechain-types/Manager";
import { MockDefaultStrategyFull } from "../typechain-types/MockDefaultStrategyFull";
import { MockGroupHealth } from "../typechain-types/MockGroupHealth";
import { MockLockedGold } from "../typechain-types/MockLockedGold";
import { MockRegistry } from "../typechain-types/MockRegistry";
import { MockValidators } from "../typechain-types/MockValidators";
import { SpecificGroupStrategy } from "../typechain-types/SpecificGroupStrategy";
import {
  DefaultGroupContract,
  ExpectVsReal,
  OrderedGroup,
  RebalanceContract,
} from "./utils-interfaces";

export const ADDRESS_ZERO = "0x0000000000000000000000000000000000000000";
export const REGISTRY_ADDRESS = "0x000000000000000000000000000000000000ce10";

// This is hardcoded into ganache
export const BLOCKS_PER_EPOCH = 100;

const MIN_VALIDATOR_LOCKED_CELO = Web3.utils.toWei("10000", "ether");
const HOUR = 60 * 60;
export const DAY = 24 * HOUR;
export const LOCKED_GOLD_UNLOCKING_PERIOD = 3 * DAY;

// ---- Validator utils ----

// Locks the required CELO and registers as a validator group.
export async function registerValidatorGroup(account: SignerWithAddress, members = 1) {
  const accounts = await kit.contracts.getAccounts();
  const tx = accounts.createAccount();
  await tx.sendAndWaitForReceipt({
    from: account.address,
  });

  const lockedGold = await kit.contracts.getLockedGold();

  // lock up the minimum of 10k per validator
  await lockedGold.lock().sendAndWaitForReceipt({
    from: account.address,
    value: EthersBigNumber.from(MIN_VALIDATOR_LOCKED_CELO).mul(members).toString(),
  });

  const validators = await kit.contracts.getValidators();

  await (
    await validators.registerValidatorGroup(new BigNumber("0"))
  ).sendAndWaitForReceipt({
    from: account.address,
  });
}

// Locks the required CELO and registers as a validator in the group `groupAddress`
export async function registerValidatorAndAddToGroupMembers(
  group: SignerWithAddress,
  validator: SignerWithAddress,
  validatorWallet: Wallet
) {
  await registerValidatorAndOnlyAffiliateToGroup(group, validator, validatorWallet);
  await addValidatorToGroupMembers(group, validator);
}

export async function registerValidatorAndOnlyAffiliateToGroup(
  group: SignerWithAddress,
  validator: SignerWithAddress,
  validatorWallet: Wallet
) {
  const accounts = await kit.contracts.getAccounts();

  await accounts.createAccount().sendAndWaitForReceipt({
    from: validator.address,
  });

  const lockedGold = await kit.contracts.getLockedGold();

  // lock up the 10k minimum
  await lockedGold.lock().sendAndWaitForReceipt({
    from: validator.address,
    value: MIN_VALIDATOR_LOCKED_CELO,
  });

  const validators = await kit.contracts.getValidators();

  // Validators.sol needs a 64 byte public key, the one stored in a Wallet is 65
  // bytes. The first byte is unnecessary, and we also want to strip the leading
  // 0x, so we `.slice(4)`.
  const publicKey = validatorWallet.publicKey.slice(4);
  // A random 64 byte hex string. Taken from the monorepo.
  const blsPublicKey =
    "0x4fa3f67fc913878b068d1fa1cdddc54913d3bf988dbe5a36a20fa888f20d4894c408a6773f3d7bde11154f2a3076b700d345a42fd25a0e5e83f4db5586ac7979ac2053cd95d8f2efd3e959571ceccaa743e02cf4be3f5d7aaddb0b06fc9aff00";
  const blsPoP =
    "0xcdb77255037eb68897cd487fdd85388cbda448f617f874449d4b11588b0b7ad8ddc20d9bb450b513bb35664ea3923900";

  await validators.registerValidator(publicKey, blsPublicKey, blsPoP).sendAndWaitForReceipt({
    from: validator.address,
  });

  // Affiliate validator with the group
  await validators.affiliate(group.address).sendAndWaitForReceipt({
    from: validator.address,
  });
}

export async function addValidatorToGroupMembers(
  group: SignerWithAddress,
  validator: SignerWithAddress
) {
  const validators = await kit.contracts.getValidators();
  const tx = await validators.addMember(group.address, validator.address);
  await tx.sendAndWaitForReceipt({
    from: group.address,
  });
}

export async function removeMembersFromGroup(group: SignerWithAddress) {
  // get validators contract
  const validators = await kit.contracts.getValidators();

  // get validator group
  const validatorGroup = await validators.getValidatorGroup(group.address);

  // deaffiliate then deregister
  const txs: Promise<CeloTxReceipt>[] = [];
  for (const validator of validatorGroup.members) {
    const tx = validators.removeMember(validator).sendAndWaitForReceipt({ from: group.address });
    txs.push(tx);
  }

  await Promise.all(txs);
}

export async function deregisterValidatorGroup(group: SignerWithAddress) {
  const validators = await kit.contracts.getValidators();
  await removeMembersFromGroup(group);
  const groupRequirementEndTime = await validators.getGroupLockedGoldRequirements();

  await timeTravel(groupRequirementEndTime.duration.toNumber() + 2 * DAY);

  await (
    await validators.deregisterValidatorGroup(group.address)
  ).sendAndWaitForReceipt({ from: group.address });
}

export async function allowStrategies(
  specificGroupStrategyContract: SpecificGroupStrategy,
  groupHealthContract: GroupHealth,
  multisigOwner: string,
  strategyAddresses: string[]
) {
  const payloads: string[] = [];
  const destinations: string[] = [];
  const values: string[] = [];

  for (let i = 0; i < strategyAddresses.length; i++) {
    const isValidGroup = await groupHealthContract.isValidGroup(strategyAddresses[i]);
    if (!isValidGroup) {
      throw new Error(`Group ${strategyAddresses[i]} is not valid group!`);
    }
    destinations.push(specificGroupStrategyContract.address);
    values.push("0");
    payloads.push(
      specificGroupStrategyContract.interface.encodeFunctionData("allowStrategy", [
        strategyAddresses[i],
      ])
    );
  }

  await submitAndExecuteProposal(multisigOwner, destinations, values, payloads);
}

export async function activateValidators(
  defaultStrategyContract: DefaultStrategy,
  groupHealthContract: GroupHealth,
  multisigOwner: string,
  groupAddresses: string[]
) {
  let nextGroup = ADDRESS_ZERO;
  for (let i = 0; i < 3; i++) {
    const isValidGroup = await groupHealthContract.isValidGroup(groupAddresses[i]);
    if (!isValidGroup) {
      throw new Error(`Group ${groupAddresses[i]} is not valid group!`);
    }
    await submitAndExecuteProposal(
      multisigOwner,
      [defaultStrategyContract.address],
      ["0"],
      [
        defaultStrategyContract.interface.encodeFunctionData("activateGroup", [
          groupAddresses[i],
          ADDRESS_ZERO,
          nextGroup,
        ]),
      ]
    );
    nextGroup = groupAddresses[i];
  }
}

export async function voteForGroup(groupAddress: string, voter: SignerWithAddress) {
  const lockedGold = await kit.contracts.getLockedGold();
  const election = await kit.contracts.getElection();
  await lockedGold.lock().sendAndWaitForReceipt({
    from: voter.address,
    value: parseUnits("1").toString(),
  });

  const voteTx = await election.vote(groupAddress, new BigNumberJs(parseUnits("1").toString()));
  await voteTx.sendAndWaitForReceipt({ from: voter.address });
}

export async function activateVotesForGroup(voter: SignerWithAddress) {
  const election = await kit.contracts.getElection();
  const activateTxs = await election.activate(voter.address);
  const txs: Promise<CeloTxReceipt>[] = [];
  for (let i = 0; i < activateTxs.length; i++) {
    const tx = activateTxs[i].sendAndWaitForReceipt({ from: voter.address });
    txs.push(tx);
  }
  await Promise.all(txs);
}

export async function electGroup(groupAddress: string, voter: SignerWithAddress) {
  await voteForGroup(groupAddress, voter);
  await mineToNextEpoch(kit.web3);
  await activateVotesForGroup(voter);
}

export async function updateGroupSlashingMultiplier(
  registryContract: MockRegistry,
  lockedGoldContract: MockLockedGold,
  validatorsContract: MockValidators,
  group: SignerWithAddress,
  mockSlasher: SignerWithAddress
) {
  const coreContractsOwnerAddr = await registryContract.owner();

  await impersonateAccount(coreContractsOwnerAddr);
  const coreContractsOwner = await hre.ethers.getSigner(coreContractsOwnerAddr);

  await registryContract
    .connect(coreContractsOwner)
    .setAddressFor("MockSlasher", mockSlasher.address);

  await lockedGoldContract.connect(coreContractsOwner).addSlasher("MockSlasher");
  await validatorsContract.connect(mockSlasher).halveSlashingMultiplier(group.address);

  await mineToNextEpoch(hre.web3);
}

// ---- Account utils ----

export function randomAddress(): string {
  return ethers.Wallet.createRandom().address;
}

type SignerWithAddressAndWallet = [SignerWithAddress, Wallet];

export async function randomSigner(
  initialBalance: EthersBigNumber = EthersBigNumber.from("0")
): Promise<SignerWithAddressAndWallet> {
  const wallet = ethers.Wallet.createRandom();

  if (initialBalance) {
    await setBalance(wallet.address, initialBalance);
  }
  await impersonateAccount(wallet.address);
  const signerWithAddress = await ethers.getSigner(wallet.address);
  return [signerWithAddress, wallet];
}

export async function getImpersonatedSigner(address: string, initialBalance?: EthersBigNumber) {
  await impersonateAccount(address);
  const signerWithAddress = await ethers.getSigner(address);
  if (initialBalance) {
    await setBalance(address, initialBalance);
  }
  return signerWithAddress;
}

// Some function are finicky about whether they allow the input hex string to
// start with 0x0... This function strips that first zero after 0x so the first
// hex digit is non-0.
function stripLeadingZero(hex: string): string {
  if (hex[2] === "0") {
    return "0x" + hex.slice(3);
  } else {
    return hex;
  }
}

async function setBalance(address: string, balance: EthersBigNumber) {
  await hre.network.provider.send("hardhat_setBalance", [
    address,
    stripLeadingZero(balance.toHexString()),
  ]);
}

export async function impersonateAccount(address: string) {
  await hre.network.provider.send("hardhat_impersonateAccount", [address]);
}

// ----- Epoch utils -----

export async function mineToNextEpoch(web3: Web3, epochSize: number = BLOCKS_PER_EPOCH) {
  const blockNumber = await web3.eth.getBlockNumber();
  const epochNumber = await currentEpochNumber(web3, epochSize);
  const blocksUntilNextEpoch =
    getFirstBlockNumberForEpoch(epochNumber + 1, epochSize) - blockNumber;
  await mineBlocks(blocksUntilNextEpoch);
}

export async function currentEpochNumber(web3: Web3, epochSize: number = BLOCKS_PER_EPOCH) {
  const blockNumber = await web3.eth.getBlockNumber();

  return getEpochNumberOfBlock(blockNumber, epochSize);
}

export function getEpochNumberOfBlock(blockNumber: number, epochSize: number = BLOCKS_PER_EPOCH) {
  // Follows GetEpochNumber from celo-blockchain/blob/master/consensus/istanbul/utils.go
  const epochNumber = Math.floor(blockNumber / epochSize);
  if (blockNumber % epochSize === 0) {
    return epochNumber;
  } else {
    return epochNumber + 1;
  }
}

// Follows GetEpochFirstBlockNumber from celo-blockchain/blob/master/consensus/istanbul/utils.go
export function getFirstBlockNumberForEpoch(
  epochNumber: number,
  epochSize: number = BLOCKS_PER_EPOCH
) {
  if (epochNumber === 0) {
    // No first block for epoch 0
    return 0;
  }
  return (epochNumber - 1) * epochSize + 1;
}

// `useGanache` allows for mining block directly on the ganache network
export async function mineBlocks(blocks: number, useGanache?: boolean) {
  // TODO: add type back once we update to latest hardhat
  // eslint-disable-next-line @typescript-eslint/no-explicit-any
  let localProvider: any;
  if (useGanache) {
    localProvider = new ethers.providers.JsonRpcProvider("http://localhost:7545");
  } else {
    localProvider = ethers.provider;
  }

  for (let i = 0; i < blocks; i++) {
    await localProvider.send("evm_mine", []);
  }
}

export async function timeTravel(seconds: number) {
  await ethers.provider.send("evm_increaseTime", [seconds]);
  await ethers.provider.send("evm_mine", []);
}

// items stored in the LinkedList.List have extra zeros appended to them
// we are forced to convert to the regular 42 characters ethereum address
// e.g 0xf684493ae197ceb94dbf2fe0dd004e9480badf1e000000000000000000000000
// becomes 0xf684493ae197ceb94dbf2fe0dd004e9480badf1e
export function toAddress(address: string) {
  return address.substring(0, 42);
}

export async function resetNetwork() {
  await hre.network.provider.request({
    method: "hardhat_reset",
    params: [
      {
        forking: {
          jsonRpcUrl: "http://localhost:7545",
          blockNumber: 399,
        },
      },
    ],
  });
}

export async function distributeEpochRewards(group: string, amount: string) {
  const electionWrapper = await hre.kit.contracts.getElection();
  const electionContract = electionWrapper["contract"];

  await impersonateAccount(ADDRESS_ZERO);

  const { lesser, greater } = await electionWrapper.findLesserAndGreaterAfterVote(
    group,
    // @ts-ignore: BigNumber types library conflict.
    amount
  );

  await electionContract.methods.distributeEpochRewards(group, amount, lesser, greater).send({
    from: ADDRESS_ZERO,
  });
}

export async function submitAndExecuteProposal(
  account: string,
  destinations: string[],
  values: string[],
  payloads: string[]
) {
  const proposalId = await hre.run(MULTISIG_SUBMIT_PROPOSAL, {
    destinations: destinations.join(","),
    values: values.join(","),
    payloads: payloads.join(","),
    account: account,
    useNodeAccount: true,
  });

  try {
    await hre.run(MULTISIG_EXECUTE_PROPOSAL, {
      proposalId: proposalId,
      account: account,
      useNodeAccount: true,
    });
  } catch (error) {
    throw new Error(`execute proposal failed ${JSON.stringify(error)}`);
  }
}

export async function waitForEvent(
  contract: Contract,
  eventName: string,
  expectedValue: string,
  timeout = 10000
) {
  await new Promise<void>((resolve, reject) => {
    setTimeout(() => {
      reject(
        `Event ${eventName} with expectedValue: ${expectedValue} wasn't emitted in timely manner.`
      );
    }, timeout);
    contract.on(eventName, (implementation) => {
      if (implementation == expectedValue) {
        resolve();
      }
    });
  });
}

export async function activateAndVoteTest(deployerAccountName = "deployer") {
  try {
    await hre.run(ACCOUNT_ACTIVATE_AND_VOTE, {
      account: deployerAccountName,
      useNodeAccount: true,
    });
  } catch (error) {
    throw Error(`Activate and vote failed! ${JSON.stringify(error)}`);
  }
}

export async function setGovernanceConcurrentProposals(count: number) {
  const governanceWrapper = await hre.kit.contracts.getGovernance();
  const governanceContract = governanceWrapper["contract"];

  const governanceOwner = await (await governanceContract.methods.owner()).call();
  const setConcurrentProposalsTx = await governanceContract.methods.setConcurrentProposals(count);
  await impersonateAccount(governanceOwner);
  await setConcurrentProposalsTx.send({
    from: governanceOwner,
  });
}

<<<<<<< HEAD
export async function getDefaultGroupsSafe(defaultStrategy: DefaultGroupContract) {
=======
export async function getGroupsOfAllStrategies(
  defaultStrategy: DefaultStrategy,
  specificGroupStrategy: SpecificGroupStrategy
) {
>>>>>>> c690277e
  const activeGroupsLengthPromise = defaultStrategy.getGroupsLength();
  let [key] = await defaultStrategy.getGroupsHead();

  const activeGroups = [];

  for (let i = 0; i < (await activeGroupsLengthPromise).toNumber(); i++) {
    activeGroups.push(key);
    [key] = await defaultStrategy.getGroupPreviousAndNext(key);
  }

  return activeGroups;
}

export async function getSpecificGroupsSafe(specificGroupStrategy: SpecificGroupStrategy) {
  const getSpecificGroupStrategiesLength = specificGroupStrategy.getSpecificGroupStrategiesLength();
  const specificGroupsPromises = [];

  for (let i = 0; i < (await getSpecificGroupStrategiesLength).toNumber(); i++) {
    specificGroupsPromises.push(specificGroupStrategy.getSpecificGroupStrategy(i));
  }

  return Promise.all(specificGroupsPromises);
}

export async function getGroupsSafe(
  defaultStrategy: DefaultStrategy,
  specificGroupStrategy: SpecificGroupStrategy
) {
  const activeGroups = getDefaultGroupsSafe(defaultStrategy);
  const specificGroupsPromise = getSpecificGroupsSafe(specificGroupStrategy);

  const allGroups = await Promise.all([activeGroups, specificGroupsPromise]);
  const allGroupsSet = new Set([...allGroups[0], ...allGroups[1]]);

  return [...allGroupsSet];
}

export async function getRealVsExpectedCeloForGroups(managerContract: Manager, groups: string[]) {
  const expectedVsRealPromises = groups.map(async (group) => {
    const expectedVsReal = await managerContract.getExpectedAndActualCeloForGroup(group);
    return {
      group,
      expected: expectedVsReal[0],
      real: expectedVsReal[1],
      diff: expectedVsReal[1].sub(expectedVsReal[0]),
    };
  });

  return await Promise.all(expectedVsRealPromises);
}

export async function getRealVsExpectedStCeloForGroupsDefaultStrategy(
  defaultStrategyContract: DefaultStrategy,
  groups: string[]
) {
<<<<<<< HEAD
  const expectedVsRealPromises = groups.map(async (group) => {
    const expectedVsReal = await defaultStrategyContract.getExpectedAndActualStCeloForGroup(group);
    return {
      group,
      expected: expectedVsReal[0],
      real: expectedVsReal[1],
      diff: expectedVsReal[1].sub(expectedVsReal[0]),
    };
  });

  return await Promise.all(expectedVsRealPromises);
}
=======
  const allGroups = await getGroupsOfAllStrategies(defaultStrategy, specificGroupStrategy);
  const expectedVsReal = await getRealVsExpectedCeloForGroups(managerContract, allGroups);
>>>>>>> c690277e

export async function rebalanceDefaultGroups(defaultStrategy: DefaultStrategy) {
  const activeGroups = await getDefaultGroupsSafe(defaultStrategy);
  const expectedVsReal = await getRealVsExpectedStCeloForGroupsDefaultStrategy(
    defaultStrategy,
    activeGroups
  );

  rebalanceInternal(defaultStrategy, expectedVsReal);
}

async function rebalanceInternal(
  rebalanceContract: RebalanceContract,
  expectedVsReal: ExpectVsReal[]
) {
  const unbalanced = expectedVsReal.filter((k) => k.diff.abs().gt(0));
  if (unbalanced.length == 0) {
    return;
  }

  const sortedUnbalancedDesc = unbalanced.sort((a, b) => (a.diff.lt(b.diff) ? 1 : -1));

  let firstIndex = 0;
  let lastIndex = sortedUnbalancedDesc.length - 1;

  while (firstIndex < lastIndex) {
    await rebalanceContract.rebalance(
      sortedUnbalancedDesc[firstIndex].group,
      sortedUnbalancedDesc[lastIndex].group
    );

    const sumDiff = sortedUnbalancedDesc[firstIndex].diff.add(sortedUnbalancedDesc[lastIndex].diff);

    if (sumDiff.lt(0)) {
      sortedUnbalancedDesc[lastIndex].diff = sumDiff;
      firstIndex++;
    } else if (sumDiff.gt(0)) {
      sortedUnbalancedDesc[firstIndex].diff = sumDiff;
      lastIndex--;
    } else {
      sortedUnbalancedDesc[firstIndex].diff = sortedUnbalancedDesc[lastIndex].diff =
        EthersBigNumber.from(0);
      firstIndex++;
      lastIndex--;
    }
  }
}

export async function rebalanceGroups(
  managerContract: Manager,
  specificGroupStrategy: SpecificGroupStrategy,
  defaultStrategy: DefaultStrategy
) {
  const allGroups = await getGroupsSafe(defaultStrategy, specificGroupStrategy);
  const expectedVsReal = await getRealVsExpectedCeloForGroups(managerContract, allGroups);

  rebalanceInternal(managerContract, expectedVsReal);
}

export async function electMockValidatorGroupsAndUpdate(
  validators: ValidatorsWrapper,
  groupHealthContract: MockGroupHealth,
  validatorGroups: string[],
  revoke = false
) {
  let validatorsProcessed = 0;

  for (let j = 0; j < validatorGroups.length; j++) {
    const validatorGroup = validatorGroups[j];
    const isValidatorGroup = await validators.isValidatorGroup(validatorGroup);
    const groupIndexes: number[] = [];

    if (isValidatorGroup) {
      const validatorGroupDetail = await validators.getValidatorGroup(validatorGroup);
      for (let i = 0; i < validatorGroupDetail.members.length; i++) {
        const mockIndex = validatorsProcessed++;
        await groupHealthContract.setElectedValidator(
          mockIndex,
          revoke ? ADDRESS_ZERO : validatorGroupDetail.members[i]
        );
        groupIndexes.push(mockIndex);
      }
    }

    await groupHealthContract.updateGroupHealth(validatorGroup, groupIndexes);
  }
}

export async function revokeElectionOnMockValidatorGroupsAndUpdate(
  validators: ValidatorsWrapper,
  groupHealthContract: MockGroupHealth,
  validatorGroups: string[]
) {
  await electMockValidatorGroupsAndUpdate(validators, groupHealthContract, validatorGroups, true);
}

// Since Ganache doesn't support Celo pre-compiles we need to mock some methods to be able to use GroupHealth in e2e tests
export async function upgradeToMockGroupHealthE2E(
  multisigOwner: SignerWithAddress,
  groupHealthContract: GroupHealth
) {
  const mockGroupHealthFactory: MockGroupHealth__factory = (
    await hre.ethers.getContractFactory("MockGroupHealth")
  ).connect(multisigOwner) as MockGroupHealth__factory;
  const mockGroupHealth = await mockGroupHealthFactory.deploy();

  await submitAndExecuteProposal(
    multisigOwner.address,
    [groupHealthContract.address],
    ["0"],
    [groupHealthContract.interface.encodeFunctionData("upgradeTo", [mockGroupHealth.address])]
  );

  return mockGroupHealthFactory.attach(groupHealthContract.address);
<<<<<<< HEAD
}

export async function getIndexesOfElectedValidatorGroupMembers(
  election: ElectionWrapper,
  validators: ValidatorsWrapper,
  validatorGroup: string
) {
  const validatorGroupDetail = await validators.getValidatorGroup(validatorGroup);
  const currentValidatorSigners = await election.getCurrentValidatorSigners();
  const finalIndexes: number[] = [];
  for (const member of validatorGroupDetail.members) {
    const index = currentValidatorSigners.indexOf(member);
    finalIndexes.push(index === -1 ? currentValidatorSigners.length : index);
  }
  return finalIndexes;
}

export async function getOrderedActiveGroups(
  defaultStrategyContract: MockDefaultStrategyFull,
  account?: Account
): Promise<OrderedGroup[]> {
  let [head] = await defaultStrategyContract.getGroupsHead();
  const groupsForLog = [];

  for (let i = 0; i < (await defaultStrategyContract.getGroupsLength()).toNumber(); i++) {
    const [prev] = await defaultStrategyContract.getGroupPreviousAndNext(head);
    const stCelo = await defaultStrategyContract.stCELOInGroup(head);
    const realCelo = await account?.getCeloForGroup(head);
    groupsForLog.unshift({
      group: head,
      stCelo: formatEther(stCelo),
      realCelo: formatEther(realCelo ?? 0),
    });
    head = prev;
  }
  return groupsForLog;
}

export async function getUnsortedGroups(defaultStrategyContract: MockDefaultStrategyFull) {
  const length = await defaultStrategyContract.getUnsortedGroupsLength();

  const unsortedGroupsPromises = [];

  for (let i = 0; i < length.toNumber(); i++) {
    unsortedGroupsPromises.push(defaultStrategyContract.getUnsortedGroupAt(i));
  }
  return await Promise.all(unsortedGroupsPromises);
=======
>>>>>>> c690277e
}<|MERGE_RESOLUTION|>--- conflicted
+++ resolved
@@ -1,4 +1,5 @@
 import { CeloTxReceipt } from "@celo/connect";
+import { ElectionWrapper } from "@celo/contractkit/lib/wrappers/Election";
 import { ValidatorsWrapper } from "@celo/contractkit/lib/wrappers/Validators";
 import { SignerWithAddress } from "@nomiclabs/hardhat-ethers/signers";
 import { default as BigNumber, default as BigNumberJs } from "bignumber.js";
@@ -16,7 +17,7 @@
 import { MockGroupHealth__factory } from "../typechain-types/factories/MockGroupHealth__factory";
 import { GroupHealth } from "../typechain-types/GroupHealth";
 import { Manager } from "../typechain-types/Manager";
-import { MockDefaultStrategyFull } from "../typechain-types/MockDefaultStrategyFull";
+import { MockDefaultStrategy } from "../typechain-types/MockDefaultStrategy";
 import { MockGroupHealth } from "../typechain-types/MockGroupHealth";
 import { MockLockedGold } from "../typechain-types/MockLockedGold";
 import { MockRegistry } from "../typechain-types/MockRegistry";
@@ -482,14 +483,7 @@
   });
 }
 
-<<<<<<< HEAD
 export async function getDefaultGroupsSafe(defaultStrategy: DefaultGroupContract) {
-=======
-export async function getGroupsOfAllStrategies(
-  defaultStrategy: DefaultStrategy,
-  specificGroupStrategy: SpecificGroupStrategy
-) {
->>>>>>> c690277e
   const activeGroupsLengthPromise = defaultStrategy.getGroupsLength();
   let [key] = await defaultStrategy.getGroupsHead();
 
@@ -514,7 +508,7 @@
   return Promise.all(specificGroupsPromises);
 }
 
-export async function getGroupsSafe(
+export async function getGroupsOfAllStrategies(
   defaultStrategy: DefaultStrategy,
   specificGroupStrategy: SpecificGroupStrategy
 ) {
@@ -545,7 +539,6 @@
   defaultStrategyContract: DefaultStrategy,
   groups: string[]
 ) {
-<<<<<<< HEAD
   const expectedVsRealPromises = groups.map(async (group) => {
     const expectedVsReal = await defaultStrategyContract.getExpectedAndActualStCeloForGroup(group);
     return {
@@ -558,10 +551,6 @@
 
   return await Promise.all(expectedVsRealPromises);
 }
-=======
-  const allGroups = await getGroupsOfAllStrategies(defaultStrategy, specificGroupStrategy);
-  const expectedVsReal = await getRealVsExpectedCeloForGroups(managerContract, allGroups);
->>>>>>> c690277e
 
 export async function rebalanceDefaultGroups(defaultStrategy: DefaultStrategy) {
   const activeGroups = await getDefaultGroupsSafe(defaultStrategy);
@@ -615,7 +604,7 @@
   specificGroupStrategy: SpecificGroupStrategy,
   defaultStrategy: DefaultStrategy
 ) {
-  const allGroups = await getGroupsSafe(defaultStrategy, specificGroupStrategy);
+  const allGroups = await getGroupsOfAllStrategies(defaultStrategy, specificGroupStrategy);
   const expectedVsReal = await getRealVsExpectedCeloForGroups(managerContract, allGroups);
 
   rebalanceInternal(managerContract, expectedVsReal);
@@ -676,7 +665,6 @@
   );
 
   return mockGroupHealthFactory.attach(groupHealthContract.address);
-<<<<<<< HEAD
 }
 
 export async function getIndexesOfElectedValidatorGroupMembers(
@@ -695,7 +683,7 @@
 }
 
 export async function getOrderedActiveGroups(
-  defaultStrategyContract: MockDefaultStrategyFull,
+  defaultStrategyContract: MockDefaultStrategy,
   account?: Account
 ): Promise<OrderedGroup[]> {
   let [head] = await defaultStrategyContract.getGroupsHead();
@@ -715,7 +703,7 @@
   return groupsForLog;
 }
 
-export async function getUnsortedGroups(defaultStrategyContract: MockDefaultStrategyFull) {
+export async function getUnsortedGroups(defaultStrategyContract: MockDefaultStrategy) {
   const length = await defaultStrategyContract.getUnsortedGroupsLength();
 
   const unsortedGroupsPromises = [];
@@ -724,6 +712,4 @@
     unsortedGroupsPromises.push(defaultStrategyContract.getUnsortedGroupAt(i));
   }
   return await Promise.all(unsortedGroupsPromises);
-=======
->>>>>>> c690277e
 }