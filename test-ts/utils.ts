--- conflicted
+++ resolved
@@ -426,12 +426,6 @@
   });
 }
 
-<<<<<<< HEAD
-export async function getImpersonatedSigner(address: string) {
-  await impersonateAccount(address);
-  const signerWithAddress = await ethers.getSigner(address);
-  return signerWithAddress;
-=======
 export async function activateAndVoteTest(deployerAccountName = "deployer") {
   try {
     await hre.run(ACCOUNT_ACTIVATE_AND_VOTE, {
@@ -453,5 +447,4 @@
   await setConcurrentProposalsTx.send({
     from: governanceOwner,
   });
->>>>>>> 66d3330d
 }