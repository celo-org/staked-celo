import { CeloTxReceipt } from "@celo/connect";
import { ElectionWrapper } from "@celo/contractkit/lib/wrappers/Election";
import { ValidatorsWrapper } from "@celo/contractkit/lib/wrappers/Validators";
import { SignerWithAddress } from "@nomiclabs/hardhat-ethers/signers";
import { default as BigNumber, default as BigNumberJs } from "bignumber.js";
import { BigNumber as EthersBigNumber, Contract, Wallet } from "ethers";
import { formatEther, parseUnits } from "ethers/lib/utils";
import hre, { ethers, kit } from "hardhat";
import Web3 from "web3";
import {
  ACCOUNT_ACTIVATE_AND_VOTE,
  MULTISIG_EXECUTE_PROPOSAL,
  MULTISIG_SUBMIT_PROPOSAL,
} from "../lib/tasksNames";
import { Account } from "../typechain-types/Account";
import { DefaultStrategy } from "../typechain-types/DefaultStrategy";
import { MockGroupHealth__factory } from "../typechain-types/factories/MockGroupHealth__factory";
import { GroupHealth } from "../typechain-types/GroupHealth";
import { Manager } from "../typechain-types/Manager";
import { MockDefaultStrategy } from "../typechain-types/MockDefaultStrategy";
import { MockGroupHealth } from "../typechain-types/MockGroupHealth";
import { MockLockedGold } from "../typechain-types/MockLockedGold";
import { MockRegistry } from "../typechain-types/MockRegistry";
import { MockValidators } from "../typechain-types/MockValidators";
import { SpecificGroupStrategy } from "../typechain-types/SpecificGroupStrategy";
import {
  DefaultGroupContract,
  ExpectVsReal,
  OrderedGroup,
  RebalanceContract,
} from "./utils-interfaces";

export const ADDRESS_ZERO = "0x0000000000000000000000000000000000000000";
export const REGISTRY_ADDRESS = "0x000000000000000000000000000000000000ce10";

// This is hardcoded into ganache
export const BLOCKS_PER_EPOCH = 100;

const MIN_VALIDATOR_LOCKED_CELO = Web3.utils.toWei("10000", "ether");
const HOUR = 60 * 60;
export const DAY = 24 * HOUR;
export const LOCKED_GOLD_UNLOCKING_PERIOD = 3 * DAY;

// ---- Validator utils ----

// Locks the required CELO and registers as a validator group.
export async function registerValidatorGroup(account: SignerWithAddress, members = 1) {
  const accounts = await kit.contracts.getAccounts();
  const tx = accounts.createAccount();
  await tx.sendAndWaitForReceipt({
    from: account.address,
  });

  const lockedGold = await kit.contracts.getLockedGold();

  // lock up the minimum of 10k per validator
  await lockedGold.lock().sendAndWaitForReceipt({
    from: account.address,
    value: EthersBigNumber.from(MIN_VALIDATOR_LOCKED_CELO).mul(members).toString(),
  });

  const validators = await kit.contracts.getValidators();

  await (
    await validators.registerValidatorGroup(new BigNumber("0"))
  ).sendAndWaitForReceipt({
    from: account.address,
  });
}

// Locks the required CELO and registers as a validator in the group `groupAddress`
export async function registerValidatorAndAddToGroupMembers(
  group: SignerWithAddress,
  validator: SignerWithAddress,
  validatorWallet: Wallet
) {
  await registerValidatorAndOnlyAffiliateToGroup(group, validator, validatorWallet);
  await addValidatorToGroupMembers(group, validator);
}

export async function registerValidatorAndOnlyAffiliateToGroup(
  group: SignerWithAddress,
  validator: SignerWithAddress,
  validatorWallet: Wallet
) {
  const accounts = await kit.contracts.getAccounts();

  await accounts.createAccount().sendAndWaitForReceipt({
    from: validator.address,
  });

  const lockedGold = await kit.contracts.getLockedGold();

  // lock up the 10k minimum
  await lockedGold.lock().sendAndWaitForReceipt({
    from: validator.address,
    value: MIN_VALIDATOR_LOCKED_CELO,
  });

  const validators = await kit.contracts.getValidators();

  // Validators.sol needs a 64 byte public key, the one stored in a Wallet is 65
  // bytes. The first byte is unnecessary, and we also want to strip the leading
  // 0x, so we `.slice(4)`.
  const publicKey = validatorWallet.publicKey.slice(4);
  // A random 64 byte hex string. Taken from the monorepo.
  const blsPublicKey =
    "0x4fa3f67fc913878b068d1fa1cdddc54913d3bf988dbe5a36a20fa888f20d4894c408a6773f3d7bde11154f2a3076b700d345a42fd25a0e5e83f4db5586ac7979ac2053cd95d8f2efd3e959571ceccaa743e02cf4be3f5d7aaddb0b06fc9aff00";
  const blsPoP =
    "0xcdb77255037eb68897cd487fdd85388cbda448f617f874449d4b11588b0b7ad8ddc20d9bb450b513bb35664ea3923900";

  await validators.registerValidator(publicKey, blsPublicKey, blsPoP).sendAndWaitForReceipt({
    from: validator.address,
  });

  // Affiliate validator with the group
  await validators.affiliate(group.address).sendAndWaitForReceipt({
    from: validator.address,
  });
}

export async function addValidatorToGroupMembers(
  group: SignerWithAddress,
  validator: SignerWithAddress
) {
  const validators = await kit.contracts.getValidators();
  const tx = await validators.addMember(group.address, validator.address);
  await tx.sendAndWaitForReceipt({
    from: group.address,
  });
}

export async function removeMembersFromGroup(group: SignerWithAddress) {
  // get validators contract
  const validators = await kit.contracts.getValidators();

  // get validator group
  const validatorGroup = await validators.getValidatorGroup(group.address);

  // deaffiliate then deregister
  const txs: Promise<CeloTxReceipt>[] = [];
  for (const validator of validatorGroup.members) {
    const tx = validators.removeMember(validator).sendAndWaitForReceipt({ from: group.address });
    txs.push(tx);
  }

  await Promise.all(txs);
}

export async function deregisterValidatorGroup(group: SignerWithAddress) {
  const validators = await kit.contracts.getValidators();
  await removeMembersFromGroup(group);
  const groupRequirementEndTime = await validators.getGroupLockedGoldRequirements();

  await timeTravel(groupRequirementEndTime.duration.toNumber() + 2 * DAY);

  await (
    await validators.deregisterValidatorGroup(group.address)
  ).sendAndWaitForReceipt({ from: group.address });
}

export async function activateValidators(
  defaultStrategyContract: DefaultStrategy,
  groupHealthContract: GroupHealth,
  multisigOwner: string,
  groupAddresses: string[]
) {
  let nextGroup = ADDRESS_ZERO;
  for (let i = 0; i < 3; i++) {
    const isGroupValid = await groupHealthContract.isGroupValid(groupAddresses[i]);
    if (!isGroupValid) {
      throw new Error(`Group ${groupAddresses[i]} is not valid group!`);
    }
    await submitAndExecuteProposal(
      multisigOwner,
      [defaultStrategyContract.address],
      ["0"],
      [
        defaultStrategyContract.interface.encodeFunctionData("activateGroup", [
          groupAddresses[i],
          ADDRESS_ZERO,
          nextGroup,
        ]),
      ]
    );
    nextGroup = groupAddresses[i];
  }
}

export async function voteForGroup(groupAddress: string, voter: SignerWithAddress) {
  const lockedGold = await kit.contracts.getLockedGold();
  const election = await kit.contracts.getElection();
  await lockedGold.lock().sendAndWaitForReceipt({
    from: voter.address,
    value: parseUnits("1").toString(),
  });

  const voteTx = await election.vote(groupAddress, new BigNumberJs(parseUnits("1").toString()));
  await voteTx.sendAndWaitForReceipt({ from: voter.address });
}

export async function activateVotesForGroup(voter: SignerWithAddress) {
  const election = await kit.contracts.getElection();
  const activateTxs = await election.activate(voter.address);
  const txs: Promise<CeloTxReceipt>[] = [];
  for (let i = 0; i < activateTxs.length; i++) {
    const tx = activateTxs[i].sendAndWaitForReceipt({ from: voter.address });
    txs.push(tx);
  }
  await Promise.all(txs);
}

export async function electGroup(groupAddress: string, voter: SignerWithAddress) {
  await voteForGroup(groupAddress, voter);
  await mineToNextEpoch(kit.web3);
  await activateVotesForGroup(voter);
}

export async function updateGroupSlashingMultiplier(
  registryContract: MockRegistry,
  lockedGoldContract: MockLockedGold,
  validatorsContract: MockValidators,
  group: SignerWithAddress,
  mockSlasher: SignerWithAddress
) {
  const coreContractsOwnerAddr = await registryContract.owner();

  await impersonateAccount(coreContractsOwnerAddr);
  const coreContractsOwner = await hre.ethers.getSigner(coreContractsOwnerAddr);

  await registryContract
    .connect(coreContractsOwner)
    .setAddressFor("MockSlasher", mockSlasher.address);

  await lockedGoldContract.connect(coreContractsOwner).addSlasher("MockSlasher");
  await validatorsContract.connect(mockSlasher).halveSlashingMultiplier(group.address);

  await mineToNextEpoch(hre.web3);
}

// ---- Account utils ----

export function randomAddress(): string {
  return ethers.Wallet.createRandom().address;
}

type SignerWithAddressAndWallet = [SignerWithAddress, Wallet];

export async function randomSigner(
  initialBalance: EthersBigNumber = EthersBigNumber.from("0")
): Promise<SignerWithAddressAndWallet> {
  const wallet = ethers.Wallet.createRandom();

  if (initialBalance) {
    await setBalance(wallet.address, initialBalance);
  }
  await impersonateAccount(wallet.address);
  const signerWithAddress = await ethers.getSigner(wallet.address);
  return [signerWithAddress, wallet];
}

export async function getImpersonatedSigner(address: string, initialBalance?: EthersBigNumber) {
  await impersonateAccount(address);
  const signerWithAddress = await ethers.getSigner(address);
  if (initialBalance) {
    await setBalance(address, initialBalance);
  }
  return signerWithAddress;
}

// Some function are finicky about whether they allow the input hex string to
// start with 0x0... This function strips that first zero after 0x so the first
// hex digit is non-0.
function stripLeadingZero(hex: string): string {
  if (hex[2] === "0") {
    return "0x" + hex.slice(3);
  } else {
    return hex;
  }
}

async function setBalance(address: string, balance: EthersBigNumber) {
  await hre.network.provider.send("hardhat_setBalance", [
    address,
    stripLeadingZero(balance.toHexString()),
  ]);
}

export async function impersonateAccount(address: string) {
  await hre.network.provider.send("hardhat_impersonateAccount", [address]);
}

// ----- Epoch utils -----

export async function mineToNextEpoch(web3: Web3, epochSize: number = BLOCKS_PER_EPOCH) {
  const blockNumber = await web3.eth.getBlockNumber();
  const epochNumber = await currentEpochNumber(web3, epochSize);
  const blocksUntilNextEpoch =
    getFirstBlockNumberForEpoch(epochNumber + 1, epochSize) - blockNumber;
  await mineBlocks(blocksUntilNextEpoch);
}

export async function currentEpochNumber(web3: Web3, epochSize: number = BLOCKS_PER_EPOCH) {
  const blockNumber = await web3.eth.getBlockNumber();

  return getEpochNumberOfBlock(blockNumber, epochSize);
}

export function getEpochNumberOfBlock(blockNumber: number, epochSize: number = BLOCKS_PER_EPOCH) {
  // Follows GetEpochNumber from celo-blockchain/blob/master/consensus/istanbul/utils.go
  const epochNumber = Math.floor(blockNumber / epochSize);
  if (blockNumber % epochSize === 0) {
    return epochNumber;
  } else {
    return epochNumber + 1;
  }
}

// Follows GetEpochFirstBlockNumber from celo-blockchain/blob/master/consensus/istanbul/utils.go
export function getFirstBlockNumberForEpoch(
  epochNumber: number,
  epochSize: number = BLOCKS_PER_EPOCH
) {
  if (epochNumber === 0) {
    // No first block for epoch 0
    return 0;
  }
  return (epochNumber - 1) * epochSize + 1;
}

// `useGanache` allows for mining block directly on the ganache network
export async function mineBlocks(blocks: number, useGanache?: boolean) {
  // TODO: add type back once we update to latest hardhat
  // eslint-disable-next-line @typescript-eslint/no-explicit-any
  let localProvider: any;
  if (useGanache) {
    localProvider = new ethers.providers.JsonRpcProvider("http://localhost:7545");
  } else {
    localProvider = ethers.provider;
  }

  for (let i = 0; i < blocks; i++) {
    await localProvider.send("evm_mine", []);
  }
}

export async function timeTravel(seconds: number) {
  await ethers.provider.send("evm_increaseTime", [seconds]);
  await ethers.provider.send("evm_mine", []);
}

// items stored in the LinkedList.List have extra zeros appended to them
// we are forced to convert to the regular 42 characters ethereum address
// e.g 0xf684493ae197ceb94dbf2fe0dd004e9480badf1e000000000000000000000000
// becomes 0xf684493ae197ceb94dbf2fe0dd004e9480badf1e
export function toAddress(address: string) {
  return address.substring(0, 42);
}

export async function resetNetwork() {
  await hre.network.provider.request({
    method: "hardhat_reset",
    params: [
      {
        forking: {
          jsonRpcUrl: "http://localhost:7545",
          blockNumber: 399,
        },
      },
    ],
  });
}

export async function distributeEpochRewards(group: string, amount: string) {
  const electionWrapper = await hre.kit.contracts.getElection();
  const electionContract = electionWrapper["contract"];

  await impersonateAccount(ADDRESS_ZERO);

  const { lesser, greater } = await electionWrapper.findLesserAndGreaterAfterVote(
    group,
    // @ts-ignore: BigNumber types library conflict.
    amount
  );

  await electionContract.methods.distributeEpochRewards(group, amount, lesser, greater).send({
    from: ADDRESS_ZERO,
  });
}

export async function submitAndExecuteProposal(
  account: string,
  destinations: string[],
  values: string[],
  payloads: string[]
) {
  const proposalId = await hre.run(MULTISIG_SUBMIT_PROPOSAL, {
    destinations: destinations.join(","),
    values: values.join(","),
    payloads: payloads.join(","),
    account: account,
    useNodeAccount: true,
  });

  try {
    await hre.run(MULTISIG_EXECUTE_PROPOSAL, {
      proposalId: proposalId,
      account: account,
      useNodeAccount: true,
    });
  } catch (error) {
    throw new Error(`execute proposal failed ${JSON.stringify(error)}`);
  }
}

export async function waitForEvent(
  contract: Contract,
  eventName: string,
  expectedValue: string,
  timeout = 10000
) {
  await new Promise<void>((resolve, reject) => {
    setTimeout(() => {
      reject(
        `Event ${eventName} with expectedValue: ${expectedValue} wasn't emitted in timely manner.`
      );
    }, timeout);
    contract.on(eventName, (implementation) => {
      if (implementation == expectedValue) {
        resolve();
      }
    });
  });
}

export async function activateAndVoteTest(deployerAccountName = "deployer") {
  try {
    await hre.run(ACCOUNT_ACTIVATE_AND_VOTE, {
      account: deployerAccountName,
      useNodeAccount: true,
    });
  } catch (error) {
    throw Error(`Activate and vote failed! ${JSON.stringify(error)}`);
  }
}

export async function setGovernanceConcurrentProposals(count: number) {
  const governanceWrapper = await hre.kit.contracts.getGovernance();
  const governanceContract = governanceWrapper["contract"];

  const governanceOwner = await (await governanceContract.methods.owner()).call();
  const setConcurrentProposalsTx = await governanceContract.methods.setConcurrentProposals(count);
  await impersonateAccount(governanceOwner);
  await setConcurrentProposalsTx.send({
    from: governanceOwner,
  });
}

export async function getDefaultGroupsSafe(defaultStrategy: DefaultGroupContract) {
  const activeGroupsLengthPromise = defaultStrategy.getGroupsLength();
<<<<<<< HEAD
  let [key] = await defaultStrategy.getGroupsHead();
=======
  const getSpecificGroupStrategiesNumber = specificGroupStrategy.getSpecificGroupStrategiesNumber();
>>>>>>> 3ca979ea

  const activeGroups = [];

  for (let i = 0; i < (await activeGroupsLengthPromise).toNumber(); i++) {
    activeGroups.push(key);
    [key] = await defaultStrategy.getGroupPreviousAndNext(key);
  }

<<<<<<< HEAD
  return activeGroups;
}

export async function getSpecificGroupsSafe(specificGroupStrategy: SpecificGroupStrategy) {
  const getSpecificGroupStrategiesLength = specificGroupStrategy.getSpecificGroupStrategiesLength();
  const specificGroupsPromises = [];

  for (let i = 0; i < (await getSpecificGroupStrategiesLength).toNumber(); i++) {
=======
  for (let i = 0; i < (await getSpecificGroupStrategiesNumber).toNumber(); i++) {
>>>>>>> 3ca979ea
    specificGroupsPromises.push(specificGroupStrategy.getSpecificGroupStrategy(i));
  }

  return Promise.all(specificGroupsPromises);
}

export async function getGroupsOfAllStrategies(
  defaultStrategy: DefaultStrategy,
  specificGroupStrategy: SpecificGroupStrategy
) {
  const activeGroups = getDefaultGroupsSafe(defaultStrategy);
  const specificGroupsPromise = getSpecificGroupsSafe(specificGroupStrategy);

  const allGroups = await Promise.all([activeGroups, specificGroupsPromise]);
  const allGroupsSet = new Set([...allGroups[0], ...allGroups[1]]);

  return [...allGroupsSet];
}

export async function getBlockedSpecificGroupStrategies(
  specificGroupStrategy: SpecificGroupStrategy
) {
  const blockedStrategiesLength = await specificGroupStrategy.getBlockedStrategiesNumber();
  const promises: Promise<string>[] = [];
  for (let i = 0; i < blockedStrategiesLength.toNumber(); i++) {
    promises.push(specificGroupStrategy.getBlockedStrategy(i));
  }

  return await Promise.all(promises);
}

export async function getRealVsExpectedCeloForGroups(managerContract: Manager, groups: string[]) {
  const expectedVsRealPromises = groups.map(async (group) => {
    const expectedVsReal = await managerContract.getExpectedAndActualCeloForGroup(group);
    return {
      group,
      expected: expectedVsReal[0],
      real: expectedVsReal[1],
      diff: expectedVsReal[1].sub(expectedVsReal[0]),
    };
  });

  return await Promise.all(expectedVsRealPromises);
}

export async function getRealVsExpectedStCeloForGroupsDefaultStrategy(
  defaultStrategyContract: DefaultStrategy,
  groups: string[]
) {
  const expectedVsRealPromises = groups.map(async (group) => {
    const expectedVsReal = await defaultStrategyContract.getExpectedAndActualStCeloForGroup(group);
    return {
      group,
      expected: expectedVsReal[0],
      real: expectedVsReal[1],
      diff: expectedVsReal[1].sub(expectedVsReal[0]),
    };
  });

  return await Promise.all(expectedVsRealPromises);
}

export async function rebalanceDefaultGroups(defaultStrategy: DefaultStrategy) {
  const activeGroups = await getDefaultGroupsSafe(defaultStrategy);
  const expectedVsReal = await getRealVsExpectedStCeloForGroupsDefaultStrategy(
    defaultStrategy,
    activeGroups
  );

  rebalanceInternal(defaultStrategy, expectedVsReal);
}

async function rebalanceInternal(
  rebalanceContract: RebalanceContract,
  expectedVsReal: ExpectVsReal[]
) {
  const unbalanced = expectedVsReal.filter((k) => k.diff.abs().gt(0));
  if (unbalanced.length == 0) {
    return;
  }

  const sortedUnbalancedDesc = unbalanced.sort((a, b) => (a.diff.lt(b.diff) ? 1 : -1));

  let firstIndex = 0;
  let lastIndex = sortedUnbalancedDesc.length - 1;

  while (firstIndex < lastIndex) {
    await rebalanceContract.rebalance(
      sortedUnbalancedDesc[firstIndex].group,
      sortedUnbalancedDesc[lastIndex].group
    );

    const sumDiff = sortedUnbalancedDesc[firstIndex].diff.add(sortedUnbalancedDesc[lastIndex].diff);

    if (sumDiff.lt(0)) {
      sortedUnbalancedDesc[lastIndex].diff = sumDiff;
      firstIndex++;
    } else if (sumDiff.gt(0)) {
      sortedUnbalancedDesc[firstIndex].diff = sumDiff;
      lastIndex--;
    } else {
      sortedUnbalancedDesc[firstIndex].diff = sortedUnbalancedDesc[lastIndex].diff =
        EthersBigNumber.from(0);
      firstIndex++;
      lastIndex--;
    }
  }
}

export async function rebalanceGroups(
  managerContract: Manager,
  specificGroupStrategy: SpecificGroupStrategy,
  defaultStrategy: DefaultStrategy
) {
  const allGroups = await getGroupsOfAllStrategies(defaultStrategy, specificGroupStrategy);
  const expectedVsReal = await getRealVsExpectedCeloForGroups(managerContract, allGroups);

  rebalanceInternal(managerContract, expectedVsReal);
}

export async function electMockValidatorGroupsAndUpdate(
  validators: ValidatorsWrapper,
  groupHealthContract: MockGroupHealth,
  validatorGroups: string[],
  revoke = false,
  update = true
): Promise<number[]> {
  let validatorsProcessed = 0;
  const mockedIndexes: number[] = [];

  for (let j = 0; j < validatorGroups.length; j++) {
    const validatorGroup = validatorGroups[j];
    const isValidatorGroup = await validators.isValidatorGroup(validatorGroup);

    if (isValidatorGroup) {
      const validatorGroupDetail = await validators.getValidatorGroup(validatorGroup);
      for (let i = 0; i < validatorGroupDetail.members.length; i++) {
        const mockIndex = validatorsProcessed++;
        await groupHealthContract.setElectedValidator(
          mockIndex,
          revoke ? ADDRESS_ZERO : validatorGroupDetail.members[i]
        );
        mockedIndexes.push(mockIndex);
      }
    }
    if (update) {
      await groupHealthContract.updateGroupHealth(validatorGroup);
    }
  }
  return mockedIndexes;
}

export async function revokeElectionOnMockValidatorGroupsAndUpdate(
  validators: ValidatorsWrapper,
  groupHealthContract: MockGroupHealth,
  validatorGroups: string[]
) {
  const allValidatorsInValGroup = await Promise.all(
    validatorGroups.map(async (vg) => {
      const valGroup = await validators.getValidatorGroup(vg);
      return valGroup.members;
    })
  );

  const flattened = allValidatorsInValGroup.flat();
  const valGroupsSet = new Set(flattened);
  for (let i = 0; i < (await groupHealthContract.numberOfValidators()).toNumber(); i++) {
    const electedValidator = await groupHealthContract.electedValidators(i);
    if (valGroupsSet.has(electedValidator)) {
      await groupHealthContract.setElectedValidator(i, ADDRESS_ZERO);
    }
  }
  for (let j = 0; j < validatorGroups.length; j++) {
    await groupHealthContract.updateGroupHealth(validatorGroups[j]);
  }
}

// Since Ganache doesn't support Celo pre-compiles we need to mock some methods to be able to use GroupHealth in e2e tests
export async function upgradeToMockGroupHealthE2E(
  multisigOwner: SignerWithAddress,
  groupHealthContract: GroupHealth
) {
  const mockGroupHealthFactory: MockGroupHealth__factory = (
    await hre.ethers.getContractFactory("MockGroupHealth")
  ).connect(multisigOwner) as MockGroupHealth__factory;
  const mockGroupHealth = await mockGroupHealthFactory.deploy();

  await submitAndExecuteProposal(
    multisigOwner.address,
    [groupHealthContract.address],
    ["0"],
    [groupHealthContract.interface.encodeFunctionData("upgradeTo", [mockGroupHealth.address])]
  );

  return mockGroupHealthFactory.attach(groupHealthContract.address);
}

export async function getIndexesOfElectedValidatorGroupMembers(
  election: ElectionWrapper,
  validators: ValidatorsWrapper,
  validatorGroup: string
) {
  const validatorGroupDetail = await validators.getValidatorGroup(validatorGroup);
  const currentValidatorSigners = await election.getCurrentValidatorSigners();
  const finalIndexes: number[] = [];
  for (const member of validatorGroupDetail.members) {
    const index = currentValidatorSigners.indexOf(member);
    finalIndexes.push(index === -1 ? currentValidatorSigners.length : index);
  }
  return finalIndexes;
}

export async function getOrderedActiveGroups(
  defaultStrategyContract: MockDefaultStrategy,
  account?: Account
): Promise<OrderedGroup[]> {
  let [head] = await defaultStrategyContract.getGroupsHead();
  const groupsForLog = [];

  for (let i = 0; i < (await defaultStrategyContract.getGroupsLength()).toNumber(); i++) {
    const [prev] = await defaultStrategyContract.getGroupPreviousAndNext(head);
    const stCelo = await defaultStrategyContract.stCELOInGroup(head);
    const realCelo = await account?.getCeloForGroup(head);
    groupsForLog.unshift({
      group: head,
      stCelo: formatEther(stCelo),
      realCelo: formatEther(realCelo ?? 0),
    });
    head = prev;
  }
  return groupsForLog;
}

export async function getUnsortedGroups(defaultStrategyContract: MockDefaultStrategy) {
  const length = await defaultStrategyContract.getUnsortedGroupsLength();

  const unsortedGroupsPromises = [];

  for (let i = 0; i < length.toNumber(); i++) {
    unsortedGroupsPromises.push(defaultStrategyContract.getUnsortedGroupAt(i));
  }
  return await Promise.all(unsortedGroupsPromises);
}<|MERGE_RESOLUTION|>--- conflicted
+++ resolved
@@ -458,11 +458,7 @@
 
 export async function getDefaultGroupsSafe(defaultStrategy: DefaultGroupContract) {
   const activeGroupsLengthPromise = defaultStrategy.getGroupsLength();
-<<<<<<< HEAD
   let [key] = await defaultStrategy.getGroupsHead();
-=======
-  const getSpecificGroupStrategiesNumber = specificGroupStrategy.getSpecificGroupStrategiesNumber();
->>>>>>> 3ca979ea
 
   const activeGroups = [];
 
@@ -471,18 +467,14 @@
     [key] = await defaultStrategy.getGroupPreviousAndNext(key);
   }
 
-<<<<<<< HEAD
   return activeGroups;
 }
 
 export async function getSpecificGroupsSafe(specificGroupStrategy: SpecificGroupStrategy) {
-  const getSpecificGroupStrategiesLength = specificGroupStrategy.getSpecificGroupStrategiesLength();
+  const getSpecificGroupStrategiesLength = specificGroupStrategy.getSpecificGroupStrategiesNumber();
   const specificGroupsPromises = [];
 
   for (let i = 0; i < (await getSpecificGroupStrategiesLength).toNumber(); i++) {
-=======
-  for (let i = 0; i < (await getSpecificGroupStrategiesNumber).toNumber(); i++) {
->>>>>>> 3ca979ea
     specificGroupsPromises.push(specificGroupStrategy.getSpecificGroupStrategy(i));
   }
 
